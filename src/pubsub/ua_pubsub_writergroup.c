/* This Source Code Form is subject to the terms of the Mozilla Public
 * License, v. 2.0. If a copy of the MPL was not distributed with this
 * file, You can obtain one at http://mozilla.org/MPL/2.0/.
 *
 * Copyright (c) 2017-2019 Fraunhofer IOSB (Author: Andreas Ebner)
 * Copyright (c) 2019 Fraunhofer IOSB (Author: Julius Pfrommer)
 * Copyright (c) 2019 Kalycito Infotech Private Limited
 * Copyright (c) 2020 Yannick Wallerer, Siemens AG
 * Copyright (c) 2020 Thomas Fischer, Siemens AG
 * Copyright (c) 2021 Fraunhofer IOSB (Author: Jan Hermes)
 */

#include <open62541/server_pubsub.h>
#include "server/ua_server_internal.h"

#ifdef UA_ENABLE_PUBSUB /* conditional compilation */

#include "ua_pubsub.h"
#include "ua_pubsub_networkmessage.h"

#ifdef UA_ENABLE_PUBSUB_INFORMATIONMODEL
#include "ua_pubsub_ns0.h"
#endif

#define UA_MAX_STACKBUF 128 /* Max size of network messages on the stack */

static void
UA_WriterGroup_clear(UA_Server *server, UA_WriterGroup *writerGroup);

#ifdef UA_ENABLE_PUBSUB_ENCRYPTION
static UA_StatusCode
encryptAndSign(UA_WriterGroup *wg, const UA_NetworkMessage *nm,
               UA_Byte *signStart, UA_Byte *encryptStart,
               UA_Byte *msgEnd);

#endif

static UA_StatusCode
generateNetworkMessage(UA_PubSubConnection *connection, UA_WriterGroup *wg,
                       UA_DataSetMessage *dsm, UA_UInt16 *writerIds, UA_Byte dsmCount,
                       UA_ExtensionObject *messageSettings,
                       UA_ExtensionObject *transportSettings,
                       UA_NetworkMessage *networkMessage);

UA_StatusCode
UA_Server_addWriterGroup(UA_Server *server, const UA_NodeId connection,
                         const UA_WriterGroupConfig *writerGroupConfig,
                         UA_NodeId *writerGroupIdentifier) {
    if(!writerGroupConfig)
        return UA_STATUSCODE_BADINVALIDARGUMENT;

    /* Search the connection by the given connectionIdentifier */
    UA_PubSubConnection *currentConnectionContext =
        UA_PubSubConnection_findConnectionbyId(server, connection);
    if(!currentConnectionContext)
        return UA_STATUSCODE_BADNOTFOUND;

    if(currentConnectionContext->configurationFrozen){
        UA_LOG_WARNING(&server->config.logger, UA_LOGCATEGORY_SERVER,
                       "Adding WriterGroup failed. PubSubConnection is frozen.");
        return UA_STATUSCODE_BADCONFIGURATIONERROR;
    }

    /* Validate messageSettings type */
    const UA_ExtensionObject *ms = &writerGroupConfig->messageSettings;
    if(ms->content.decoded.type) {
        if(writerGroupConfig->encodingMimeType == UA_PUBSUB_ENCODING_JSON &&
           (ms->encoding != UA_EXTENSIONOBJECT_DECODED ||
            ms->content.decoded.type != &UA_TYPES[UA_TYPES_JSONWRITERGROUPMESSAGEDATATYPE])) {
            return UA_STATUSCODE_BADTYPEMISMATCH;
        }

        if(writerGroupConfig->encodingMimeType == UA_PUBSUB_ENCODING_UADP &&
           (ms->encoding != UA_EXTENSIONOBJECT_DECODED ||
            ms->content.decoded.type != &UA_TYPES[UA_TYPES_UADPWRITERGROUPMESSAGEDATATYPE])) {
            return UA_STATUSCODE_BADTYPEMISMATCH;
        }
    }

    /* Allocate new WriterGroup */
    UA_WriterGroup *newWriterGroup = (UA_WriterGroup*)UA_calloc(1, sizeof(UA_WriterGroup));
    if(!newWriterGroup)
        return UA_STATUSCODE_BADOUTOFMEMORY;

    memset(newWriterGroup, 0, sizeof(UA_WriterGroup));
    newWriterGroup->componentType = UA_PUBSUB_COMPONENT_WRITERGROUP;
    newWriterGroup->linkedConnection = currentConnectionContext;

    /* Deep copy of the config */
    UA_WriterGroupConfig *newConfig = &newWriterGroup->config;
    UA_StatusCode res = UA_WriterGroupConfig_copy(writerGroupConfig, newConfig);
    if(res != UA_STATUSCODE_GOOD) {
        UA_free(newWriterGroup);
        return res;
    }

    /* Create the datatype value if not present */
    if(!newConfig->messageSettings.content.decoded.type) {
        UA_UadpWriterGroupMessageDataType *wgm = UA_UadpWriterGroupMessageDataType_new();
        newConfig->messageSettings.content.decoded.data = wgm;
        newConfig->messageSettings.content.decoded.type =
            &UA_TYPES[UA_TYPES_UADPWRITERGROUPMESSAGEDATATYPE];
        newConfig->messageSettings.encoding = UA_EXTENSIONOBJECT_DECODED;
    }

    /* Attach to the connection */
    LIST_INSERT_HEAD(&currentConnectionContext->writerGroups, newWriterGroup, listEntry);
    currentConnectionContext->writerGroupsSize++;

    /* Add representation / create unique identifier */
#ifdef UA_ENABLE_PUBSUB_INFORMATIONMODEL
    res = addWriterGroupRepresentation(server, newWriterGroup);
#else
    UA_PubSubManager_generateUniqueNodeId(&server->pubSubManager,
                                          &newWriterGroup->identifier);
#endif
    if(writerGroupIdentifier)
        UA_NodeId_copy(&newWriterGroup->identifier, writerGroupIdentifier);
    return res;
}

UA_StatusCode
removeWriterGroup(UA_Server *server, const UA_NodeId writerGroup) {
    UA_WriterGroup *wg = UA_WriterGroup_findWGbyId(server, writerGroup);
    if(!wg)
        return UA_STATUSCODE_BADNOTFOUND;

    if(wg->configurationFrozen) {
        UA_LOG_WARNING(&server->config.logger, UA_LOGCATEGORY_SERVER,
                       "Delete WriterGroup failed. WriterGroup is frozen.");
        return UA_STATUSCODE_BADCONFIGURATIONERROR;
    }

    UA_PubSubConnection *connection = wg->linkedConnection;
    if(!connection)
        return UA_STATUSCODE_BADNOTFOUND;

    if(connection->configurationFrozen) {
        UA_LOG_WARNING(&server->config.logger, UA_LOGCATEGORY_SERVER,
                       "Delete WriterGroup failed. PubSubConnection is frozen.");
        return UA_STATUSCODE_BADCONFIGURATIONERROR;
    }

    if(wg->state == UA_PUBSUBSTATE_OPERATIONAL) {
        /* Unregister the publish callback */
        if(wg->config.pubsubManagerCallback.removeCustomCallback)
            wg->config.pubsubManagerCallback.
                removeCustomCallback(server, wg->identifier, wg->publishCallbackId);
        else
            UA_PubSubManager_removeRepeatedPubSubCallback(server, wg->publishCallbackId);

    }

    UA_DataSetWriter *dsw, *dsw_tmp;
    LIST_FOREACH_SAFE(dsw, &wg->writers, listEntry, dsw_tmp) {
        UA_DataSetWriter_remove(server, wg, dsw);
    }

    connection->writerGroupsSize--;
#ifdef UA_ENABLE_PUBSUB_INFORMATIONMODEL
    removeGroupRepresentation(server, wg);
#endif

    UA_WriterGroup_clear(server, wg);
    LIST_REMOVE(wg, listEntry);
    UA_free(wg);
    return UA_STATUSCODE_GOOD;
}

UA_StatusCode
UA_Server_removeWriterGroup(UA_Server *server, const UA_NodeId writerGroup) {
    UA_LOCK(&server->serviceMutex);
    UA_StatusCode res = removeWriterGroup(server, writerGroup);
    UA_UNLOCK(&server->serviceMutex);
    return res;
}

UA_StatusCode
UA_Server_freezeWriterGroupConfiguration(UA_Server *server,
                                         const UA_NodeId writerGroup) {
    UA_WriterGroup *wg = UA_WriterGroup_findWGbyId(server, writerGroup);
    if(!wg)
        return UA_STATUSCODE_BADNOTFOUND;

    if(wg->configurationFrozen)
        return UA_STATUSCODE_GOOD;

    /* PubSubConnection freezeCounter++ */
    UA_PubSubConnection *pubSubConnection =  wg->linkedConnection;
    pubSubConnection->configurationFreezeCounter++;
    pubSubConnection->configurationFrozen = true;

    /* WriterGroup freeze */
    wg->configurationFrozen = true;

    /* DataSetWriter freeze */
    UA_DataSetWriter *dataSetWriter;
    LIST_FOREACH(dataSetWriter, &wg->writers, listEntry) {
        dataSetWriter->configurationFrozen = true;
        /* PublishedDataSet freezeCounter++ */
        UA_PublishedDataSet *publishedDataSet =
            UA_PublishedDataSet_findPDSbyId(server, dataSetWriter->connectedDataSet);
        /* Skip the below for heartbeat writers (without an associated PDS) */
        if(publishedDataSet) {
            publishedDataSet->configurationFreezeCounter++;
            publishedDataSet->configurationFrozen = true;
            /* DataSetFields freeze */
            UA_DataSetField *dataSetField;
            TAILQ_FOREACH(dataSetField, &publishedDataSet->fields, listEntry) {
                dataSetField->configurationFrozen = true;
            }
        }
    }

    if(wg->config.rtLevel != UA_PUBSUB_RT_FIXED_SIZE)
        return UA_STATUSCODE_GOOD;

    /* Freeze the RT writer configuration */
    size_t dsmCount = 0;
    if(wg->config.encodingMimeType != UA_PUBSUB_ENCODING_UADP) {
        UA_LOG_WARNING(&server->config.logger, UA_LOGCATEGORY_SERVER,
                       "PubSub-RT configuration fail: Non-RT capable encoding.");
        return UA_STATUSCODE_BADNOTSUPPORTED;
    }

    //TODO Clarify: should we only allow = maxEncapsulatedDataSetMessageCount == 1 with RT?
    //TODO Clarify: Behaviour if the finale size is more than MTU

    /* Generate data set messages  */
    UA_STACKARRAY(UA_UInt16, dsWriterIds, wg->writersCount);
    UA_STACKARRAY(UA_DataSetMessage, dsmStore, wg->writersCount);
    UA_StatusCode res = UA_STATUSCODE_GOOD;
    UA_DataSetWriter *dsw;
    LIST_FOREACH(dsw, &wg->writers, listEntry) {
        /* Find the dataset */
        UA_PublishedDataSet *pds =
            UA_PublishedDataSet_findPDSbyId(server, dsw->connectedDataSet);
        if(!pds) {
            if (UA_NodeId_isNull(&dsw->connectedDataSet)) {
                UA_StatusCode res1 =
                        UA_DataSetWriter_generateDataSetMessage(server,
                                &dsmStore[dsmCount], dsw);
                if (res1 != UA_STATUSCODE_GOOD) {
                    UA_LOG_WARNING(&server->config.logger, UA_LOGCATEGORY_SERVER,
                            "PubSub Publish: Heartbeat DataSetMessage creation failed");
                    continue;
                }
                dsWriterIds[dsmCount] = dsw->config.dataSetWriterId;
                dsmCount++;
                continue;
            }

            UA_LOG_WARNING(&server->config.logger, UA_LOGCATEGORY_SERVER,
                           "PubSub Publish: PublishedDataSet not found");
            continue;
        }

        if(pds) {
            if(pds->promotedFieldsCount > 0) {
                UA_LOG_WARNING(&server->config.logger, UA_LOGCATEGORY_SERVER,
                            "PubSub-RT configuration fail: PDS contains promoted fields.");
                return UA_STATUSCODE_BADNOTSUPPORTED;
            }

            /* Test the DataSetFields */
            UA_DataSetField *dsf;
            TAILQ_FOREACH(dsf, &pds->fields, listEntry) {
                const UA_VariableNode *rtNode = (const UA_VariableNode *)
                    UA_NODESTORE_GET(server, &dsf->config.field.variable.publishParameters.publishedVariable);
                if(rtNode != NULL && rtNode->valueBackend.backendType != UA_VALUEBACKENDTYPE_EXTERNAL) {
                    UA_LOG_WARNING(&server->config.logger, UA_LOGCATEGORY_SERVER,
                                "PubSub-RT configuration fail: PDS contains field without external data source.");
                    UA_NODESTORE_RELEASE(server, (const UA_Node *) rtNode);
                    return UA_STATUSCODE_BADNOTSUPPORTED;
                }
                UA_NODESTORE_RELEASE(server, (const UA_Node *) rtNode);
                if((UA_NodeId_equal(&dsf->fieldMetaData.dataType, &UA_TYPES[UA_TYPES_STRING].typeId) ||
                    UA_NodeId_equal(&dsf->fieldMetaData.dataType,
                                    &UA_TYPES[UA_TYPES_BYTESTRING].typeId)) &&
                dsf->fieldMetaData.maxStringLength == 0) {
                    UA_LOG_WARNING(&server->config.logger, UA_LOGCATEGORY_SERVER,
                                "PubSub-RT configuration fail: "
                                "PDS contains String/ByteString with dynamic length.");
                    return UA_STATUSCODE_BADNOTSUPPORTED;
                } else if(!UA_DataType_isNumeric(UA_findDataType(&dsf->fieldMetaData.dataType)) &&
                        !UA_NodeId_equal(&dsf->fieldMetaData.dataType, &UA_TYPES[UA_TYPES_BOOLEAN].typeId)) {
                    UA_LOG_WARNING(&server->config.logger, UA_LOGCATEGORY_SERVER,
                                "PubSub-RT configuration fail: "
                                "PDS contains variable with dynamic size.");
                    return UA_STATUSCODE_BADNOTSUPPORTED;
                }
            }
        }

        /* Generate the DSM */
        res = UA_DataSetWriter_generateDataSetMessage(server, &dsmStore[dsmCount], dsw);
        if(res != UA_STATUSCODE_GOOD) {
            UA_LOG_WARNING(&server->config.logger, UA_LOGCATEGORY_SERVER,
                           "PubSub RT Offset calculation: DataSetMessage buffering failed");
            continue;
        }

        dsWriterIds[dsmCount] = dsw->config.dataSetWriterId;
        dsmCount++;
    }

    /* Define variables here for goto */
    size_t msgSize;
    UA_ByteString buf;
    UA_NetworkMessage networkMessage;
    const UA_Byte *bufEnd;
    UA_Byte *bufPos;

    if(res != UA_STATUSCODE_GOOD)
        goto cleanup_dsm;

    memset(&networkMessage, 0, sizeof(networkMessage));
    res = generateNetworkMessage(pubSubConnection, wg, dsmStore, dsWriterIds,
                                 (UA_Byte) dsmCount, &wg->config.messageSettings,
                                 &wg->config.transportSettings, &networkMessage);
    if(res != UA_STATUSCODE_GOOD)
        goto cleanup_dsm;

    memset(&wg->bufferedMessage, 0, sizeof(UA_NetworkMessageOffsetBuffer));
    UA_NetworkMessage_calcSizeBinary(&networkMessage, &wg->bufferedMessage);

    /* Allocate the buffer. Allocate on the stack if the buffer is small. */
    msgSize = UA_NetworkMessage_calcSizeBinary(&networkMessage, NULL);
#ifdef UA_ENABLE_PUBSUB_ENCRYPTION
    if(wg->config.securityMode > UA_MESSAGESECURITYMODE_NONE) {
        UA_PubSubSecurityPolicy *sp = wg->config.securityPolicy;
        msgSize += sp->symmetricModule.cryptoModule.
                   signatureAlgorithm.getLocalSignatureSize(sp->policyContext);
    }
#endif
    res = UA_ByteString_allocBuffer(&buf, msgSize);
    if(res != UA_STATUSCODE_GOOD)
        goto cleanup;
    wg->bufferedMessage.buffer = buf;

    /* Encode the NetworkMessage */
    bufEnd = &wg->bufferedMessage.buffer.data[wg->bufferedMessage.buffer.length];
    bufPos = wg->bufferedMessage.buffer.data;

#ifdef UA_ENABLE_PUBSUB_ENCRYPTION
    if(wg->config.securityMode > UA_MESSAGESECURITYMODE_NONE) {
        UA_Byte *payloadPosition;
        UA_NetworkMessage_encodeBinary(&networkMessage, &bufPos, bufEnd, &payloadPosition);
        wg->bufferedMessage.payloadPosition = payloadPosition;

        wg->bufferedMessage.nm = (UA_NetworkMessage *)UA_calloc(1,sizeof(UA_NetworkMessage));
        wg->bufferedMessage.nm->securityHeader = networkMessage.securityHeader;
        UA_ByteString_allocBuffer(&wg->bufferedMessage.encryptBuffer, msgSize);
    }
#endif

    if(wg->config.securityMode <= UA_MESSAGESECURITYMODE_NONE)
        UA_NetworkMessage_encodeBinary(&networkMessage, &bufPos, bufEnd, NULL);

 cleanup:
    UA_free(networkMessage.payload.dataSetPayload.sizes);

    /* Clean up DSM */
 cleanup_dsm:
    for(size_t i = 0; i < dsmCount; i++){
        UA_free(dsmStore[i].data.keyFrameData.dataSetFields);
#ifdef UA_ENABLE_JSON_ENCODING
        UA_Array_delete(dsmStore[i].data.keyFrameData.fieldNames,
                        dsmStore[i].data.keyFrameData.fieldCount,
                        &UA_TYPES[UA_TYPES_STRING]);
#endif
    }

    return res;
}

UA_StatusCode
UA_Server_unfreezeWriterGroupConfiguration(UA_Server *server,
                                           const UA_NodeId writerGroup) {
    UA_WriterGroup *wg = UA_WriterGroup_findWGbyId(server, writerGroup);
    if(!wg)
        return UA_STATUSCODE_BADNOTFOUND;

    /* Already unfrozen */
    if(!wg->configurationFrozen)
        return UA_STATUSCODE_GOOD;

    //if(wg->config.rtLevel == UA_PUBSUB_RT_NONE){
    //    UA_LOG_WARNING(&server->config.logger, UA_LOGCATEGORY_SERVER,
    //                   "PubSub configuration freeze without RT configuration has no effect.");
    //    return UA_STATUSCODE_BADCONFIGURATIONERROR;
    //}
    //PubSubConnection freezeCounter--

    UA_PubSubConnection *pubSubConnection =  wg->linkedConnection;
    pubSubConnection->configurationFreezeCounter--;
    if(pubSubConnection->configurationFreezeCounter == 0){
        pubSubConnection->configurationFrozen = UA_FALSE;
    }

    //DataSetWriter unfreeze
    UA_DataSetWriter *dataSetWriter;
    LIST_FOREACH(dataSetWriter, &wg->writers, listEntry) {
        UA_PublishedDataSet *publishedDataSet =
            UA_PublishedDataSet_findPDSbyId(server, dataSetWriter->connectedDataSet);
        //PublishedDataSet freezeCounter--
        if(publishedDataSet != NULL){ /* This means the DSW is a heartbeat configuration */
            publishedDataSet->configurationFreezeCounter--;
            if(publishedDataSet->configurationFreezeCounter == 0){
                publishedDataSet->configurationFrozen = UA_FALSE;
                UA_DataSetField *dataSetField;
                TAILQ_FOREACH(dataSetField, &publishedDataSet->fields, listEntry){
                    dataSetField->configurationFrozen = UA_FALSE;
                }
            }
            dataSetWriter->configurationFrozen = UA_FALSE;
        }
    }

    UA_NetworkMessageOffsetBuffer_clear(&wg->bufferedMessage);

    wg->configurationFrozen = false;

    return UA_STATUSCODE_GOOD;
}

UA_StatusCode
UA_Server_setWriterGroupOperational(UA_Server *server,
                                    const UA_NodeId writerGroup) {
    UA_LOCK(&server->serviceMutex);
    UA_StatusCode res = UA_STATUSCODE_BADNOTFOUND;
    UA_WriterGroup *wg = UA_WriterGroup_findWGbyId(server, writerGroup);
    if(wg)
        res = UA_WriterGroup_setPubSubState(server, wg, UA_PUBSUBSTATE_OPERATIONAL,
                                            UA_STATUSCODE_GOOD);
    UA_UNLOCK(&server->serviceMutex);
    return res;
}

UA_StatusCode
UA_Server_setWriterGroupDisabled(UA_Server *server,
                                 const UA_NodeId writerGroup) {
    UA_LOCK(&server->serviceMutex);
    UA_StatusCode res = UA_STATUSCODE_BADNOTFOUND;
    UA_WriterGroup *wg = UA_WriterGroup_findWGbyId(server, writerGroup);
    if(wg)
        res = UA_WriterGroup_setPubSubState(server, wg, UA_PUBSUBSTATE_DISABLED,
                                            UA_STATUSCODE_BADRESOURCEUNAVAILABLE);
    UA_UNLOCK(&server->serviceMutex);
    return res;
}

UA_StatusCode
UA_WriterGroupConfig_copy(const UA_WriterGroupConfig *src,
                          UA_WriterGroupConfig *dst){
    UA_StatusCode res = UA_STATUSCODE_GOOD;
    memcpy(dst, src, sizeof(UA_WriterGroupConfig));
    res |= UA_String_copy(&src->name, &dst->name);
    res |= UA_ExtensionObject_copy(&src->transportSettings, &dst->transportSettings);
    res |= UA_ExtensionObject_copy(&src->messageSettings, &dst->messageSettings);
    if(src->groupPropertiesSize > 0) {
        dst->groupProperties = (UA_KeyValuePair*)
            UA_calloc(src->groupPropertiesSize, sizeof(UA_KeyValuePair));
        if(!dst->groupProperties)
            return UA_STATUSCODE_BADOUTOFMEMORY;
        for(size_t i = 0; i < src->groupPropertiesSize; i++) {
            res |= UA_KeyValuePair_copy(&src->groupProperties[i], &dst->groupProperties[i]);
        }
    }
    if(res != UA_STATUSCODE_GOOD)
        UA_WriterGroupConfig_clear(dst);
    return res;
}

UA_StatusCode
UA_Server_getWriterGroupConfig(UA_Server *server, const UA_NodeId writerGroup,
                               UA_WriterGroupConfig *config) {
    if(!config)
        return UA_STATUSCODE_BADINVALIDARGUMENT;
    UA_WriterGroup *currentWG = UA_WriterGroup_findWGbyId(server, writerGroup);
    if(!currentWG)
        return UA_STATUSCODE_BADNOTFOUND;
    return UA_WriterGroupConfig_copy(&currentWG->config, config);
}

UA_StatusCode
UA_Server_updateWriterGroupConfig(UA_Server *server, UA_NodeId writerGroupIdentifier,
                                  const UA_WriterGroupConfig *config){
    if(!config)
        return UA_STATUSCODE_BADINVALIDARGUMENT;

    UA_LOCK(&server->serviceMutex);
    UA_WriterGroup *currentWriterGroup =
        UA_WriterGroup_findWGbyId(server, writerGroupIdentifier);
    if(!currentWriterGroup) {
        UA_UNLOCK(&server->serviceMutex);
        return UA_STATUSCODE_BADNOTFOUND;
    }

    if(currentWriterGroup->configurationFrozen){
        UA_LOG_WARNING(&server->config.logger, UA_LOGCATEGORY_SERVER,
                       "Modify WriterGroup failed. WriterGroup is frozen.");
        UA_UNLOCK(&server->serviceMutex);
        return UA_STATUSCODE_BADCONFIGURATIONERROR;
    }

    //The update functionality will be extended during the next PubSub batches.
    //Currently is only a change of the publishing interval possible.
    if(currentWriterGroup->config.maxEncapsulatedDataSetMessageCount != config->maxEncapsulatedDataSetMessageCount) {
        currentWriterGroup->config.maxEncapsulatedDataSetMessageCount = config->maxEncapsulatedDataSetMessageCount;
        if(currentWriterGroup->config.messageSettings.encoding == UA_EXTENSIONOBJECT_ENCODED_NOBODY) {
            UA_LOG_WARNING(&server->config.logger, UA_LOGCATEGORY_SERVER,
                           "MaxEncapsulatedDataSetMessag need enabled 'PayloadHeader' within the message settings.");
        }
    }

    if(currentWriterGroup->config.publishingInterval != config->publishingInterval) {
        if(currentWriterGroup->config.rtLevel == UA_PUBSUB_RT_NONE &&
           currentWriterGroup->state == UA_PUBSUBSTATE_OPERATIONAL) {
            if(currentWriterGroup->config.pubsubManagerCallback.removeCustomCallback)
                currentWriterGroup->config.pubsubManagerCallback.
                    removeCustomCallback(server, currentWriterGroup->identifier,
                                         currentWriterGroup->publishCallbackId);
            else
                UA_PubSubManager_removeRepeatedPubSubCallback(server, currentWriterGroup->publishCallbackId);

            currentWriterGroup->config.publishingInterval = config->publishingInterval;
            UA_WriterGroup_addPublishCallback(server, currentWriterGroup);
        } else {
            currentWriterGroup->config.publishingInterval = config->publishingInterval;
        }
    }

    if(currentWriterGroup->config.priority != config->priority) {
        UA_LOG_WARNING(&server->config.logger, UA_LOGCATEGORY_SERVER,
                       "No or unsupported WriterGroup update.");
    }

    UA_UNLOCK(&server->serviceMutex);
    return UA_STATUSCODE_GOOD;
}

UA_StatusCode
UA_Server_WriterGroup_getState(UA_Server *server, UA_NodeId writerGroupIdentifier,
                               UA_PubSubState *state) {
    if((server == NULL) || (state == NULL))
        return UA_STATUSCODE_BADINVALIDARGUMENT;
    UA_WriterGroup *currentWriterGroup =
        UA_WriterGroup_findWGbyId(server, writerGroupIdentifier);
    if(currentWriterGroup == NULL)
        return UA_STATUSCODE_BADNOTFOUND;
    *state = currentWriterGroup->state;
    return UA_STATUSCODE_GOOD;
}

UA_WriterGroup *
UA_WriterGroup_findWGbyId(UA_Server *server, UA_NodeId identifier) {
    UA_PubSubConnection *tmpConnection;
    TAILQ_FOREACH(tmpConnection, &server->pubSubManager.connections, listEntry) {
        UA_WriterGroup *tmpWriterGroup;
        LIST_FOREACH(tmpWriterGroup, &tmpConnection->writerGroups, listEntry) {
            if(UA_NodeId_equal(&identifier, &tmpWriterGroup->identifier))
                return tmpWriterGroup;
        }
    }
    return NULL;
}

#ifdef UA_ENABLE_PUBSUB_ENCRYPTION
UA_StatusCode
UA_Server_setWriterGroupEncryptionKeys(UA_Server *server, const UA_NodeId writerGroup,
                                       UA_UInt32 securityTokenId,
                                       const UA_ByteString signingKey,
                                       const UA_ByteString encryptingKey,
                                       const UA_ByteString keyNonce) {
    UA_WriterGroup *wg = UA_WriterGroup_findWGbyId(server, writerGroup);
    if(!wg)
        return UA_STATUSCODE_BADNOTFOUND;

    if(!wg->config.securityPolicy) {
        UA_LOG_WARNING(&server->config.logger, UA_LOGCATEGORY_SERVER,
                       "No SecurityPolicy configured for the WriterGroup");
        return UA_STATUSCODE_BADINTERNALERROR;
    }

    if(securityTokenId != wg->securityTokenId) {
        wg->securityTokenId = securityTokenId;
        wg->nonceSequenceNumber = 1;
    }

    /* Create a new context */
    if(!wg->securityPolicyContext) {
        return wg->config.securityPolicy->
            newContext(wg->config.securityPolicy->policyContext,
                       &signingKey, &encryptingKey, &keyNonce,
                       &wg->securityPolicyContext);
    }

    /* Update the context */
    return wg->config.securityPolicy->
        setSecurityKeys(wg->securityPolicyContext, &signingKey, &encryptingKey, &keyNonce);
}
#endif

void
UA_WriterGroupConfig_clear(UA_WriterGroupConfig *writerGroupConfig) {
    UA_String_clear(&writerGroupConfig->name);
    UA_ExtensionObject_clear(&writerGroupConfig->transportSettings);
    UA_ExtensionObject_clear(&writerGroupConfig->messageSettings);
    UA_Array_delete(writerGroupConfig->groupProperties,
                    writerGroupConfig->groupPropertiesSize,
                    &UA_TYPES[UA_TYPES_KEYVALUEPAIR]);
    writerGroupConfig->groupProperties = NULL;
}

static void
UA_WriterGroup_clear(UA_Server *server, UA_WriterGroup *writerGroup) {
    UA_WriterGroupConfig_clear(&writerGroup->config);
    UA_NodeId_clear(&writerGroup->identifier);

    /* Delete all writers */
    UA_DataSetWriter *dataSetWriter, *tmpDataSetWriter;
    LIST_FOREACH_SAFE(dataSetWriter, &writerGroup->writers, listEntry, tmpDataSetWriter){
        UA_Server_removeDataSetWriter(server, dataSetWriter->identifier);
    }

#ifdef UA_ENABLE_PUBSUB_ENCRYPTION
    if(writerGroup->config.securityPolicy && writerGroup->securityPolicyContext) {
        writerGroup->config.securityPolicy->deleteContext(writerGroup->securityPolicyContext);
        writerGroup->securityPolicyContext = NULL;
    }
#endif

    UA_NetworkMessageOffsetBuffer_clear(&writerGroup->bufferedMessage);
}

UA_StatusCode
UA_WriterGroup_setPubSubState(UA_Server *server,
                              UA_WriterGroup *writerGroup,
                              UA_PubSubState state,
                              UA_StatusCode cause) {
    UA_LOCK_ASSERT(&server->serviceMutex, 1);
    UA_StatusCode ret = UA_STATUSCODE_GOOD;
    UA_DataSetWriter *dataSetWriter;
    UA_PubSubState oldState = writerGroup->state;
    switch(state) {
        case UA_PUBSUBSTATE_DISABLED:
            switch (writerGroup->state){
                case UA_PUBSUBSTATE_DISABLED:
                    break;
                case UA_PUBSUBSTATE_PAUSED:
                    break;
                case UA_PUBSUBSTATE_OPERATIONAL:
                    if(writerGroup->config.pubsubManagerCallback.removeCustomCallback)
                        writerGroup->config.pubsubManagerCallback.
                            removeCustomCallback(server, writerGroup->identifier, writerGroup->publishCallbackId);
                    else
                        UA_PubSubManager_removeRepeatedPubSubCallback(server, writerGroup->publishCallbackId);

                    LIST_FOREACH(dataSetWriter, &writerGroup->writers, listEntry){
                        UA_DataSetWriter_setPubSubState(server, dataSetWriter, UA_PUBSUBSTATE_DISABLED,
                                                        UA_STATUSCODE_BADRESOURCEUNAVAILABLE);
                    }
                    writerGroup->state = UA_PUBSUBSTATE_DISABLED;
                    break;
                case UA_PUBSUBSTATE_ERROR:
                    break;
                default:
                    UA_LOG_WARNING(&server->config.logger, UA_LOGCATEGORY_SERVER,
                                   "Received unknown PubSub state!");
            }
            break;
        case UA_PUBSUBSTATE_PAUSED:
            switch (writerGroup->state) {
                case UA_PUBSUBSTATE_DISABLED:
                    break;
                case UA_PUBSUBSTATE_PAUSED:
                    break;
                case UA_PUBSUBSTATE_OPERATIONAL:
                    break;
                case UA_PUBSUBSTATE_ERROR:
                    break;
                default:
                    UA_LOG_WARNING(&server->config.logger, UA_LOGCATEGORY_SERVER,
                                   "Received unknown PubSub state!");
            }
            break;
        case UA_PUBSUBSTATE_OPERATIONAL:
            switch (writerGroup->state) {
                case UA_PUBSUBSTATE_DISABLED:
                    writerGroup->state = UA_PUBSUBSTATE_OPERATIONAL;
                    if(writerGroup->config.pubsubManagerCallback.removeCustomCallback)
                        writerGroup->config.pubsubManagerCallback.
                            removeCustomCallback(server, writerGroup->identifier,
                                                 writerGroup->publishCallbackId);
                    else
                        UA_PubSubManager_removeRepeatedPubSubCallback(server, writerGroup->publishCallbackId);

                    LIST_FOREACH(dataSetWriter, &writerGroup->writers, listEntry){
                        UA_DataSetWriter_setPubSubState(server, dataSetWriter,
                                                        UA_PUBSUBSTATE_OPERATIONAL, cause);
                    }
                    UA_WriterGroup_addPublishCallback(server, writerGroup);
                    break;
                case UA_PUBSUBSTATE_PAUSED:
                    break;
                case UA_PUBSUBSTATE_OPERATIONAL:
                    break;
                case UA_PUBSUBSTATE_ERROR:
                    break;
                default:
                    UA_LOG_WARNING(&server->config.logger, UA_LOGCATEGORY_SERVER,
                                   "Received unknown PubSub state!");
            }
            break;
        case UA_PUBSUBSTATE_ERROR: {
            switch (writerGroup->state){
                case UA_PUBSUBSTATE_DISABLED:
                    break;
                case UA_PUBSUBSTATE_PAUSED:
                    break;
                case UA_PUBSUBSTATE_OPERATIONAL:
                    UA_PubSubManager_removeRepeatedPubSubCallback(server, writerGroup->publishCallbackId);
                    LIST_FOREACH(dataSetWriter, &writerGroup->writers, listEntry){
                        UA_DataSetWriter_setPubSubState(server, dataSetWriter, UA_PUBSUBSTATE_ERROR,
                                                        UA_STATUSCODE_GOOD);
                    }
                    break;
                case UA_PUBSUBSTATE_ERROR:
                    break;
                default:
                    UA_LOG_WARNING(&server->config.logger, UA_LOGCATEGORY_SERVER,
                                    "Received unknown PubSub state!");
            }
            writerGroup->state = UA_PUBSUBSTATE_ERROR;
            break;
        }
        default:
            UA_LOG_WARNING(&server->config.logger, UA_LOGCATEGORY_SERVER,
                           "Received unknown PubSub state!");
    }
    if (state != oldState) {
        /* inform application about state change */
        UA_ServerConfig *pConfig = UA_Server_getConfig(server);
        if(pConfig->pubSubConfig.stateChangeCallback != 0) {
            pConfig->pubSubConfig.
                stateChangeCallback(server, &writerGroup->identifier, state, cause);
        }
    }
    return ret;
}

#ifdef UA_ENABLE_PUBSUB_ENCRYPTION
static UA_StatusCode
encryptAndSign(UA_WriterGroup *wg, const UA_NetworkMessage *nm,
               UA_Byte *signStart, UA_Byte *encryptStart,
               UA_Byte *msgEnd) {
    UA_StatusCode rv;
    void *channelContext = wg->securityPolicyContext;

    if(nm->securityHeader.networkMessageEncrypted) {
        /* Set the temporary MessageNonce in the SecurityPolicy */
        const UA_ByteString nonce = {
            (size_t)nm->securityHeader.messageNonceSize,
            (UA_Byte*)(uintptr_t)nm->securityHeader.messageNonce
        };
        rv = wg->config.securityPolicy->setMessageNonce(channelContext, &nonce);
        UA_CHECK_STATUS(rv, return rv);

        /* The encryption is done in-place, no need to encode again */
        UA_ByteString toBeEncrypted =
            {(uintptr_t)msgEnd - (uintptr_t)encryptStart, encryptStart};
        rv = wg->config.securityPolicy->symmetricModule.cryptoModule.encryptionAlgorithm.
            encrypt(channelContext, &toBeEncrypted);
        UA_CHECK_STATUS(rv, return rv);
    }

    if(nm->securityHeader.networkMessageSigned) {
        UA_ByteString toBeSigned = {(uintptr_t)msgEnd - (uintptr_t)signStart,
                                    signStart};

        size_t sigSize = wg->config.securityPolicy->symmetricModule.cryptoModule.
                     signatureAlgorithm.getLocalSignatureSize(channelContext);
        UA_ByteString signature = {sigSize, msgEnd};

        rv = wg->config.securityPolicy->symmetricModule.cryptoModule.
            signatureAlgorithm.sign(channelContext, &toBeSigned, &signature);
        UA_CHECK_STATUS(rv, return rv);
    }
    return UA_STATUSCODE_GOOD;
}
#endif

static UA_StatusCode
encodeNetworkMessage(UA_WriterGroup *wg, UA_NetworkMessage *nm,
                     UA_ByteString *buf) {
    UA_Byte *bufPos = buf->data;
    UA_Byte *bufEnd = &buf->data[buf->length];

#ifdef UA_ENABLE_PUBSUB_ENCRYPTION
    UA_Byte *networkMessageStart = bufPos;
#endif
    UA_StatusCode rv = UA_NetworkMessage_encodeHeaders(nm, &bufPos, bufEnd);
    UA_CHECK_STATUS(rv, return rv);

#ifdef UA_ENABLE_PUBSUB_ENCRYPTION
    UA_Byte *payloadStart = bufPos;
#endif
    rv = UA_NetworkMessage_encodePayload(nm, &bufPos, bufEnd);
    UA_CHECK_STATUS(rv, return rv);

    rv = UA_NetworkMessage_encodeFooters(nm, &bufPos, bufEnd);
    UA_CHECK_STATUS(rv, return rv);

#ifdef UA_ENABLE_PUBSUB_ENCRYPTION
    /* Encrypt and Sign the message */
    UA_Byte *footerEnd = bufPos;
    rv = encryptAndSign(wg, nm, networkMessageStart, payloadStart, footerEnd);
    UA_CHECK_STATUS(rv, return rv);
#endif

    return UA_STATUSCODE_GOOD;
}

#ifdef UA_ENABLE_JSON_ENCODING
static UA_StatusCode
sendNetworkMessageJson(UA_PubSubConnection *connection, UA_WriterGroup *wg,
                       UA_DataSetMessage *dsm, UA_UInt16 *writerIds, UA_Byte dsmCount) {
    /* Prepare the NetworkMessage */
    UA_NetworkMessage nm;
    memset(&nm, 0, sizeof(UA_NetworkMessage));
    nm.version = 1;
    nm.networkMessageType = UA_NETWORKMESSAGE_DATASET;
    nm.payloadHeaderEnabled = true;
    nm.payloadHeader.dataSetPayloadHeader.count = dsmCount;
    nm.payloadHeader.dataSetPayloadHeader.dataSetWriterIds = writerIds;
    nm.payload.dataSetPayload.dataSetMessages = dsm;

    /* Compute the message length */
    size_t msgSize = UA_NetworkMessage_calcSizeJson(&nm, NULL, 0, NULL, 0, true);

    /* Allocate the buffer. Allocate on the stack if the buffer is small. */
    UA_ByteString buf;
    UA_Byte stackBuf[UA_MAX_STACKBUF];
    buf.data = stackBuf;
    buf.length = msgSize;
    UA_StatusCode res = UA_STATUSCODE_GOOD;
    if(msgSize > UA_MAX_STACKBUF) {
        res = UA_ByteString_allocBuffer(&buf, msgSize);
        if(res != UA_STATUSCODE_GOOD)
            return res;
    }

    /* Encode the message */
    UA_Byte *bufPos = buf.data;
    const UA_Byte *bufEnd = &buf.data[msgSize];
    res = UA_NetworkMessage_encodeJson(&nm, &bufPos, &bufEnd, NULL, 0, NULL, 0, true);
    if(res != UA_STATUSCODE_GOOD)
        goto cleanup;
    UA_assert(bufPos == bufEnd);

    /* Send the prepared messages */
    res = connection->channel->send(connection->channel,
                                    &wg->config.transportSettings, &buf);

 cleanup:
    if(msgSize > UA_MAX_STACKBUF)
        UA_ByteString_clear(&buf);
    return res;
}
#endif

static UA_StatusCode
generateNetworkMessage(UA_PubSubConnection *connection, UA_WriterGroup *wg,
                       UA_DataSetMessage *dsm, UA_UInt16 *writerIds, UA_Byte dsmCount,
                       UA_ExtensionObject *messageSettings,
                       UA_ExtensionObject *transportSettings,
                       UA_NetworkMessage *networkMessage) {
    if(messageSettings->content.decoded.type !=
       &UA_TYPES[UA_TYPES_UADPWRITERGROUPMESSAGEDATATYPE])
        return UA_STATUSCODE_BADINTERNALERROR;
    UA_UadpWriterGroupMessageDataType *wgm = (UA_UadpWriterGroupMessageDataType*)
            messageSettings->content.decoded.data;

    networkMessage->publisherIdEnabled =
        ((u64)wgm->networkMessageContentMask &
         (u64)UA_UADPNETWORKMESSAGECONTENTMASK_PUBLISHERID) != 0;
    networkMessage->groupHeaderEnabled =
        ((u64)wgm->networkMessageContentMask &
         (u64)UA_UADPNETWORKMESSAGECONTENTMASK_GROUPHEADER) != 0;
    networkMessage->groupHeader.writerGroupIdEnabled =
        ((u64)wgm->networkMessageContentMask &
         (u64)UA_UADPNETWORKMESSAGECONTENTMASK_WRITERGROUPID) != 0;
    networkMessage->groupHeader.groupVersionEnabled =
        ((u64)wgm->networkMessageContentMask &
         (u64)UA_UADPNETWORKMESSAGECONTENTMASK_GROUPVERSION) != 0;
    networkMessage->groupHeader.networkMessageNumberEnabled =
        ((u64)wgm->networkMessageContentMask &
         (u64)UA_UADPNETWORKMESSAGECONTENTMASK_NETWORKMESSAGENUMBER) != 0;
    networkMessage->groupHeader.sequenceNumberEnabled =
        ((u64)wgm->networkMessageContentMask &
         (u64)UA_UADPNETWORKMESSAGECONTENTMASK_SEQUENCENUMBER) != 0;
    networkMessage->payloadHeaderEnabled =
        ((u64)wgm->networkMessageContentMask &
         (u64)UA_UADPNETWORKMESSAGECONTENTMASK_PAYLOADHEADER) != 0;
    networkMessage->timestampEnabled =
        ((u64)wgm->networkMessageContentMask &
         (u64)UA_UADPNETWORKMESSAGECONTENTMASK_TIMESTAMP) != 0;
    networkMessage->picosecondsEnabled =
        ((u64)wgm->networkMessageContentMask &
         (u64)UA_UADPNETWORKMESSAGECONTENTMASK_PICOSECONDS) != 0;
    networkMessage->dataSetClassIdEnabled =
        ((u64)wgm->networkMessageContentMask &
         (u64)UA_UADPNETWORKMESSAGECONTENTMASK_DATASETCLASSID) != 0;
    networkMessage->promotedFieldsEnabled =
        ((u64)wgm->networkMessageContentMask &
         (u64)UA_UADPNETWORKMESSAGECONTENTMASK_PROMOTEDFIELDS) != 0;

    /* Set the SecurityHeader */
#ifdef UA_ENABLE_PUBSUB_ENCRYPTION
    if(wg->config.securityMode > UA_MESSAGESECURITYMODE_NONE) {
        networkMessage->securityEnabled = true;
        networkMessage->securityHeader.networkMessageSigned = true;
        if(wg->config.securityMode >= UA_MESSAGESECURITYMODE_SIGNANDENCRYPT)
            networkMessage->securityHeader.networkMessageEncrypted = true;
        networkMessage->securityHeader.securityTokenId = wg->securityTokenId;

        /* Generate the MessageNonce. Four random bytes followed by a four-byte
         * sequence number */
        UA_ByteString nonce = {4, networkMessage->securityHeader.messageNonce};
        UA_StatusCode rv = wg->config.securityPolicy->symmetricModule.
            generateNonce(wg->config.securityPolicy->policyContext, &nonce);
        if(rv != UA_STATUSCODE_GOOD)
            return rv;
        UA_Byte *pos = &networkMessage->securityHeader.messageNonce[4];
        const UA_Byte *end = &networkMessage->securityHeader.messageNonce[8];
        UA_UInt32_encodeBinary(&wg->nonceSequenceNumber, &pos, end);
        networkMessage->securityHeader.messageNonceSize = 8;
    }
#endif

    networkMessage->version = 1;
    networkMessage->networkMessageType = UA_NETWORKMESSAGE_DATASET;
    networkMessage->publisherIdType = connection->config->publisherIdType;
    /* shallow copy of the PublisherId from connection configuration
        -> the configuration needs to be stable during publishing process
        -> it must not be cleaned after network message has been sent */
    networkMessage->publisherId = connection->config->publisherId;

    if(networkMessage->groupHeader.sequenceNumberEnabled)
        networkMessage->groupHeader.sequenceNumber = wg->sequenceNumber;

    if(networkMessage->groupHeader.groupVersionEnabled)
        networkMessage->groupHeader.groupVersion = wgm->groupVersion;

    /* Compute the length of the dsm separately for the header */
    UA_UInt16 *dsmLengths = (UA_UInt16 *) UA_calloc(dsmCount, sizeof(UA_UInt16));
    if(!dsmLengths)
        return UA_STATUSCODE_BADOUTOFMEMORY;
    for(UA_Byte i = 0; i < dsmCount; i++)
        dsmLengths[i] = (UA_UInt16) UA_DataSetMessage_calcSizeBinary(&dsm[i], NULL, 0);

    networkMessage->payloadHeader.dataSetPayloadHeader.count = dsmCount;
    networkMessage->payloadHeader.dataSetPayloadHeader.dataSetWriterIds = writerIds;
    networkMessage->groupHeader.writerGroupId = wg->config.writerGroupId;
    /* number of the NetworkMessage inside a PublishingInterval */
    networkMessage->groupHeader.networkMessageNumber = 1;
    networkMessage->payload.dataSetPayload.sizes = dsmLengths;
    networkMessage->payload.dataSetPayload.dataSetMessages = dsm;
    return UA_STATUSCODE_GOOD;
}

static UA_StatusCode
<<<<<<< HEAD
sendNetworkMessageUADP(UA_PubSubConnection *connection, UA_WriterGroup *wg,
                       UA_DataSetMessage *dsm, UA_UInt16 *writerIds, UA_Byte dsmCount,
                       UA_ExtensionObject *messageSettings,
                       UA_ExtensionObject *transportSettings) {
=======
sendNetworkMessageBinary(UA_PubSubConnection *connection, UA_WriterGroup *wg,
                         UA_DataSetMessage *dsm, UA_UInt16 *writerIds, UA_Byte dsmCount) {
>>>>>>> 34e9007b
    UA_NetworkMessage nm;
    memset(&nm, 0, sizeof(UA_NetworkMessage));

    /* Fill the message structure */
    UA_StatusCode rv =
        generateNetworkMessage(connection, wg, dsm, writerIds, dsmCount,
                               &wg->config.messageSettings,
                               &wg->config.transportSettings, &nm);
    UA_CHECK_STATUS(rv, return rv);

    /* Compute the message size. Add the overhead for the security signature.
     * There is no padding and the encryption incurs no size overhead. */
    size_t msgSize = UA_NetworkMessage_calcSizeBinary(&nm, NULL);
#ifdef UA_ENABLE_PUBSUB_ENCRYPTION
    if(wg->config.securityMode > UA_MESSAGESECURITYMODE_NONE) {
        UA_PubSubSecurityPolicy *sp = wg->config.securityPolicy;
        msgSize += sp->symmetricModule.cryptoModule.
            signatureAlgorithm.getLocalSignatureSize(sp->policyContext);
    }
#endif

    /* Allocate the buffer. Allocate on the stack if the buffer is small. */
    UA_ByteString buf;
    UA_Byte stackBuf[UA_MAX_STACKBUF];
    buf.data = stackBuf;
    buf.length = msgSize;
    if(msgSize > UA_MAX_STACKBUF) {
        rv = UA_ByteString_allocBuffer(&buf, msgSize);
        UA_CHECK_STATUS(rv, goto cleanup);
    }

    /* Encode and encrypt the message */
    rv = encodeNetworkMessage(wg, &nm, &buf);
    UA_CHECK_STATUS(rv, goto cleanup_with_msg_size);

    /* Send out the message */
    rv = connection->channel->send(connection->channel,
                                   &wg->config.transportSettings, &buf);
    UA_CHECK_STATUS(rv, goto cleanup_with_msg_size);

cleanup_with_msg_size:
    if(msgSize > UA_MAX_STACKBUF) {
        UA_ByteString_clear(&buf);
    }
cleanup:
    UA_free(nm.payload.dataSetPayload.sizes);
    return rv;
}

<<<<<<< HEAD
static UA_StatusCode
sendBufferedNetworkMessage(UA_Server *server, UA_PubSubConnection *connection,
                           UA_ByteString *buffer,
                           UA_ExtensionObject *transportSettings) {

    return connection->channel->send(connection->channel,
                                     transportSettings, buffer);
=======
static void
sendNetworkMessage(UA_Server *server, UA_WriterGroup *wg, UA_PubSubConnection *connection,
                   UA_DataSetMessage *dsm, UA_UInt16 *writerIds, UA_Byte dsmCount) {
    UA_StatusCode res = UA_STATUSCODE_GOOD;
    switch(wg->config.encodingMimeType) {
    case UA_PUBSUB_ENCODING_UADP:
        res = sendNetworkMessageBinary(connection, wg, dsm, writerIds, dsmCount);
        break;
#ifdef UA_ENABLE_JSON_ENCODING
    case UA_PUBSUB_ENCODING_JSON:
        res = sendNetworkMessageJson(connection, wg, dsm, writerIds, dsmCount);
        break;
#endif
    default:
        res = UA_STATUSCODE_BADNOTSUPPORTED;
        break;
    }

    /* If sending failed, disable all writer of the writergroup */
    if(res != UA_STATUSCODE_GOOD) {
        UA_LOG_ERROR(&server->config.logger, UA_LOGCATEGORY_SERVER,
                     "PubSub Publish: Could not send a NetworkMessage "
                     "with status code %s", UA_StatusCode_name(res));
        UA_DataSetWriter *dsw;
        LIST_FOREACH(dsw, &wg->writers, listEntry) {
            UA_DataSetWriter_setPubSubState(server, UA_PUBSUBSTATE_ERROR, dsw);
        }
        return;
    }

    /* Increase the sequence number */
    wg->sequenceNumber++;
}

static void
sendBufferedNetworkMessage(UA_Server *server, UA_WriterGroup *wg,
                           UA_PubSubConnection *connection) {
    UA_NetworkMessageOffsetBuffer *buf = &wg->bufferedMessage;
    UA_StatusCode res = UA_NetworkMessage_updateBufferedMessage(buf);
    if(res != UA_STATUSCODE_GOOD) {
        UA_LOG_DEBUG(&server->config.logger, UA_LOGCATEGORY_SERVER,
                     "PubSub sending failed - could not update the message");
        UA_WriterGroup_setPubSubState(server, UA_PUBSUBSTATE_ERROR, wg);
        return;
    }

    res = connection->channel->send(connection->channel,
                                    &wg->config.transportSettings, &buf->buffer);
    if(res != UA_STATUSCODE_GOOD) {
        UA_LOG_ERROR(&server->config.logger, UA_LOGCATEGORY_SERVER,
                     "Publish failed. RT fixed size. sendBufferedNetworkMessage failed");
        UA_WriterGroup_setPubSubState(server, UA_PUBSUBSTATE_ERROR, wg);
        return;
    }

    /* Sending successful - increase the sequence number */
    wg->sequenceNumber++;
>>>>>>> 34e9007b
}

static UA_INLINE void
publishRT(UA_Server *server, UA_WriterGroup *writerGroup, UA_PubSubConnection *connection) {
    UA_LOCK_ASSERT(&server->serviceMutex, 1);
    UA_StatusCode res = UA_STATUSCODE_GOOD;
    if(UA_NetworkMessage_updateBufferedMessage(&writerGroup->bufferedMessage) != UA_STATUSCODE_GOOD)
        UA_LOG_DEBUG(&server->config.logger, UA_LOGCATEGORY_SERVER,
                     "PubSub sending. Unknown field type.");

#ifdef UA_ENABLE_PUBSUB_ENCRYPTION
    if (writerGroup->config.securityMode > UA_MESSAGESECURITYMODE_NONE) {
            size_t sigSize = writerGroup->config.securityPolicy->symmetricModule.cryptoModule.
                            signatureAlgorithm.getLocalSignatureSize(writerGroup->securityPolicyContext);

            UA_Byte payloadOffset = (UA_Byte)(writerGroup->bufferedMessage.payloadPosition - writerGroup->bufferedMessage.buffer.data);
            memcpy(writerGroup->bufferedMessage.encryptBuffer.data, writerGroup->bufferedMessage.buffer.data, writerGroup->bufferedMessage.buffer.length);
            res = encryptAndSign(writerGroup, writerGroup->bufferedMessage.nm,
                                              writerGroup->bufferedMessage.encryptBuffer.data,
                                              writerGroup->bufferedMessage.encryptBuffer.data + payloadOffset,
                                              writerGroup->bufferedMessage.encryptBuffer.data + writerGroup->bufferedMessage.encryptBuffer.length - sigSize);

            if(res != UA_STATUSCODE_GOOD) {
                UA_LOG_ERROR(&server->config.logger, UA_LOGCATEGORY_SERVER, "PubSub Encryption failed");
            }
            /* Send the encrypted buffered network message
             * if PubSub encryption is enabled */
            res = sendBufferedNetworkMessage(server, connection, &writerGroup->bufferedMessage.encryptBuffer,
                                             &writerGroup->config.transportSettings);
        }
#endif
    if (writerGroup->config.securityMode < UA_MESSAGESECURITYMODE_NONE) {
        res = sendBufferedNetworkMessage(server, connection, &writerGroup->bufferedMessage.buffer,
                                         &writerGroup->config.transportSettings);
    }
<<<<<<< HEAD
    if(res == UA_STATUSCODE_GOOD) {
        writerGroup->sequenceNumber++;
    } else {
        UA_LOG_ERROR(&server->config.logger, UA_LOGCATEGORY_SERVER,
                     "Publish failed. sendBufferedNetworkMessage failed. StatusCode %s", UA_StatusCode_name(res));
        UA_WriterGroup_setPubSubState(server, writerGroup, UA_PUBSUBSTATE_ERROR,
                                      UA_STATUSCODE_BADCOMMUNICATIONERROR);
=======

    /* Nothing to do? */
    if(writerGroup->writersCount == 0)
        return;

    /* Find the connection associated with the writer */
    UA_PubSubConnection *connection = writerGroup->linkedConnection;
    if(!connection) {
        UA_LOG_ERROR(&server->config.logger, UA_LOGCATEGORY_SERVER,
                       "Publish failed. PubSubConnection invalid.");
        UA_WriterGroup_setPubSubState(server, UA_PUBSUBSTATE_ERROR, writerGroup);
        return;
    }

    /* Realtime path - update the buffer message and send directly */
    if(writerGroup->config.rtLevel == UA_PUBSUB_RT_FIXED_SIZE) {
        sendBufferedNetworkMessage(server, writerGroup, connection);
        return;
>>>>>>> 34e9007b
    }
}

static UA_INLINE UA_Byte
retrieveMaxDSMCountForNetworkMessage(UA_WriterGroup *writerGroup) {
    /* How many DSM can be sent in one NM? */
    UA_Byte maxDSM = (UA_Byte)writerGroup->config.maxEncapsulatedDataSetMessageCount;
    if(writerGroup->config.maxEncapsulatedDataSetMessageCount > UA_BYTE_MAX) {
        maxDSM = UA_BYTE_MAX;
<<<<<<< HEAD
    }
    /* If the maxEncapsulatedDataSetMessageCount is set to 0->1 */
    if(maxDSM == 0) {
=======

    /* If the maxEncapsulatedDataSetMessageCount is set to 0 -> 1 */
    if(maxDSM == 0)
>>>>>>> 34e9007b
        maxDSM = 1;
    }
    return maxDSM;
}

<<<<<<< HEAD
static UA_StatusCode
sendNetworkMessage(UA_WriterGroup *writerGroup, UA_PubSubConnection *connection, UA_DataSetMessage *dsm,
                   UA_UInt16 *writerIds, UA_Byte dsmCount) {
    UA_StatusCode res;
    if(writerGroup->config.encodingMimeType == UA_PUBSUB_ENCODING_UADP){
        res = sendNetworkMessageUADP(connection, writerGroup, dsm,
                                     writerIds, dsmCount,
                                     &writerGroup->config.messageSettings,
                                     &writerGroup->config.transportSettings);
    } else { /* if(writerGroup->config.encodingMimeType == UA_PUBSUB_ENCODING_JSON) */
#ifdef UA_ENABLE_JSON_ENCODING
        res = sendNetworkMessageJson(connection, dsm,
                                     writerIds, dsmCount,
                                     &writerGroup->config.transportSettings);
#else
        res = UA_STATUSCODE_BADNOTSUPPORTED;
#endif
    }
    return res;
}

static UA_INLINE void
setErrorStateForDataSetWritersWithIds(UA_Server *server, UA_WriterGroup *writerGroup, UA_UInt16 *dsWriterIds, size_t idCount) {
    UA_LOCK_ASSERT(&server->serviceMutex, 1);
    UA_LOG_ERROR(&server->config.logger, UA_LOGCATEGORY_SERVER,
                 "PubSub Publish: Sending a NetworkMessage failed");

    UA_DataSetWriter *dsw;
    LIST_FOREACH(dsw, &writerGroup->writers, listEntry) {
        for(size_t i = 0; i < idCount; ++i) {
            if (dsw->config.dataSetWriterId == dsWriterIds[i]) {
                UA_DataSetWriter_setPubSubState(server, dsw, UA_PUBSUBSTATE_ERROR,
                                                UA_STATUSCODE_GOOD);
                break;
            }
        }
=======
    /* It is possible to put several DataSetMessages into one NetworkMessage.
     * But only if they do not contain promoted fields. NM with promoted fields
     * are sent out right away. The others are kept in a buffer for
     * "batching". */
    size_t dsmCount = 0;
    UA_STACKARRAY(UA_UInt16, dsWriterIds, writerGroup->writersCount);
    UA_STACKARRAY(UA_DataSetMessage, dsmStore, writerGroup->writersCount);

    UA_DataSetWriter *dsw;
    LIST_FOREACH(dsw, &writerGroup->writers, listEntry) {
        if(dsw->state != UA_PUBSUBSTATE_OPERATIONAL)
            continue;

        /* Find the dataset */
        UA_PublishedDataSet *pds =
            UA_PublishedDataSet_findPDSbyId(server, dsw->connectedDataSet);
        if(!pds) {
            UA_LOG_ERROR(&server->config.logger, UA_LOGCATEGORY_SERVER,
                         "PubSub Publish: PublishedDataSet not found");
            UA_DataSetWriter_setPubSubState(server, UA_PUBSUBSTATE_ERROR, dsw);
            continue;
        }

        /* Generate the DSM */
        dsWriterIds[dsmCount] = dsw->config.dataSetWriterId;
        UA_StatusCode res =
            UA_DataSetWriter_generateDataSetMessage(server, &dsmStore[dsmCount], dsw);
        if(res != UA_STATUSCODE_GOOD) {
            UA_LOG_ERROR(&server->config.logger, UA_LOGCATEGORY_SERVER,
                         "PubSub Publish: DataSetMessage creation failed");
            UA_DataSetWriter_setPubSubState(server, UA_PUBSUBSTATE_ERROR, dsw);
            continue;
        }

        /* There is no promoted field -> send right away */
        if(pds->promotedFieldsCount > 0) {
            sendNetworkMessage(server, writerGroup, connection, &dsmStore[dsmCount],
                               &dsWriterIds[dsmCount], 1);

            /* Clean up the current store entry */
            if(writerGroup->config.rtLevel == UA_PUBSUB_RT_DIRECT_VALUE_ACCESS) {
                for(size_t i = 0; i < dsmStore[dsmCount].data.keyFrameData.fieldCount; ++i) {
                    dsmStore[dsmCount].data.keyFrameData.dataSetFields[i].value.data = NULL;
                }
            }
            UA_DataSetMessage_clear(&dsmStore[dsmCount]);

            continue; /* Don't increase the dsmCount, reuse the slot */
        }

        dsmCount++;
>>>>>>> 34e9007b
    }
}

<<<<<<< HEAD
static UA_INLINE UA_Boolean
allowsBatching(UA_PublishedDataSet *publishedDataSet, UA_Byte maxDSM) {
    /* There is no promoted field and we can batch dsm. So do the batching. */
    return publishedDataSet->promotedFieldsCount == 0 && maxDSM > 1;
}

static UA_INLINE UA_StatusCode
sendNetworkMessageAndCleanup(UA_WriterGroup *writerGroup, UA_PubSubConnection *connection,
                             UA_DataSetMessage *dataSetMessage, UA_DataSetWriter *writer) {
    UA_StatusCode res;/* Send right away */
    res = sendNetworkMessage(
        writerGroup, connection, dataSetMessage,
        &writer->config.dataSetWriterId, 1);
    UA_CHECK_STATUS(res, return res);
    /* Clean up */
    if(writerGroup->config.rtLevel == UA_PUBSUB_RT_DIRECT_VALUE_ACCESS) {
        for(size_t i = 0; i < dataSetMessage->data.keyFrameData.fieldCount; ++i) {
            dataSetMessage->data.keyFrameData.dataSetFields[i].value.data = NULL;
        }
    }
    UA_DataSetMessage_clear(dataSetMessage);
    return UA_STATUSCODE_GOOD;
}

static UA_INLINE size_t
sendOrCollectDataSetMessage(UA_Server *server, UA_WriterGroup *writerGroup, UA_DataSetWriter *writer,
                            UA_PubSubConnection *connection, UA_Byte maxDSM, UA_UInt16 *dsWriterId,
                            UA_DataSetMessage *dataSetMessage) {
    UA_LOCK_ASSERT(&server->serviceMutex, 1);
    if(writer->state != UA_PUBSUBSTATE_OPERATIONAL) {
        return 0;
    }
    /* Generate the DSM */
    UA_StatusCode res = UA_DataSetWriter_generateDataSetMessage(server, dataSetMessage, writer);
    UA_CHECK_STATUS_ERROR(res, goto error, &server->config.logger, UA_LOGCATEGORY_SERVER,
                          "PubSub Publish: DataSetMessage creation failed");

    /* Check if the message is a Heartbeat */
    if(UA_NodeId_isNull(&writer->connectedDataSet)){
        res = sendNetworkMessageAndCleanup(writerGroup, connection, dataSetMessage, writer);
        UA_CHECK_STATUS_ERROR(res, goto error, &server->config.logger, UA_LOGCATEGORY_SERVER,
                              "PubSub Publish: Could not send a NetworkMessage");
        return 0;
    }

    UA_PublishedDataSet *publishedDataSet =
        UA_PublishedDataSet_findPDSbyId(server, writer->connectedDataSet);
    UA_CHECK_MEM_ERROR(publishedDataSet, goto error, &server->config.logger, UA_LOGCATEGORY_SERVER,
                       "PubSub Publish: PublishedDataSet not found");

    if (allowsBatching(publishedDataSet, maxDSM)) {
        *dsWriterId = writer->config.dataSetWriterId;
        return 1;
    } else {
        res = sendNetworkMessageAndCleanup(writerGroup, connection, dataSetMessage, writer);
        UA_CHECK_STATUS_ERROR(res, goto error, &server->config.logger, UA_LOGCATEGORY_SERVER,
                              "PubSub Publish: Could not send a NetworkMessage");
        return 0;
=======
    /* Send the NetworkMessages with batched DataSetMessages */
    UA_Byte nmDsmCount = 0;
    for(size_t i = 0; i < dsmCount; i += nmDsmCount) {
        /* How many dsm are batched in this iteration? */
        nmDsmCount = (i + maxDSM > dsmCount) ? (UA_Byte)(dsmCount - i) : maxDSM;

        /* Send the batched messages */
        sendNetworkMessage(server, writerGroup, connection, &dsmStore[i],
                           &dsWriterIds[i], nmDsmCount);
>>>>>>> 34e9007b
    }
error:
    UA_DataSetWriter_setPubSubState(server, writer, UA_PUBSUBSTATE_ERROR,
                                    UA_STATUSCODE_BADCOMMUNICATIONERROR);
    return 0;
}

static UA_INLINE void
sendCollectedDataSetMessagesInBatches(UA_Server *server, UA_WriterGroup *writerGroup, UA_PubSubConnection *connection,
                                      UA_UInt16 *dsWriterIds, UA_DataSetMessage *dataSetMessageBuffer,
                                      size_t collectedDatasetMessageCount,
                                      UA_Byte maxDSMCount) {
    UA_LOCK_ASSERT(&server->serviceMutex, 1);

    /* Send the NetworkMessages with batched DataSetMessages */
    size_t cursor, dsmCount;
    FOR_EACH_CHUNK(cursor, dsmCount, maxDSMCount, collectedDatasetMessageCount) {
        UA_StatusCode res = sendNetworkMessage(
            writerGroup, connection, &dataSetMessageBuffer[cursor], &dsWriterIds[cursor], (UA_Byte) dsmCount);

        if(res != UA_STATUSCODE_GOOD) {
            setErrorStateForDataSetWritersWithIds(server, writerGroup, &dsWriterIds[cursor], dsmCount);
            continue;
        }
        writerGroup->sequenceNumber++; /* TODO: Why not in the direct-send case? */
    }
    /* Clean up DSM */
<<<<<<< HEAD
    for(size_t i = 0; i < collectedDatasetMessageCount; i++) {
        UA_DataSetMessage_clear(&dataSetMessageBuffer[i]);
    }
}

static void
publishRegular(UA_Server *server, UA_WriterGroup *writerGroup,
               UA_PubSubConnection *connection) {
    UA_LOCK_ASSERT(&server->serviceMutex, 1);

    /* It is possible to put several DataSetMessages into one NetworkMessage.
     * But only if they do not contain promoted fields. NM with only DSM are
     * sent out right away. The others are kept in a buffer for "batching". */

    UA_Byte maxDSMCount = retrieveMaxDSMCountForNetworkMessage(writerGroup);
    size_t collectedDatasetMessageCount = 0;
    UA_STACKARRAY(UA_UInt16, dsWriterIds, writerGroup->writersCount);
    UA_STACKARRAY(UA_DataSetMessage, dataSetMessageBuffer, writerGroup->writersCount);

    UA_DataSetWriter *writer;
    LIST_FOREACH(writer, &writerGroup->writers, listEntry) {
        collectedDatasetMessageCount += sendOrCollectDataSetMessage(server, writerGroup, writer, connection,
                                                                    maxDSMCount,
                                                                    &dsWriterIds[collectedDatasetMessageCount],
                                                                    &dataSetMessageBuffer[collectedDatasetMessageCount]);
    }
    sendCollectedDataSetMessagesInBatches(server, writerGroup, connection, dsWriterIds, dataSetMessageBuffer,
                                          collectedDatasetMessageCount, maxDSMCount);
}

/* This callback triggers the collection and publish of NetworkMessages and the
 * contained DataSetMessages. */
void
UA_WriterGroup_publishCallback(UA_Server *server, UA_WriterGroup *writerGroup) {
    UA_LOCK(&server->serviceMutex);
    UA_LOG_DEBUG(&server->config.logger, UA_LOGCATEGORY_SERVER, "Publish Callback");

    // TODO: review if its okay to force correct value from caller side instead
    // UA_assert(writerGroup != NULL);
    // UA_assert(server != NULL);
    UA_CHECK_MEM_WARN(writerGroup,
                      UA_UNLOCK(&server->serviceMutex); return,
                      &server->config.logger, UA_LOGCATEGORY_SERVER,
                      "Publish failed. WriterGroup not found");
    /* Nothing to do? */
    if(writerGroup->writersCount == 0) {
        UA_UNLOCK(&server->serviceMutex);
        return;
    }
    /* Binary or Json encoding?  */
    UA_CHECK_ERROR(writerGroup->config.encodingMimeType == UA_PUBSUB_ENCODING_UADP ||
                   writerGroup->config.encodingMimeType == UA_PUBSUB_ENCODING_JSON,
                   goto error,
                   &server->config.logger, UA_LOGCATEGORY_SERVER,
                   "Publish failed: Unknown encoding type.");

    /* Find the connection associated with the writer */
    UA_PubSubConnection *connection = writerGroup->linkedConnection;
    UA_CHECK_MEM_ERROR(connection,
                       goto error,
                       &server->config.logger, UA_LOGCATEGORY_SERVER,
                       "Publish failed. PubSubConnection invalid.");

    if(writerGroup->config.rtLevel == UA_PUBSUB_RT_FIXED_SIZE) {
        publishRT(server, writerGroup, connection);
    } else {
        publishRegular(server, writerGroup, connection);
    }
    UA_UNLOCK(&server->serviceMutex);
    return;

error:
    UA_WriterGroup_setPubSubState(server, writerGroup, UA_PUBSUBSTATE_ERROR,
                                  UA_STATUSCODE_BADCONNECTIONCLOSED);
    UA_UNLOCK(&server->serviceMutex);
=======
    for(size_t i = 0; i < dsmCount; i++) {
        if(writerGroup->config.rtLevel == UA_PUBSUB_RT_DIRECT_VALUE_ACCESS) {
            for(size_t j = 0; j < dsmStore[i].data.keyFrameData.fieldCount; ++j) {
                dsmStore[i].data.keyFrameData.dataSetFields[j].value.data = NULL;
            }
        }
        UA_DataSetMessage_clear(&dsmStore[i]);
    }
>>>>>>> 34e9007b
}

/* Add new publishCallback. The first execution is triggered directly after
 * creation. */
UA_StatusCode
UA_WriterGroup_addPublishCallback(UA_Server *server, UA_WriterGroup *writerGroup) {
    UA_LOCK_ASSERT(&server->serviceMutex, 1);
    UA_StatusCode retval = UA_STATUSCODE_GOOD;
    if(writerGroup->config.pubsubManagerCallback.addCustomCallback)
        retval |= writerGroup->config.pubsubManagerCallback.
            addCustomCallback(server, writerGroup->identifier,
                              (UA_ServerCallback) UA_WriterGroup_publishCallback,
                              writerGroup, writerGroup->config.publishingInterval,
                              NULL,                                        // TODO: Send base time from writer group config
                              UA_TIMER_HANDLE_CYCLEMISS_WITH_CURRENTTIME,  // TODO: Send timer policy from writer group config
                              &writerGroup->publishCallbackId);
    else
        retval |= UA_PubSubManager_addRepeatedCallback(server,
                     (UA_ServerCallback) UA_WriterGroup_publishCallback,
                     writerGroup, writerGroup->config.publishingInterval,
                     NULL,                                        // TODO: Send base time from writer group config
                     UA_TIMER_HANDLE_CYCLEMISS_WITH_CURRENTTIME,  // TODO: Send timer policy from writer group config
                     &writerGroup->publishCallbackId);

    if(retval == UA_STATUSCODE_GOOD)
        writerGroup->publishCallbackIsRegistered = true;

    /* Run once after creation. The Publish callback itself takes the server
     * mutex. So we release it first. */
    UA_UNLOCK(&server->serviceMutex);
    UA_WriterGroup_publishCallback(server, writerGroup);
    UA_LOCK(&server->serviceMutex);
    return retval;
}

#endif /* UA_ENABLE_PUBSUB */<|MERGE_RESOLUTION|>--- conflicted
+++ resolved
@@ -822,9 +822,27 @@
     return UA_STATUSCODE_GOOD;
 }
 
+static void
+sendNetworkMessageBuffer(UA_Server *server, UA_WriterGroup *wg,
+                         UA_PubSubConnection *connection, UA_ByteString *buffer) {
+    UA_StatusCode res =
+        connection->channel->send(connection->channel,
+                                  &wg->config.transportSettings, buffer);
+    /* Failure, set the WriterGroup into an error mode */
+    if(res != UA_STATUSCODE_GOOD) {
+        UA_LOG_ERROR(&server->config.logger, UA_LOGCATEGORY_SERVER,
+                     "Sending NetworkMessage failed");
+        UA_WriterGroup_setPubSubState(server, wg, UA_PUBSUBSTATE_ERROR, res);
+        return;
+    }
+
+    /* Sending successful - increase the sequence number */
+    wg->sequenceNumber++;
+}
+
 #ifdef UA_ENABLE_JSON_ENCODING
 static UA_StatusCode
-sendNetworkMessageJson(UA_PubSubConnection *connection, UA_WriterGroup *wg,
+sendNetworkMessageJson(UA_Server *server, UA_PubSubConnection *connection, UA_WriterGroup *wg,
                        UA_DataSetMessage *dsm, UA_UInt16 *writerIds, UA_Byte dsmCount) {
     /* Prepare the NetworkMessage */
     UA_NetworkMessage nm;
@@ -860,8 +878,7 @@
     UA_assert(bufPos == bufEnd);
 
     /* Send the prepared messages */
-    res = connection->channel->send(connection->channel,
-                                    &wg->config.transportSettings, &buf);
+    sendNetworkMessageBuffer(server, wg, connection, &buf);
 
  cleanup:
     if(msgSize > UA_MAX_STACKBUF)
@@ -971,15 +988,8 @@
 }
 
 static UA_StatusCode
-<<<<<<< HEAD
-sendNetworkMessageUADP(UA_PubSubConnection *connection, UA_WriterGroup *wg,
-                       UA_DataSetMessage *dsm, UA_UInt16 *writerIds, UA_Byte dsmCount,
-                       UA_ExtensionObject *messageSettings,
-                       UA_ExtensionObject *transportSettings) {
-=======
-sendNetworkMessageBinary(UA_PubSubConnection *connection, UA_WriterGroup *wg,
+sendNetworkMessageBinary(UA_Server *server, UA_PubSubConnection *connection, UA_WriterGroup *wg,
                          UA_DataSetMessage *dsm, UA_UInt16 *writerIds, UA_Byte dsmCount) {
->>>>>>> 34e9007b
     UA_NetworkMessage nm;
     memset(&nm, 0, sizeof(UA_NetworkMessage));
 
@@ -1016,39 +1026,73 @@
     UA_CHECK_STATUS(rv, goto cleanup_with_msg_size);
 
     /* Send out the message */
-    rv = connection->channel->send(connection->channel,
-                                   &wg->config.transportSettings, &buf);
-    UA_CHECK_STATUS(rv, goto cleanup_with_msg_size);
+    sendNetworkMessageBuffer(server, wg, connection, &buf);
 
 cleanup_with_msg_size:
-    if(msgSize > UA_MAX_STACKBUF) {
+    if(msgSize > UA_MAX_STACKBUF)
         UA_ByteString_clear(&buf);
-    }
 cleanup:
     UA_free(nm.payload.dataSetPayload.sizes);
     return rv;
 }
 
-<<<<<<< HEAD
-static UA_StatusCode
-sendBufferedNetworkMessage(UA_Server *server, UA_PubSubConnection *connection,
-                           UA_ByteString *buffer,
-                           UA_ExtensionObject *transportSettings) {
-
-    return connection->channel->send(connection->channel,
-                                     transportSettings, buffer);
-=======
+static void
+publishRT(UA_Server *server, UA_WriterGroup *writerGroup, UA_PubSubConnection *connection) {
+    UA_LOCK_ASSERT(&server->serviceMutex, 1);
+
+    UA_StatusCode res =
+        UA_NetworkMessage_updateBufferedMessage(&writerGroup->bufferedMessage);
+
+    if(res != UA_STATUSCODE_GOOD) {
+        UA_LOG_DEBUG(&server->config.logger, UA_LOGCATEGORY_SERVER,
+                     "PubSub sending. Unknown field type.");
+        return;
+    }
+
+#ifdef UA_ENABLE_PUBSUB_ENCRYPTION
+    if(writerGroup->config.securityMode > UA_MESSAGESECURITYMODE_NONE) {
+        size_t sigSize = writerGroup->config.securityPolicy->symmetricModule.cryptoModule.
+            signatureAlgorithm.getLocalSignatureSize(writerGroup->securityPolicyContext);
+
+        UA_Byte payloadOffset = (UA_Byte)(writerGroup->bufferedMessage.payloadPosition -
+                                          writerGroup->bufferedMessage.buffer.data);
+        memcpy(writerGroup->bufferedMessage.encryptBuffer.data,
+               writerGroup->bufferedMessage.buffer.data,
+               writerGroup->bufferedMessage.buffer.length);
+        res = encryptAndSign(writerGroup, writerGroup->bufferedMessage.nm,
+                             writerGroup->bufferedMessage.encryptBuffer.data,
+                             writerGroup->bufferedMessage.encryptBuffer.data + payloadOffset,
+                             writerGroup->bufferedMessage.encryptBuffer.data +
+                                 writerGroup->bufferedMessage.encryptBuffer.length - sigSize);
+
+        if(res != UA_STATUSCODE_GOOD) {
+            UA_LOG_ERROR(&server->config.logger, UA_LOGCATEGORY_SERVER,
+                         "PubSub Encryption failed");
+            return;
+        }
+
+        /* Send the encrypted buffered network message if PubSub encryption is
+         * enabled */
+        sendNetworkMessageBuffer(server, writerGroup, connection,
+                                 &writerGroup->bufferedMessage.encryptBuffer);
+    } else
+#endif
+    {
+        sendNetworkMessageBuffer(server, writerGroup, connection, &writerGroup->bufferedMessage.buffer);
+    }
+}
+
 static void
 sendNetworkMessage(UA_Server *server, UA_WriterGroup *wg, UA_PubSubConnection *connection,
                    UA_DataSetMessage *dsm, UA_UInt16 *writerIds, UA_Byte dsmCount) {
     UA_StatusCode res = UA_STATUSCODE_GOOD;
     switch(wg->config.encodingMimeType) {
     case UA_PUBSUB_ENCODING_UADP:
-        res = sendNetworkMessageBinary(connection, wg, dsm, writerIds, dsmCount);
+        res = sendNetworkMessageBinary(server, connection, wg, dsm, writerIds, dsmCount);
         break;
 #ifdef UA_ENABLE_JSON_ENCODING
     case UA_PUBSUB_ENCODING_JSON:
-        res = sendNetworkMessageJson(connection, wg, dsm, writerIds, dsmCount);
+        res = sendNetworkMessageJson(server, connection, wg, dsm, writerIds, dsmCount);
         break;
 #endif
     default:
@@ -1061,165 +1105,52 @@
         UA_LOG_ERROR(&server->config.logger, UA_LOGCATEGORY_SERVER,
                      "PubSub Publish: Could not send a NetworkMessage "
                      "with status code %s", UA_StatusCode_name(res));
-        UA_DataSetWriter *dsw;
-        LIST_FOREACH(dsw, &wg->writers, listEntry) {
-            UA_DataSetWriter_setPubSubState(server, UA_PUBSUBSTATE_ERROR, dsw);
-        }
+        UA_WriterGroup_setPubSubState(server, wg, UA_PUBSUBSTATE_ERROR, res);
+    }
+}
+
+/* This callback triggers the collection and publish of NetworkMessages and the
+ * contained DataSetMessages. */
+void
+UA_WriterGroup_publishCallback(UA_Server *server, UA_WriterGroup *writerGroup) {
+    UA_assert(writerGroup != NULL);
+    UA_assert(server != NULL);
+
+    UA_LOCK(&server->serviceMutex);
+
+    UA_LOG_DEBUG(&server->config.logger, UA_LOGCATEGORY_SERVER, "Publish Callback");
+
+    /* Nothing to do? */
+    if(writerGroup->writersCount == 0) {
+        UA_UNLOCK(&server->serviceMutex);
         return;
     }
-
-    /* Increase the sequence number */
-    wg->sequenceNumber++;
-}
-
-static void
-sendBufferedNetworkMessage(UA_Server *server, UA_WriterGroup *wg,
-                           UA_PubSubConnection *connection) {
-    UA_NetworkMessageOffsetBuffer *buf = &wg->bufferedMessage;
-    UA_StatusCode res = UA_NetworkMessage_updateBufferedMessage(buf);
-    if(res != UA_STATUSCODE_GOOD) {
-        UA_LOG_DEBUG(&server->config.logger, UA_LOGCATEGORY_SERVER,
-                     "PubSub sending failed - could not update the message");
-        UA_WriterGroup_setPubSubState(server, UA_PUBSUBSTATE_ERROR, wg);
-        return;
-    }
-
-    res = connection->channel->send(connection->channel,
-                                    &wg->config.transportSettings, &buf->buffer);
-    if(res != UA_STATUSCODE_GOOD) {
-        UA_LOG_ERROR(&server->config.logger, UA_LOGCATEGORY_SERVER,
-                     "Publish failed. RT fixed size. sendBufferedNetworkMessage failed");
-        UA_WriterGroup_setPubSubState(server, UA_PUBSUBSTATE_ERROR, wg);
-        return;
-    }
-
-    /* Sending successful - increase the sequence number */
-    wg->sequenceNumber++;
->>>>>>> 34e9007b
-}
-
-static UA_INLINE void
-publishRT(UA_Server *server, UA_WriterGroup *writerGroup, UA_PubSubConnection *connection) {
-    UA_LOCK_ASSERT(&server->serviceMutex, 1);
-    UA_StatusCode res = UA_STATUSCODE_GOOD;
-    if(UA_NetworkMessage_updateBufferedMessage(&writerGroup->bufferedMessage) != UA_STATUSCODE_GOOD)
-        UA_LOG_DEBUG(&server->config.logger, UA_LOGCATEGORY_SERVER,
-                     "PubSub sending. Unknown field type.");
-
-#ifdef UA_ENABLE_PUBSUB_ENCRYPTION
-    if (writerGroup->config.securityMode > UA_MESSAGESECURITYMODE_NONE) {
-            size_t sigSize = writerGroup->config.securityPolicy->symmetricModule.cryptoModule.
-                            signatureAlgorithm.getLocalSignatureSize(writerGroup->securityPolicyContext);
-
-            UA_Byte payloadOffset = (UA_Byte)(writerGroup->bufferedMessage.payloadPosition - writerGroup->bufferedMessage.buffer.data);
-            memcpy(writerGroup->bufferedMessage.encryptBuffer.data, writerGroup->bufferedMessage.buffer.data, writerGroup->bufferedMessage.buffer.length);
-            res = encryptAndSign(writerGroup, writerGroup->bufferedMessage.nm,
-                                              writerGroup->bufferedMessage.encryptBuffer.data,
-                                              writerGroup->bufferedMessage.encryptBuffer.data + payloadOffset,
-                                              writerGroup->bufferedMessage.encryptBuffer.data + writerGroup->bufferedMessage.encryptBuffer.length - sigSize);
-
-            if(res != UA_STATUSCODE_GOOD) {
-                UA_LOG_ERROR(&server->config.logger, UA_LOGCATEGORY_SERVER, "PubSub Encryption failed");
-            }
-            /* Send the encrypted buffered network message
-             * if PubSub encryption is enabled */
-            res = sendBufferedNetworkMessage(server, connection, &writerGroup->bufferedMessage.encryptBuffer,
-                                             &writerGroup->config.transportSettings);
-        }
-#endif
-    if (writerGroup->config.securityMode < UA_MESSAGESECURITYMODE_NONE) {
-        res = sendBufferedNetworkMessage(server, connection, &writerGroup->bufferedMessage.buffer,
-                                         &writerGroup->config.transportSettings);
-    }
-<<<<<<< HEAD
-    if(res == UA_STATUSCODE_GOOD) {
-        writerGroup->sequenceNumber++;
-    } else {
-        UA_LOG_ERROR(&server->config.logger, UA_LOGCATEGORY_SERVER,
-                     "Publish failed. sendBufferedNetworkMessage failed. StatusCode %s", UA_StatusCode_name(res));
-        UA_WriterGroup_setPubSubState(server, writerGroup, UA_PUBSUBSTATE_ERROR,
-                                      UA_STATUSCODE_BADCOMMUNICATIONERROR);
-=======
-
-    /* Nothing to do? */
-    if(writerGroup->writersCount == 0)
-        return;
 
     /* Find the connection associated with the writer */
     UA_PubSubConnection *connection = writerGroup->linkedConnection;
     if(!connection) {
         UA_LOG_ERROR(&server->config.logger, UA_LOGCATEGORY_SERVER,
-                       "Publish failed. PubSubConnection invalid.");
-        UA_WriterGroup_setPubSubState(server, UA_PUBSUBSTATE_ERROR, writerGroup);
+                         "Publish failed. PubSubConnection invalid");
+        UA_WriterGroup_setPubSubState(server, writerGroup, UA_PUBSUBSTATE_ERROR,
+                                      UA_STATUSCODE_BADNOTCONNECTED);
+        UA_UNLOCK(&server->serviceMutex);
         return;
     }
 
     /* Realtime path - update the buffer message and send directly */
     if(writerGroup->config.rtLevel == UA_PUBSUB_RT_FIXED_SIZE) {
-        sendBufferedNetworkMessage(server, writerGroup, connection);
+        publishRT(server, writerGroup, connection);
+        UA_UNLOCK(&server->serviceMutex);
         return;
->>>>>>> 34e9007b
-    }
-}
-
-static UA_INLINE UA_Byte
-retrieveMaxDSMCountForNetworkMessage(UA_WriterGroup *writerGroup) {
+    }
+
     /* How many DSM can be sent in one NM? */
     UA_Byte maxDSM = (UA_Byte)writerGroup->config.maxEncapsulatedDataSetMessageCount;
-    if(writerGroup->config.maxEncapsulatedDataSetMessageCount > UA_BYTE_MAX) {
+    if(writerGroup->config.maxEncapsulatedDataSetMessageCount > UA_BYTE_MAX)
         maxDSM = UA_BYTE_MAX;
-<<<<<<< HEAD
-    }
-    /* If the maxEncapsulatedDataSetMessageCount is set to 0->1 */
-    if(maxDSM == 0) {
-=======
-
-    /* If the maxEncapsulatedDataSetMessageCount is set to 0 -> 1 */
     if(maxDSM == 0)
->>>>>>> 34e9007b
-        maxDSM = 1;
-    }
-    return maxDSM;
-}
-
-<<<<<<< HEAD
-static UA_StatusCode
-sendNetworkMessage(UA_WriterGroup *writerGroup, UA_PubSubConnection *connection, UA_DataSetMessage *dsm,
-                   UA_UInt16 *writerIds, UA_Byte dsmCount) {
-    UA_StatusCode res;
-    if(writerGroup->config.encodingMimeType == UA_PUBSUB_ENCODING_UADP){
-        res = sendNetworkMessageUADP(connection, writerGroup, dsm,
-                                     writerIds, dsmCount,
-                                     &writerGroup->config.messageSettings,
-                                     &writerGroup->config.transportSettings);
-    } else { /* if(writerGroup->config.encodingMimeType == UA_PUBSUB_ENCODING_JSON) */
-#ifdef UA_ENABLE_JSON_ENCODING
-        res = sendNetworkMessageJson(connection, dsm,
-                                     writerIds, dsmCount,
-                                     &writerGroup->config.transportSettings);
-#else
-        res = UA_STATUSCODE_BADNOTSUPPORTED;
-#endif
-    }
-    return res;
-}
-
-static UA_INLINE void
-setErrorStateForDataSetWritersWithIds(UA_Server *server, UA_WriterGroup *writerGroup, UA_UInt16 *dsWriterIds, size_t idCount) {
-    UA_LOCK_ASSERT(&server->serviceMutex, 1);
-    UA_LOG_ERROR(&server->config.logger, UA_LOGCATEGORY_SERVER,
-                 "PubSub Publish: Sending a NetworkMessage failed");
-
-    UA_DataSetWriter *dsw;
-    LIST_FOREACH(dsw, &writerGroup->writers, listEntry) {
-        for(size_t i = 0; i < idCount; ++i) {
-            if (dsw->config.dataSetWriterId == dsWriterIds[i]) {
-                UA_DataSetWriter_setPubSubState(server, dsw, UA_PUBSUBSTATE_ERROR,
-                                                UA_STATUSCODE_GOOD);
-                break;
-            }
-        }
-=======
+        maxDSM = 1; /* Send at least one dsm */
+
     /* It is possible to put several DataSetMessages into one NetworkMessage.
      * But only if they do not contain promoted fields. NM with promoted fields
      * are sent out right away. The others are kept in a buffer for
@@ -1233,13 +1164,15 @@
         if(dsw->state != UA_PUBSUBSTATE_OPERATIONAL)
             continue;
 
-        /* Find the dataset */
-        UA_PublishedDataSet *pds =
+        /* Heartbeats are send when no dataset is attached */
+        UA_Boolean heartbeat = UA_NodeId_isNull(&dsw->connectedDataSet);
+        UA_PublishedDataSet *pds = (heartbeat) ? NULL :
             UA_PublishedDataSet_findPDSbyId(server, dsw->connectedDataSet);
-        if(!pds) {
+        if(!heartbeat && !pds) {
             UA_LOG_ERROR(&server->config.logger, UA_LOGCATEGORY_SERVER,
                          "PubSub Publish: PublishedDataSet not found");
-            UA_DataSetWriter_setPubSubState(server, UA_PUBSUBSTATE_ERROR, dsw);
+            UA_DataSetWriter_setPubSubState(server, dsw, UA_PUBSUBSTATE_ERROR,
+                                            UA_STATUSCODE_BADINTERNALERROR);
             continue;
         }
 
@@ -1250,12 +1183,12 @@
         if(res != UA_STATUSCODE_GOOD) {
             UA_LOG_ERROR(&server->config.logger, UA_LOGCATEGORY_SERVER,
                          "PubSub Publish: DataSetMessage creation failed");
-            UA_DataSetWriter_setPubSubState(server, UA_PUBSUBSTATE_ERROR, dsw);
+            UA_DataSetWriter_setPubSubState(server, dsw, UA_PUBSUBSTATE_ERROR, res);
             continue;
         }
 
         /* There is no promoted field -> send right away */
-        if(pds->promotedFieldsCount > 0) {
+        if(pds && pds->promotedFieldsCount > 0) {
             sendNetworkMessage(server, writerGroup, connection, &dsmStore[dsmCount],
                                &dsWriterIds[dsmCount], 1);
 
@@ -1271,70 +1204,8 @@
         }
 
         dsmCount++;
->>>>>>> 34e9007b
-    }
-}
-
-<<<<<<< HEAD
-static UA_INLINE UA_Boolean
-allowsBatching(UA_PublishedDataSet *publishedDataSet, UA_Byte maxDSM) {
-    /* There is no promoted field and we can batch dsm. So do the batching. */
-    return publishedDataSet->promotedFieldsCount == 0 && maxDSM > 1;
-}
-
-static UA_INLINE UA_StatusCode
-sendNetworkMessageAndCleanup(UA_WriterGroup *writerGroup, UA_PubSubConnection *connection,
-                             UA_DataSetMessage *dataSetMessage, UA_DataSetWriter *writer) {
-    UA_StatusCode res;/* Send right away */
-    res = sendNetworkMessage(
-        writerGroup, connection, dataSetMessage,
-        &writer->config.dataSetWriterId, 1);
-    UA_CHECK_STATUS(res, return res);
-    /* Clean up */
-    if(writerGroup->config.rtLevel == UA_PUBSUB_RT_DIRECT_VALUE_ACCESS) {
-        for(size_t i = 0; i < dataSetMessage->data.keyFrameData.fieldCount; ++i) {
-            dataSetMessage->data.keyFrameData.dataSetFields[i].value.data = NULL;
-        }
-    }
-    UA_DataSetMessage_clear(dataSetMessage);
-    return UA_STATUSCODE_GOOD;
-}
-
-static UA_INLINE size_t
-sendOrCollectDataSetMessage(UA_Server *server, UA_WriterGroup *writerGroup, UA_DataSetWriter *writer,
-                            UA_PubSubConnection *connection, UA_Byte maxDSM, UA_UInt16 *dsWriterId,
-                            UA_DataSetMessage *dataSetMessage) {
-    UA_LOCK_ASSERT(&server->serviceMutex, 1);
-    if(writer->state != UA_PUBSUBSTATE_OPERATIONAL) {
-        return 0;
-    }
-    /* Generate the DSM */
-    UA_StatusCode res = UA_DataSetWriter_generateDataSetMessage(server, dataSetMessage, writer);
-    UA_CHECK_STATUS_ERROR(res, goto error, &server->config.logger, UA_LOGCATEGORY_SERVER,
-                          "PubSub Publish: DataSetMessage creation failed");
-
-    /* Check if the message is a Heartbeat */
-    if(UA_NodeId_isNull(&writer->connectedDataSet)){
-        res = sendNetworkMessageAndCleanup(writerGroup, connection, dataSetMessage, writer);
-        UA_CHECK_STATUS_ERROR(res, goto error, &server->config.logger, UA_LOGCATEGORY_SERVER,
-                              "PubSub Publish: Could not send a NetworkMessage");
-        return 0;
-    }
-
-    UA_PublishedDataSet *publishedDataSet =
-        UA_PublishedDataSet_findPDSbyId(server, writer->connectedDataSet);
-    UA_CHECK_MEM_ERROR(publishedDataSet, goto error, &server->config.logger, UA_LOGCATEGORY_SERVER,
-                       "PubSub Publish: PublishedDataSet not found");
-
-    if (allowsBatching(publishedDataSet, maxDSM)) {
-        *dsWriterId = writer->config.dataSetWriterId;
-        return 1;
-    } else {
-        res = sendNetworkMessageAndCleanup(writerGroup, connection, dataSetMessage, writer);
-        UA_CHECK_STATUS_ERROR(res, goto error, &server->config.logger, UA_LOGCATEGORY_SERVER,
-                              "PubSub Publish: Could not send a NetworkMessage");
-        return 0;
-=======
+    }
+
     /* Send the NetworkMessages with batched DataSetMessages */
     UA_Byte nmDsmCount = 0;
     for(size_t i = 0; i < dsmCount; i += nmDsmCount) {
@@ -1344,111 +1215,9 @@
         /* Send the batched messages */
         sendNetworkMessage(server, writerGroup, connection, &dsmStore[i],
                            &dsWriterIds[i], nmDsmCount);
->>>>>>> 34e9007b
-    }
-error:
-    UA_DataSetWriter_setPubSubState(server, writer, UA_PUBSUBSTATE_ERROR,
-                                    UA_STATUSCODE_BADCOMMUNICATIONERROR);
-    return 0;
-}
-
-static UA_INLINE void
-sendCollectedDataSetMessagesInBatches(UA_Server *server, UA_WriterGroup *writerGroup, UA_PubSubConnection *connection,
-                                      UA_UInt16 *dsWriterIds, UA_DataSetMessage *dataSetMessageBuffer,
-                                      size_t collectedDatasetMessageCount,
-                                      UA_Byte maxDSMCount) {
-    UA_LOCK_ASSERT(&server->serviceMutex, 1);
-
-    /* Send the NetworkMessages with batched DataSetMessages */
-    size_t cursor, dsmCount;
-    FOR_EACH_CHUNK(cursor, dsmCount, maxDSMCount, collectedDatasetMessageCount) {
-        UA_StatusCode res = sendNetworkMessage(
-            writerGroup, connection, &dataSetMessageBuffer[cursor], &dsWriterIds[cursor], (UA_Byte) dsmCount);
-
-        if(res != UA_STATUSCODE_GOOD) {
-            setErrorStateForDataSetWritersWithIds(server, writerGroup, &dsWriterIds[cursor], dsmCount);
-            continue;
-        }
-        writerGroup->sequenceNumber++; /* TODO: Why not in the direct-send case? */
-    }
+    }
+
     /* Clean up DSM */
-<<<<<<< HEAD
-    for(size_t i = 0; i < collectedDatasetMessageCount; i++) {
-        UA_DataSetMessage_clear(&dataSetMessageBuffer[i]);
-    }
-}
-
-static void
-publishRegular(UA_Server *server, UA_WriterGroup *writerGroup,
-               UA_PubSubConnection *connection) {
-    UA_LOCK_ASSERT(&server->serviceMutex, 1);
-
-    /* It is possible to put several DataSetMessages into one NetworkMessage.
-     * But only if they do not contain promoted fields. NM with only DSM are
-     * sent out right away. The others are kept in a buffer for "batching". */
-
-    UA_Byte maxDSMCount = retrieveMaxDSMCountForNetworkMessage(writerGroup);
-    size_t collectedDatasetMessageCount = 0;
-    UA_STACKARRAY(UA_UInt16, dsWriterIds, writerGroup->writersCount);
-    UA_STACKARRAY(UA_DataSetMessage, dataSetMessageBuffer, writerGroup->writersCount);
-
-    UA_DataSetWriter *writer;
-    LIST_FOREACH(writer, &writerGroup->writers, listEntry) {
-        collectedDatasetMessageCount += sendOrCollectDataSetMessage(server, writerGroup, writer, connection,
-                                                                    maxDSMCount,
-                                                                    &dsWriterIds[collectedDatasetMessageCount],
-                                                                    &dataSetMessageBuffer[collectedDatasetMessageCount]);
-    }
-    sendCollectedDataSetMessagesInBatches(server, writerGroup, connection, dsWriterIds, dataSetMessageBuffer,
-                                          collectedDatasetMessageCount, maxDSMCount);
-}
-
-/* This callback triggers the collection and publish of NetworkMessages and the
- * contained DataSetMessages. */
-void
-UA_WriterGroup_publishCallback(UA_Server *server, UA_WriterGroup *writerGroup) {
-    UA_LOCK(&server->serviceMutex);
-    UA_LOG_DEBUG(&server->config.logger, UA_LOGCATEGORY_SERVER, "Publish Callback");
-
-    // TODO: review if its okay to force correct value from caller side instead
-    // UA_assert(writerGroup != NULL);
-    // UA_assert(server != NULL);
-    UA_CHECK_MEM_WARN(writerGroup,
-                      UA_UNLOCK(&server->serviceMutex); return,
-                      &server->config.logger, UA_LOGCATEGORY_SERVER,
-                      "Publish failed. WriterGroup not found");
-    /* Nothing to do? */
-    if(writerGroup->writersCount == 0) {
-        UA_UNLOCK(&server->serviceMutex);
-        return;
-    }
-    /* Binary or Json encoding?  */
-    UA_CHECK_ERROR(writerGroup->config.encodingMimeType == UA_PUBSUB_ENCODING_UADP ||
-                   writerGroup->config.encodingMimeType == UA_PUBSUB_ENCODING_JSON,
-                   goto error,
-                   &server->config.logger, UA_LOGCATEGORY_SERVER,
-                   "Publish failed: Unknown encoding type.");
-
-    /* Find the connection associated with the writer */
-    UA_PubSubConnection *connection = writerGroup->linkedConnection;
-    UA_CHECK_MEM_ERROR(connection,
-                       goto error,
-                       &server->config.logger, UA_LOGCATEGORY_SERVER,
-                       "Publish failed. PubSubConnection invalid.");
-
-    if(writerGroup->config.rtLevel == UA_PUBSUB_RT_FIXED_SIZE) {
-        publishRT(server, writerGroup, connection);
-    } else {
-        publishRegular(server, writerGroup, connection);
-    }
-    UA_UNLOCK(&server->serviceMutex);
-    return;
-
-error:
-    UA_WriterGroup_setPubSubState(server, writerGroup, UA_PUBSUBSTATE_ERROR,
-                                  UA_STATUSCODE_BADCONNECTIONCLOSED);
-    UA_UNLOCK(&server->serviceMutex);
-=======
     for(size_t i = 0; i < dsmCount; i++) {
         if(writerGroup->config.rtLevel == UA_PUBSUB_RT_DIRECT_VALUE_ACCESS) {
             for(size_t j = 0; j < dsmStore[i].data.keyFrameData.fieldCount; ++j) {
@@ -1457,7 +1226,8 @@
         }
         UA_DataSetMessage_clear(&dsmStore[i]);
     }
->>>>>>> 34e9007b
+
+    UA_UNLOCK(&server->serviceMutex);
 }
 
 /* Add new publishCallback. The first execution is triggered directly after
