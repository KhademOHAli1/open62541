/* This Source Code Form is subject to the terms of the Mozilla Public
 * License, v. 2.0. If a copy of the MPL was not distributed with this
 * file, You can obtain one at http://mozilla.org/MPL/2.0/.
 *
 * Copyright (c) 2017-2019 Fraunhofer IOSB (Author: Andreas Ebner)
 * Copyright (c) 2019 Fraunhofer IOSB (Author: Julius Pfrommer)
 * Copyright (c) 2019 Kalycito Infotech Private Limited
 * Copyright (c) 2020 Yannick Wallerer, Siemens AG
 * Copyright (c) 2020 Thomas Fischer, Siemens AG
 * Copyright (c) 2021 Fraunhofer IOSB (Author: Jan Hermes)
 * Copyright (c) 2022 Linutronix GmbH (Author: Muddasir Shakil)
 */

#include "ua_pubsub_internal.h"

#ifdef UA_ENABLE_PUBSUB /* conditional compilation */

#include "ua_pubsub_networkmessage.h"

#ifdef UA_ENABLE_PUBSUB_SKS
#include "ua_pubsub_keystorage.h"
#endif

#define UA_MAX_STACKBUF 128 /* Max size of network messages on the stack */

static UA_StatusCode
encryptAndSign(UA_WriterGroup *wg, const UA_NetworkMessage *nm,
               UA_Byte *signStart, UA_Byte *encryptStart,
               UA_Byte *msgEnd);

static UA_StatusCode
generateNetworkMessage(UA_PubSubConnection *connection, UA_WriterGroup *wg,
                       UA_DataSetMessage *dsm, UA_UInt16 *writerIds, UA_Byte dsmCount,
                       UA_ExtensionObject *messageSettings,
                       UA_ExtensionObject *transportSettings,
                       UA_NetworkMessage *networkMessage);

static void
UA_WriterGroup_disconnect(UA_WriterGroup *wg);

static UA_StatusCode
UA_WriterGroup_connect(UA_PubSubManager *psm, UA_WriterGroup *wg,
                       UA_Boolean validate);

static UA_Boolean
UA_WriterGroup_canConnect(UA_WriterGroup *wg) {
    /* Already connected */
    if(wg->sendChannel != 0)
        return false;

    /* Is this a WriterGroup with custom TransportSettings beyond the
     * PubSubConnection? */
    if(wg->config.transportSettings.encoding == UA_EXTENSIONOBJECT_ENCODED_NOBODY)
        return false;

    return true;
}

UA_StatusCode
UA_WriterGroup_addPublishCallback(UA_PubSubManager *psm, UA_WriterGroup *wg) {
    UA_LOCK_ASSERT(&psm->sc.server->serviceMutex);

    /* Already registered */
    if(wg->publishCallbackId != 0)
        return UA_STATUSCODE_GOOD;

<<<<<<< HEAD
    /* Use EventLoop for cyclic callbacks */
    UA_EventLoop *el = psm->sc.server->config.eventLoop;
    return el->addTimer(el, (UA_Callback)UA_WriterGroup_publishCallback,
                        psm, wg, wg->config.publishingInterval,
                        NULL /* TODO: use basetime */,
                        UA_TIMERPOLICY_CURRENTTIME,
                        &wg->publishCallbackId);
=======
    /* Run once after creation. The Publish callback itself takes the server
     * mutex. So we release it first. */
    UA_WriterGroup_publishCallback(server, wg);
    return retval;
>>>>>>> 403f4628
}

void
UA_WriterGroup_removePublishCallback(UA_PubSubManager *psm, UA_WriterGroup *wg) {
    if(wg->publishCallbackId == 0)
        return;
    UA_EventLoop *el = psm->sc.server->config.eventLoop;
    el->removeTimer(el, wg->publishCallbackId);
    wg->publishCallbackId = 0;
}

UA_StatusCode
UA_WriterGroup_create(UA_PubSubManager *psm, const UA_NodeId connection,
                      const UA_WriterGroupConfig *writerGroupConfig,
                      UA_NodeId *writerGroupIdentifier) {
    /* Delete the reserved IDs if the related session no longer exists. */
    UA_PubSubManager_freeIds(psm);
    if(!writerGroupConfig)
        return UA_STATUSCODE_BADINVALIDARGUMENT;

    /* Search the connection by the given connectionIdentifier */
    UA_PubSubConnection *c = UA_PubSubConnection_find(psm, connection);
    if(!c)
        return UA_STATUSCODE_BADNOTFOUND;

    /* Validate messageSettings type */
    const UA_ExtensionObject *ms = &writerGroupConfig->messageSettings;
    if(ms->content.decoded.type) {
        if(writerGroupConfig->encodingMimeType == UA_PUBSUB_ENCODING_JSON &&
           (ms->encoding != UA_EXTENSIONOBJECT_DECODED ||
            ms->content.decoded.type != &UA_TYPES[UA_TYPES_JSONWRITERGROUPMESSAGEDATATYPE])) {
            return UA_STATUSCODE_BADTYPEMISMATCH;
        }

        if(writerGroupConfig->encodingMimeType == UA_PUBSUB_ENCODING_UADP &&
           (ms->encoding != UA_EXTENSIONOBJECT_DECODED ||
            ms->content.decoded.type != &UA_TYPES[UA_TYPES_UADPWRITERGROUPMESSAGEDATATYPE])) {
            return UA_STATUSCODE_BADTYPEMISMATCH;
        }
    }

    /* Allocate new WriterGroup */
    UA_WriterGroup *newWriterGroup = (UA_WriterGroup*)UA_calloc(1, sizeof(UA_WriterGroup));
    if(!newWriterGroup)
        return UA_STATUSCODE_BADOUTOFMEMORY;

    newWriterGroup->head.componentType = UA_PUBSUBCOMPONENT_WRITERGROUP;
    newWriterGroup->linkedConnection = c;

    /* Deep copy of the config */
    UA_WriterGroupConfig *newConfig = &newWriterGroup->config;
    UA_StatusCode res = UA_WriterGroupConfig_copy(writerGroupConfig, newConfig);
    if(res != UA_STATUSCODE_GOOD) {
        UA_free(newWriterGroup);
        return res;
    }

    /* Create the datatype value if not present */
    if(!newConfig->messageSettings.content.decoded.type) {
        UA_UadpWriterGroupMessageDataType *wgm = UA_UadpWriterGroupMessageDataType_new();
        newConfig->messageSettings.content.decoded.data = wgm;
        newConfig->messageSettings.content.decoded.type =
            &UA_TYPES[UA_TYPES_UADPWRITERGROUPMESSAGEDATATYPE];
        newConfig->messageSettings.encoding = UA_EXTENSIONOBJECT_DECODED;
    }

    /* Attach to the connection */
    LIST_INSERT_HEAD(&c->writerGroups, newWriterGroup, listEntry);
    c->writerGroupsSize++;

    /* Add representation / create unique identifier */
#ifdef UA_ENABLE_PUBSUB_INFORMATIONMODEL
    res = addWriterGroupRepresentation(psm->sc.server, newWriterGroup);
    if(res != UA_STATUSCODE_GOOD) {
        UA_WriterGroup_remove(psm, newWriterGroup);
        return res;
    }
#else
    UA_PubSubManager_generateUniqueNodeId(psm, &newWriterGroup->head.identifier);
#endif

    /* Cache the log string */
    char tmpLogIdStr[128];
    mp_snprintf(tmpLogIdStr, 128, "%SWriterGroup %N\t| ",
                c->head.logIdString, newWriterGroup->head.identifier);
    newWriterGroup->head.logIdString = UA_STRING_ALLOC(tmpLogIdStr);

    UA_LOG_INFO_PUBSUB(psm->logging, newWriterGroup,
                       "WriterGroup created (State: %s)",
                       UA_PubSubState_name(newWriterGroup->head.state));

    /* Validate the connection settings */
    res = UA_WriterGroup_connect(psm, newWriterGroup, true);
    if(res != UA_STATUSCODE_GOOD) {
        UA_LOG_ERROR_PUBSUB(psm->logging, newWriterGroup,
                            "Could not validate the connection parameters");
        UA_WriterGroup_remove(psm, newWriterGroup);
        return res;
    }

#ifdef UA_ENABLE_PUBSUB_SKS
    if(writerGroupConfig->securityMode == UA_MESSAGESECURITYMODE_SIGN ||
       writerGroupConfig->securityMode == UA_MESSAGESECURITYMODE_SIGNANDENCRYPT) {
        if(!UA_String_isEmpty(&writerGroupConfig->securityGroupId) &&
           writerGroupConfig->securityPolicy) {
            /* Does the key storage already exist? */
            newWriterGroup->keyStorage =
                UA_PubSubKeyStorage_find(psm, writerGroupConfig->securityGroupId);

            if(!newWriterGroup->keyStorage) {
                /* Create a new key storage */
                newWriterGroup->keyStorage = (UA_PubSubKeyStorage *)
                    UA_calloc(1, sizeof(UA_PubSubKeyStorage));
                if(!newWriterGroup->keyStorage) {
                    UA_WriterGroup_remove(psm, newWriterGroup);
                    return UA_STATUSCODE_BADOUTOFMEMORY;
                }
                res = UA_PubSubKeyStorage_init(psm, newWriterGroup->keyStorage,
                                               &writerGroupConfig->securityGroupId,
                                               writerGroupConfig->securityPolicy, 0, 0);
                if(res != UA_STATUSCODE_GOOD) {
                    UA_WriterGroup_remove(psm, newWriterGroup);
                    return res;
                }
            }

            /* Increase the ref count */
            newWriterGroup->keyStorage->referenceCount++;
        }
    }

#endif

    /* Trigger the connection */
    UA_PubSubConnection_setPubSubState(psm, c, c->head.state);

    /* Copying a numeric NodeId always succeeds */
    if(writerGroupIdentifier)
        UA_NodeId_copy(&newWriterGroup->head.identifier, writerGroupIdentifier);

    return UA_STATUSCODE_GOOD;
}

void
UA_WriterGroup_remove(UA_PubSubManager *psm, UA_WriterGroup *wg) {
    UA_LOCK_ASSERT(&psm->sc.server->serviceMutex);

    UA_PubSubConnection *connection = wg->linkedConnection;
    UA_assert(connection);

    /* Disable (and disconnect) and set the deleteFlag. This prevents a
     * reconnect and triggers the deletion when the last open socket is
     * closed. */
    wg->deleteFlag = true;
    UA_WriterGroup_setPubSubState(psm, wg, UA_PUBSUBSTATE_DISABLED);

    UA_DataSetWriter *dsw, *dsw_tmp;
    LIST_FOREACH_SAFE(dsw, &wg->writers, listEntry, dsw_tmp) {
        UA_DataSetWriter_remove(psm, dsw);
    }

    if(wg->config.securityPolicy && wg->securityPolicyContext) {
        wg->config.securityPolicy->deleteContext(wg->securityPolicyContext);
        wg->securityPolicyContext = NULL;
    }

#ifdef UA_ENABLE_PUBSUB_SKS
    if(wg->keyStorage) {
        UA_PubSubKeyStorage_detachKeyStorage(psm, wg->keyStorage);
        wg->keyStorage = NULL;
    }
#endif

    if(wg->sendChannel == 0) {
        /* Unlink from the connection */
        LIST_REMOVE(wg, listEntry);
        connection->writerGroupsSize--;
        wg->linkedConnection = NULL;

        /* Actually remove the WriterGroup */
#ifdef UA_ENABLE_PUBSUB_INFORMATIONMODEL
        deleteNode(psm->sc.server, wg->head.identifier, true);
#endif

        UA_LOG_INFO_PUBSUB(psm->logging, wg, "WriterGroup deleted");

        UA_WriterGroupConfig_clear(&wg->config);
        UA_PubSubComponentHead_clear(&wg->head);
        UA_free(wg);
    }

    /* Update the connection state */
    UA_PubSubConnection_setPubSubState(psm, connection, connection->head.state);
}

UA_StatusCode
UA_WriterGroupConfig_copy(const UA_WriterGroupConfig *src,
                          UA_WriterGroupConfig *dst) {
    UA_StatusCode res = UA_STATUSCODE_GOOD;
    memcpy(dst, src, sizeof(UA_WriterGroupConfig));
    res |= UA_String_copy(&src->name, &dst->name);
    res |= UA_ExtensionObject_copy(&src->transportSettings, &dst->transportSettings);
    res |= UA_ExtensionObject_copy(&src->messageSettings, &dst->messageSettings);
    res |= UA_KeyValueMap_copy(&src->groupProperties, &dst->groupProperties);
    res |= UA_String_copy(&src->securityGroupId, &dst->securityGroupId);
    if(res != UA_STATUSCODE_GOOD)
        UA_WriterGroupConfig_clear(dst);
    return res;
}

UA_WriterGroup *
UA_WriterGroup_find(UA_PubSubManager *psm, const UA_NodeId id) {
    if(!psm)
        return NULL;
    UA_PubSubConnection *c;
    TAILQ_FOREACH(c, &psm->connections, listEntry) {
        UA_WriterGroup *wg;
        LIST_FOREACH(wg, &c->writerGroups, listEntry) {
            if(UA_NodeId_equal(&id, &wg->head.identifier))
                return wg;
        }
    }
    return NULL;
}

UA_StatusCode
UA_WriterGroup_setEncryptionKeys(UA_PubSubManager *psm, UA_WriterGroup *wg,
                                 UA_UInt32 securityTokenId,
                                 const UA_ByteString signingKey,
                                 const UA_ByteString encryptingKey,
                                 const UA_ByteString keyNonce) {
    if(wg->config.encodingMimeType == UA_PUBSUB_ENCODING_JSON) {
        UA_LOG_WARNING_PUBSUB(psm->logging, wg,
                              "JSON encoding is enabled. The message security "
                              "iis only defined for the UADP message mapping.");
        return UA_STATUSCODE_BADINTERNALERROR;
    }

    if(!wg->config.securityPolicy) {
        UA_LOG_WARNING_PUBSUB(psm->logging, wg,
                              "No SecurityPolicy configured for the WriterGroup");
        return UA_STATUSCODE_BADINTERNALERROR;
    }

    if(securityTokenId != wg->securityTokenId) {
        wg->securityTokenId = securityTokenId;
        wg->nonceSequenceNumber = 1;
    }

    UA_StatusCode res = UA_STATUSCODE_BAD;
    if(!wg->securityPolicyContext) {
        /* Create a new context */
        res = wg->config.securityPolicy->
            newContext(wg->config.securityPolicy->policyContext,
                       &signingKey, &encryptingKey, &keyNonce,
                       &wg->securityPolicyContext);
    } else {
        /* Update the context */
        res = wg->config.securityPolicy->
            setSecurityKeys(wg->securityPolicyContext, &signingKey,
                            &encryptingKey, &keyNonce);
    }

    return (res == UA_STATUSCODE_GOOD) ?
        UA_WriterGroup_setPubSubState(psm, wg, wg->head.state) : res;
}

void
UA_WriterGroupConfig_clear(UA_WriterGroupConfig *writerGroupConfig) {
    UA_String_clear(&writerGroupConfig->name);
    UA_ExtensionObject_clear(&writerGroupConfig->transportSettings);
    UA_ExtensionObject_clear(&writerGroupConfig->messageSettings);
    UA_KeyValueMap_clear(&writerGroupConfig->groupProperties);
    UA_String_clear(&writerGroupConfig->securityGroupId);
    memset(writerGroupConfig, 0, sizeof(UA_WriterGroupConfig));
}

UA_StatusCode
UA_WriterGroup_setPubSubState(UA_PubSubManager *psm, UA_WriterGroup *wg,
                              UA_PubSubState targetState) {
    UA_LOCK_ASSERT(&psm->sc.server->serviceMutex);

    if(wg->deleteFlag && targetState != UA_PUBSUBSTATE_DISABLED) {
        UA_LOG_WARNING_PUBSUB(psm->logging, wg,
                              "The WriterGroup is being deleted. Can only be disabled.");
        return UA_STATUSCODE_BADINTERNALERROR;
    }

    /* Are we doing a top-level state update or recursively? */
    UA_Boolean isTransient = wg->head.transientState;
    wg->head.transientState = true;

    UA_Server *server = psm->sc.server;
    UA_StatusCode ret = UA_STATUSCODE_GOOD;
    UA_PubSubState oldState = wg->head.state;
    UA_PubSubConnection *connection = wg->linkedConnection;

    /* Custom state machine */
    if(wg->config.customStateMachine) {
        UA_UNLOCK(&server->serviceMutex);
        ret = wg->config.customStateMachine(server, wg->head.identifier, wg->config.context,
                                            &wg->head.state, targetState);
        UA_LOCK(&server->serviceMutex);
        goto finalize_state_machine;
    }

    /* Internal state machine */
    switch(targetState) {
        /* Disabled or Error */
    case UA_PUBSUBSTATE_DISABLED:
    case UA_PUBSUBSTATE_ERROR:
        wg->head.state = targetState;
        UA_WriterGroup_disconnect(wg);
        UA_WriterGroup_removePublishCallback(psm, wg);
        break;

        /* Enabled */
    case UA_PUBSUBSTATE_PAUSED:
    case UA_PUBSUBSTATE_PREOPERATIONAL:
    case UA_PUBSUBSTATE_OPERATIONAL:
        /* PAUSED has no open connections and periodic callbacks */
        if(psm->sc.state != UA_LIFECYCLESTATE_STARTED) {
            /* Avoid repeat warnings */
            if(oldState != UA_PUBSUBSTATE_PAUSED) {
                UA_LOG_WARNING_PUBSUB(psm->logging, wg,
                                      "Cannot enable the WriterGroup while the "
                                      "server is not running -> Paused State");
            }
            wg->head.state = UA_PUBSUBSTATE_PAUSED;
            UA_WriterGroup_disconnect(wg);
            UA_WriterGroup_removePublishCallback(psm, wg);
            break;
        }

        if(connection->head.state != UA_PUBSUBSTATE_OPERATIONAL) {
            wg->head.state = UA_PUBSUBSTATE_PAUSED;
            UA_WriterGroup_disconnect(wg);
            UA_WriterGroup_removePublishCallback(psm, wg);
            break;
        }

        wg->head.state = UA_PUBSUBSTATE_OPERATIONAL;

        /* Not fully connected -> connect */
        if(UA_WriterGroup_canConnect(wg)) {
            ret = UA_WriterGroup_connect(psm, wg, false);
            if(ret != UA_STATUSCODE_GOOD)
                break;
        }

        /* Security Mode not set-> PreOperational */
        if(wg->config.securityMode > UA_MESSAGESECURITYMODE_NONE &&
           wg->securityTokenId == 0)
            wg->head.state = UA_PUBSUBSTATE_PREOPERATIONAL;

        /* Enable publish callback if operational */
        if(wg->head.state == UA_PUBSUBSTATE_OPERATIONAL)
            ret = UA_WriterGroup_addPublishCallback(psm, wg);
        break;

        /* Unknown case */
    default:
        ret = UA_STATUSCODE_BADINTERNALERROR;
        break;
    }

    /* Failure */
    if(ret != UA_STATUSCODE_GOOD) {
        wg->head.state = UA_PUBSUBSTATE_ERROR;;
        UA_WriterGroup_disconnect(wg);
        UA_WriterGroup_removePublishCallback(psm, wg);
    }

 finalize_state_machine:

    /* Only the top-level state update (if recursive calls are happening)
     * notifies the application and updates Reader and WriterGroups */
    wg->head.transientState = isTransient;
    if(wg->head.transientState)
        return ret;

    /* Inform the application about state change */
    if(wg->head.state != oldState) {
        UA_LOG_INFO_PUBSUB(psm->logging, wg, "%s -> %s",
                           UA_PubSubState_name(oldState),
                           UA_PubSubState_name(wg->head.state));
        if(server->config.pubSubConfig.stateChangeCallback != 0) {
            UA_UNLOCK(&server->serviceMutex);
            server->config.pubSubConfig.
                stateChangeCallback(server, wg->head.identifier, wg->head.state, ret);
            UA_LOCK(&server->serviceMutex);
        }
    }

    /* Update the attached DataSetWriters */
    UA_DataSetWriter *writer;
    LIST_FOREACH(writer, &wg->writers, listEntry) {
        UA_DataSetWriter_setPubSubState(psm, writer, writer->head.state);
    }

    /* Update the PubSubManager state. It will go from STOPPING to STOPPED when
     * the last socket has closed. */
    UA_PubSubManager_setState(psm, psm->sc.state);

    return ret;
}

static UA_StatusCode
encryptAndSign(UA_WriterGroup *wg, const UA_NetworkMessage *nm,
               UA_Byte *signStart, UA_Byte *encryptStart,
               UA_Byte *msgEnd) {
    UA_StatusCode rv;
    void *channelContext = wg->securityPolicyContext;

    if(nm->securityHeader.networkMessageEncrypted) {
        /* Set the temporary MessageNonce in the SecurityPolicy */
        const UA_ByteString nonce = {
            (size_t)nm->securityHeader.messageNonceSize,
            (UA_Byte*)(uintptr_t)nm->securityHeader.messageNonce
        };
        rv = wg->config.securityPolicy->setMessageNonce(channelContext, &nonce);
        UA_CHECK_STATUS(rv, return rv);

        /* The encryption is done in-place, no need to encode again */
        UA_ByteString toBeEncrypted =
            {(uintptr_t)msgEnd - (uintptr_t)encryptStart, encryptStart};
        rv = wg->config.securityPolicy->symmetricModule.cryptoModule.encryptionAlgorithm.
            encrypt(channelContext, &toBeEncrypted);
        UA_CHECK_STATUS(rv, return rv);
    }

    if(nm->securityHeader.networkMessageSigned) {
        UA_ByteString toBeSigned = {(uintptr_t)msgEnd - (uintptr_t)signStart,
                                    signStart};

        size_t sigSize = wg->config.securityPolicy->symmetricModule.cryptoModule.
                     signatureAlgorithm.getLocalSignatureSize(channelContext);
        UA_ByteString signature = {sigSize, msgEnd};

        rv = wg->config.securityPolicy->symmetricModule.cryptoModule.
            signatureAlgorithm.sign(channelContext, &toBeSigned, &signature);
        UA_CHECK_STATUS(rv, return rv);
    }
    return UA_STATUSCODE_GOOD;
}

static UA_StatusCode
encodeNetworkMessage(UA_WriterGroup *wg, UA_NetworkMessage *nm,
                     UA_ByteString *buf) {
    UA_Byte *bufPos = buf->data;
    UA_Byte *bufEnd = &buf->data[buf->length];

    UA_Byte *networkMessageStart = bufPos;
    UA_StatusCode rv = UA_NetworkMessage_encodeHeaders(nm, &bufPos, bufEnd);
    UA_CHECK_STATUS(rv, return rv);

    UA_Byte *payloadStart = bufPos;
    rv = UA_NetworkMessage_encodePayload(nm, &bufPos, bufEnd);
    UA_CHECK_STATUS(rv, return rv);

    rv = UA_NetworkMessage_encodeFooters(nm, &bufPos, bufEnd);
    UA_CHECK_STATUS(rv, return rv);

    /* Encrypt and Sign the message */
    UA_Byte *footerEnd = bufPos;
    return encryptAndSign(wg, nm, networkMessageStart, payloadStart, footerEnd);
}

static void
sendNetworkMessageBuffer(UA_PubSubManager *psm, UA_WriterGroup *wg, 
                         UA_PubSubConnection *connection, uintptr_t connectionId,
                         UA_ByteString *buffer) {
    UA_StatusCode res = connection->cm->
        sendWithConnection(connection->cm, connectionId,
                           &UA_KEYVALUEMAP_NULL, buffer);

    /* Failure, set the WriterGroup into an error mode */
    if(res != UA_STATUSCODE_GOOD) {
        UA_LOG_ERROR_PUBSUB(psm->logging, wg,
                            "Sending NetworkMessage failed");
        UA_WriterGroup_setPubSubState(psm, wg, UA_PUBSUBSTATE_ERROR);
        UA_PubSubConnection_setPubSubState(psm, connection, UA_PUBSUBSTATE_ERROR);
        return;
    }

    /* Sending successful - increase the sequence number */
    wg->sequenceNumber++;
}

#ifdef UA_ENABLE_JSON_ENCODING
static UA_StatusCode
sendNetworkMessageJson(UA_PubSubManager *psm, UA_PubSubConnection *connection, UA_WriterGroup *wg,
                       UA_DataSetMessage *dsm, UA_UInt16 *writerIds, UA_Byte dsmCount) {
    /* Prepare the NetworkMessage */
    UA_NetworkMessage nm;
    memset(&nm, 0, sizeof(UA_NetworkMessage));
    nm.version = 1;
    nm.networkMessageType = UA_NETWORKMESSAGE_DATASET;
    nm.payloadHeaderEnabled = true;
    nm.payload.dataSetPayload.dataSetMessages = dsm;
    nm.payload.dataSetPayload.dataSetMessagesSize = dsmCount;
    nm.publisherIdEnabled = true;
    nm.publisherId = connection->config.publisherId;

    for(size_t i = 0; i < dsmCount; i++)
        nm.payload.dataSetPayload.dataSetMessages[i].dataSetWriterId = writerIds[i];

    /* Compute the message length */
    size_t msgSize = UA_NetworkMessage_calcSizeJsonInternal(&nm, NULL, NULL, 0, true);

    UA_ConnectionManager *cm = connection->cm;
    if(!cm)
        return UA_STATUSCODE_BADINTERNALERROR;

    /* Select the wg sendchannel if configured */
    uintptr_t sendChannel = connection->sendChannel;
    if(wg->sendChannel != 0)
        sendChannel = wg->sendChannel;
    if(sendChannel == 0) {
        UA_LOG_ERROR_PUBSUB(psm->logging, wg, "Cannot send, no open connection");
        return UA_STATUSCODE_BADINTERNALERROR;
    }

    /* Allocate the buffer */
    UA_ByteString buf;
    UA_StatusCode res = cm->allocNetworkBuffer(cm, sendChannel, &buf, msgSize);
    UA_CHECK_STATUS(res, return res);

    /* Encode the message */
    UA_Byte *bufPos = buf.data;
    const UA_Byte *bufEnd = &buf.data[msgSize];
    res = UA_NetworkMessage_encodeJsonInternal(&nm, &bufPos, &bufEnd, NULL, NULL, 0, true);
    if(res != UA_STATUSCODE_GOOD) {
        cm->freeNetworkBuffer(cm, sendChannel, &buf);
        return res;
    }
    UA_assert(bufPos == bufEnd);

    /* Send the prepared messages */
    sendNetworkMessageBuffer(psm, wg, connection, sendChannel, &buf);
    return UA_STATUSCODE_GOOD;
}
#endif

static UA_StatusCode
generateNetworkMessage(UA_PubSubConnection *connection, UA_WriterGroup *wg,
                       UA_DataSetMessage *dsm, UA_UInt16 *writerIds, UA_Byte dsmCount,
                       UA_ExtensionObject *messageSettings,
                       UA_ExtensionObject *transportSettings,
                       UA_NetworkMessage *nm) {
    if(messageSettings->content.decoded.type !=
       &UA_TYPES[UA_TYPES_UADPWRITERGROUPMESSAGEDATATYPE])
        return UA_STATUSCODE_BADINTERNALERROR;
    UA_UadpWriterGroupMessageDataType *wgm = (UA_UadpWriterGroupMessageDataType*)
            messageSettings->content.decoded.data;

    nm->publisherIdEnabled =
        ((u64)wgm->networkMessageContentMask &
         (u64)UA_UADPNETWORKMESSAGECONTENTMASK_PUBLISHERID) != 0;
    nm->groupHeaderEnabled =
        ((u64)wgm->networkMessageContentMask &
         (u64)UA_UADPNETWORKMESSAGECONTENTMASK_GROUPHEADER) != 0;
    nm->groupHeader.writerGroupIdEnabled =
        ((u64)wgm->networkMessageContentMask &
         (u64)UA_UADPNETWORKMESSAGECONTENTMASK_WRITERGROUPID) != 0;
    nm->groupHeader.groupVersionEnabled =
        ((u64)wgm->networkMessageContentMask &
         (u64)UA_UADPNETWORKMESSAGECONTENTMASK_GROUPVERSION) != 0;
    nm->groupHeader.networkMessageNumberEnabled =
        ((u64)wgm->networkMessageContentMask &
         (u64)UA_UADPNETWORKMESSAGECONTENTMASK_NETWORKMESSAGENUMBER) != 0;
    nm->groupHeader.sequenceNumberEnabled =
        ((u64)wgm->networkMessageContentMask &
         (u64)UA_UADPNETWORKMESSAGECONTENTMASK_SEQUENCENUMBER) != 0;
    nm->payloadHeaderEnabled =
        ((u64)wgm->networkMessageContentMask &
         (u64)UA_UADPNETWORKMESSAGECONTENTMASK_PAYLOADHEADER) != 0;
    nm->timestampEnabled =
        ((u64)wgm->networkMessageContentMask &
         (u64)UA_UADPNETWORKMESSAGECONTENTMASK_TIMESTAMP) != 0;
    nm->picosecondsEnabled =
        ((u64)wgm->networkMessageContentMask &
         (u64)UA_UADPNETWORKMESSAGECONTENTMASK_PICOSECONDS) != 0;
    nm->dataSetClassIdEnabled =
        ((u64)wgm->networkMessageContentMask &
         (u64)UA_UADPNETWORKMESSAGECONTENTMASK_DATASETCLASSID) != 0;
    nm->promotedFieldsEnabled =
        ((u64)wgm->networkMessageContentMask &
         (u64)UA_UADPNETWORKMESSAGECONTENTMASK_PROMOTEDFIELDS) != 0;

    /* Set the SecurityHeader */
    if(wg->config.securityMode > UA_MESSAGESECURITYMODE_NONE) {
        nm->securityEnabled = true;
        nm->securityHeader.networkMessageSigned = true;
        if(wg->config.securityMode >= UA_MESSAGESECURITYMODE_SIGNANDENCRYPT)
            nm->securityHeader.networkMessageEncrypted = true;
        nm->securityHeader.securityTokenId = wg->securityTokenId;

        /* Generate the MessageNonce. Four random bytes followed by a four-byte
         * sequence number */
        UA_ByteString nonce = {4, nm->securityHeader.messageNonce};
        UA_StatusCode rv = wg->config.securityPolicy->symmetricModule.
            generateNonce(wg->config.securityPolicy->policyContext, &nonce);
        if(rv != UA_STATUSCODE_GOOD)
            return rv;
        UA_Byte *pos = &nm->securityHeader.messageNonce[4];
        const UA_Byte *end = &nm->securityHeader.messageNonce[8];
        UA_UInt32_encodeBinary(&wg->nonceSequenceNumber, &pos, end);
        nm->securityHeader.messageNonceSize = 8;
    }

    nm->version = 1;
    nm->networkMessageType = UA_NETWORKMESSAGE_DATASET;
    /* shallow copy of the PublisherId from connection configuration
        -> the configuration needs to be stable during publishing process
        -> it must not be cleaned after network message has been sent */
    nm->publisherId = connection->config.publisherId;

    if(nm->groupHeader.sequenceNumberEnabled)
        nm->groupHeader.sequenceNumber = wg->sequenceNumber;

    if(nm->groupHeader.groupVersionEnabled)
        nm->groupHeader.groupVersion = wgm->groupVersion;

    nm->groupHeader.writerGroupId = wg->config.writerGroupId;
    /* number of the NetworkMessage inside a PublishingInterval */
    nm->groupHeader.networkMessageNumber = 1;
    nm->payload.dataSetPayload.dataSetMessages = dsm;
    nm->payload.dataSetPayload.dataSetMessagesSize = dsmCount;

    for(size_t i = 0; i < dsmCount; i++)
        nm->payload.dataSetPayload.dataSetMessages[i].dataSetWriterId = writerIds[i];

    return UA_STATUSCODE_GOOD;
}

static UA_StatusCode
sendNetworkMessageBinary(UA_PubSubManager *psm, UA_PubSubConnection *connection,
                         UA_WriterGroup *wg, UA_DataSetMessage *dsm, UA_UInt16 *writerIds,
                         UA_Byte dsmCount) {
    UA_NetworkMessage nm;
    memset(&nm, 0, sizeof(UA_NetworkMessage));

    /* Fill the message structure */
    UA_StatusCode rv =
        generateNetworkMessage(connection, wg, dsm, writerIds, dsmCount,
                               &wg->config.messageSettings,
                               &wg->config.transportSettings, &nm);
    UA_CHECK_STATUS(rv, return rv);

    /* Compute the message size. Add the overhead for the security signature.
     * There is no padding and the encryption incurs no size overhead. */
    size_t msgSize = UA_NetworkMessage_calcSizeBinary(&nm);
    if(wg->config.securityMode > UA_MESSAGESECURITYMODE_NONE) {
        UA_PubSubSecurityPolicy *sp = wg->config.securityPolicy;
        msgSize += sp->symmetricModule.cryptoModule.
            signatureAlgorithm.getLocalSignatureSize(sp->policyContext);
    }

    UA_ConnectionManager *cm = connection->cm;
    if(!cm)
        return UA_STATUSCODE_BADINTERNALERROR;

    /* Select the wg sendchannel if configured */
    uintptr_t sendChannel = connection->sendChannel;
    if(wg->sendChannel != 0)
        sendChannel = wg->sendChannel;
    if(sendChannel == 0) {
        UA_LOG_ERROR_PUBSUB(psm->logging, wg, "Cannot send, no open connection");
        return UA_STATUSCODE_BADINTERNALERROR;
    }

    /* Allocate the buffer. Allocate on the stack if the buffer is small. */
    UA_ByteString buf = UA_BYTESTRING_NULL;
    rv = cm->allocNetworkBuffer(cm, sendChannel, &buf, msgSize);
    UA_CHECK_STATUS(rv, return rv);

    /* Encode and encrypt the message */
    rv = encodeNetworkMessage(wg, &nm, &buf);
    if(rv != UA_STATUSCODE_GOOD) {
        cm->freeNetworkBuffer(cm, sendChannel, &buf);
        return rv;
    }

    /* Send out the message */
    sendNetworkMessageBuffer(psm, wg, connection, sendChannel, &buf);
    return UA_STATUSCODE_GOOD;
}

static void
<<<<<<< HEAD
sendNetworkMessage(UA_PubSubManager *psm, UA_WriterGroup *wg, UA_PubSubConnection *connection,
=======
sampleOffsetPublishingValues(UA_Server *server, UA_WriterGroup *wg) {
    UA_LOCK(&server->serviceMutex);

    size_t fieldPos = 0;
    UA_DataSetWriter *dsw;
    LIST_FOREACH(dsw, &wg->writers, listEntry) {
        UA_PublishedDataSet *pds =
            UA_PublishedDataSet_findPDSbyId(server, dsw->connectedDataSet);
        if(!pds)
            continue;

        /* Loop over the fields */
        UA_DataSetField *dsf;
        TAILQ_FOREACH(dsf, &pds->fields, listEntry) {
            /* Get the matching offset table entry */
            UA_NetworkMessageOffsetType contentType;
            do {
                fieldPos++;
                contentType = wg->bufferedMessage.offsets[fieldPos].contentType;
            } while(contentType != UA_PUBSUB_OFFSETTYPE_PAYLOAD_DATAVALUE &&
                    contentType != UA_PUBSUB_OFFSETTYPE_PAYLOAD_DATAVALUE_EXTERNAL &&
                    contentType != UA_PUBSUB_OFFSETTYPE_PAYLOAD_VARIANT &&
                    contentType != UA_PUBSUB_OFFSETTYPE_PAYLOAD_VARIANT_EXTERNAL &&
                    contentType != UA_PUBSUB_OFFSETTYPE_PAYLOAD_RAW &&
                    contentType != UA_PUBSUB_OFFSETTYPE_PAYLOAD_RAW_EXTERNAL);

            /* External data source is never sampled, but accessed directly in
             * the encoding */
            if(contentType == UA_PUBSUB_OFFSETTYPE_PAYLOAD_DATAVALUE_EXTERNAL ||
               contentType == UA_PUBSUB_OFFSETTYPE_PAYLOAD_VARIANT_EXTERNAL ||
               contentType == UA_PUBSUB_OFFSETTYPE_PAYLOAD_RAW_EXTERNAL)
                continue;

            /* Sample the value into the offset table */
            UA_DataValue *dfv = &wg->bufferedMessage.offsets[fieldPos].content.value;
            UA_DataValue_clear(dfv);
            UA_PubSubDataSetField_sampleValue(server, dsf, dfv);
        }
    }

    UA_UNLOCK(&server->serviceMutex);
}

static void
publishWithOffsets(UA_Server *server, UA_WriterGroup *writerGroup,
                   UA_PubSubConnection *connection) {
    UA_LOCK_ASSERT(&server->serviceMutex, 1);
    UA_assert(writerGroup->configurationFrozen);

    /* Fixed size but no direct value access. Sample to get recent values into
     * the offset buffer structure. */
    if((writerGroup->config.rtLevel & UA_PUBSUB_RT_DIRECT_VALUE_ACCESS) == 0)
        sampleOffsetPublishingValues(server, writerGroup);

    UA_StatusCode res =
        UA_NetworkMessage_updateBufferedMessage(&writerGroup->bufferedMessage);

    if(res != UA_STATUSCODE_GOOD) {
        UA_LOG_DEBUG_WRITERGROUP(server->config.logging, writerGroup,
                                 "PubSub sending. Unknown field type.");
        return;
    }

    UA_ByteString *buf = &writerGroup->bufferedMessage.buffer;

#ifdef UA_ENABLE_PUBSUB_ENCRYPTION
    /* Send the encrypted buffered message if PubSub encryption is enabled */
    if(writerGroup->config.securityMode > UA_MESSAGESECURITYMODE_NONE) {
        size_t sigSize = writerGroup->config.securityPolicy->symmetricModule.cryptoModule.
            signatureAlgorithm.getLocalSignatureSize(writerGroup->securityPolicyContext);

        UA_Byte payloadOffset = (UA_Byte)(writerGroup->bufferedMessage.payloadPosition -
                                          writerGroup->bufferedMessage.buffer.data);
        memcpy(writerGroup->bufferedMessage.encryptBuffer.data,
               writerGroup->bufferedMessage.buffer.data,
               writerGroup->bufferedMessage.buffer.length);
        res = encryptAndSign(writerGroup, writerGroup->bufferedMessage.nm,
                             writerGroup->bufferedMessage.encryptBuffer.data,
                             writerGroup->bufferedMessage.encryptBuffer.data + payloadOffset,
                             writerGroup->bufferedMessage.encryptBuffer.data +
                                 writerGroup->bufferedMessage.encryptBuffer.length - sigSize);

        if(res != UA_STATUSCODE_GOOD) {
            UA_LOG_ERROR_WRITERGROUP(server->config.logging, writerGroup,
                                     "PubSub Encryption failed");
            return;
        }

        buf = &writerGroup->bufferedMessage.encryptBuffer;
    }
#endif

    UA_ConnectionManager *cm = connection->cm;
    if(!cm)
        return;

    /* Select the wg sendchannel if configured */
    uintptr_t sendChannel = connection->sendChannel;
    if(writerGroup->sendChannel != 0)
        sendChannel = writerGroup->sendChannel;
    if(sendChannel == 0) {
        UA_LOG_ERROR_WRITERGROUP(server->config.logging, writerGroup,
                                 "Cannot send, no open connection");
        return;
    }

    /* Copy into the network buffer */
    UA_ByteString outBuf;
    res = cm->allocNetworkBuffer(cm, sendChannel, &outBuf, buf->length);
    if(res != UA_STATUSCODE_GOOD) {
        UA_LOG_ERROR_WRITERGROUP(server->config.logging, writerGroup,
                                 "PubSub message memory allocation failed");
        return;
    }
    memcpy(outBuf.data, buf->data, buf->length);
    sendNetworkMessageBuffer(server, writerGroup, connection, sendChannel, &outBuf);
}

static void
sendNetworkMessage(UA_Server *server, UA_WriterGroup *wg, UA_PubSubConnection *connection,
>>>>>>> 403f4628
                   UA_DataSetMessage *dsm, UA_UInt16 *writerIds, UA_Byte dsmCount) {
    UA_StatusCode res = UA_STATUSCODE_GOOD;
    switch(wg->config.encodingMimeType) {
    case UA_PUBSUB_ENCODING_UADP:
        res = sendNetworkMessageBinary(psm, connection, wg, dsm, writerIds, dsmCount);
        break;
#ifdef UA_ENABLE_JSON_ENCODING
    case UA_PUBSUB_ENCODING_JSON:
        res = sendNetworkMessageJson(psm, connection, wg, dsm, writerIds, dsmCount);
        break;
#endif
    default:
        res = UA_STATUSCODE_BADNOTSUPPORTED;
        break;
    }

    /* If sending failed, disable all writer of the writergroup */
    if(res != UA_STATUSCODE_GOOD) {
        UA_LOG_ERROR_PUBSUB(psm->logging, wg,
                            "PubSub Publish: Could not send a NetworkMessage "
                            "with status code %s", UA_StatusCode_name(res));
        UA_WriterGroup_setPubSubState(psm, wg, UA_PUBSUBSTATE_ERROR);
    }
}

/* This callback triggers the collection and publish of NetworkMessages and the
 * contained DataSetMessages. */
void
UA_WriterGroup_publishCallback(UA_PubSubManager *psm, UA_WriterGroup *wg) {
    UA_assert(wg != NULL);
    UA_assert(psm != NULL);

<<<<<<< HEAD
    UA_LOG_DEBUG_PUBSUB(psm->logging, wg, "Publish Callback");

    UA_LOCK(&psm->sc.server->serviceMutex);
=======
    UA_LOCK(&server->serviceMutex);

    UA_LOG_DEBUG_WRITERGROUP(server->config.logging, writerGroup, "Publish Callback");
>>>>>>> 403f4628

    /* Find the connection associated with the writer */
    UA_PubSubConnection *connection = wg->linkedConnection;
    if(!connection) {
<<<<<<< HEAD
        UA_LOG_ERROR_PUBSUB(psm->logging, wg,
                            "Publish failed. PubSubConnection invalid");
        UA_WriterGroup_setPubSubState(psm, wg, UA_PUBSUBSTATE_ERROR);
        UA_UNLOCK(&psm->sc.server->serviceMutex);
=======
        UA_LOG_ERROR_WRITERGROUP(server->config.logging, writerGroup,
                                 "Publish failed. PubSubConnection invalid");
        UA_WriterGroup_setPubSubState(server, writerGroup, UA_PUBSUBSTATE_ERROR,
                                      UA_STATUSCODE_BADNOTCONNECTED);
        UA_UNLOCK(&server->serviceMutex);
        return;
    }

    /* Realtime path - update the buffer message and send directly */
    if(writerGroup->config.rtLevel & UA_PUBSUB_RT_FIXED_SIZE) {
        publishWithOffsets(server, writerGroup, connection);
        UA_UNLOCK(&server->serviceMutex);
        return;
    }

    /* Nothing to do? */
    if(writerGroup->writersCount == 0) {
        UA_UNLOCK(&server->serviceMutex);
>>>>>>> 403f4628
        return;
    }

    /* How many DSM can be sent in one NM? */
    UA_Byte maxDSM = (UA_Byte)wg->config.maxEncapsulatedDataSetMessageCount;
    if(wg->config.maxEncapsulatedDataSetMessageCount > UA_BYTE_MAX)
        maxDSM = UA_BYTE_MAX;
    if(maxDSM == 0)
        maxDSM = 1; /* Send at least one dsm */

    /* It is possible to put several DataSetMessages into one NetworkMessage.
     * But only if they do not contain promoted fields. NM with promoted fields
     * are sent out right away. The others are kept in a buffer for
     * "batching". */
    size_t dsmCount = 0;
    UA_STACKARRAY(UA_UInt16, dsWriterIds, wg->writersCount);
    UA_STACKARRAY(UA_DataSetMessage, dsmStore, wg->writersCount);

    size_t enabledWriters = 0;

    UA_DataSetWriter *dsw;
    UA_EventLoop *el = psm->sc.server->config.eventLoop;
    LIST_FOREACH(dsw, &wg->writers, listEntry) {
        if(dsw->head.state != UA_PUBSUBSTATE_OPERATIONAL)
            continue;

        enabledWriters++;

        /* PDS can be NULL -> Heartbeat */
        UA_PublishedDataSet *pds = dsw->connectedDataSet;

        /* Generate the DSM */
        dsWriterIds[dsmCount] = dsw->config.dataSetWriterId;
        UA_StatusCode res =
            UA_DataSetWriter_generateDataSetMessage(psm, dsw, &dsmStore[dsmCount]);
        if(res != UA_STATUSCODE_GOOD) {
            UA_LOG_ERROR_PUBSUB(psm->logging, dsw,
                                "PubSub Publish: DataSetMessage creation failed");
            UA_DataSetWriter_setPubSubState(psm, dsw, UA_PUBSUBSTATE_ERROR);
            continue;
        }

        /* There is no promoted field -> send right away */
        if(pds && pds->promotedFieldsCount > 0) {
            wg->lastPublishTimeStamp = el->dateTime_nowMonotonic(el);
            sendNetworkMessage(psm, wg, connection, &dsmStore[dsmCount],
                               &dsWriterIds[dsmCount], 1);

            UA_DataSetMessage_clear(&dsmStore[dsmCount]);
            continue; /* Don't increase the dsmCount, reuse the slot */
        }

        dsmCount++;
    }

    /* No enabled Writers */
    if(enabledWriters == 0) {
        UA_LOG_WARNING_PUBSUB(psm->logging, wg,
                              "Cannot publish -- No Writers are enabled");
        UA_UNLOCK(&psm->sc.server->serviceMutex);
        return;
    }

    /* Send the NetworkMessages with batched DataSetMessages */
    UA_Byte nmDsmCount = 0;
    for(size_t i = 0; i < dsmCount; i += nmDsmCount) {
        /* How many dsm are batched in this iteration? */
        nmDsmCount = (i + maxDSM > dsmCount) ? (UA_Byte)(dsmCount - i) : maxDSM;
        wg->lastPublishTimeStamp = el->dateTime_nowMonotonic(el);
        /* Send the batched messages */
        sendNetworkMessage(psm, wg, connection, &dsmStore[i],
                           &dsWriterIds[i], nmDsmCount);
    }

    /* Clean up DSM */
    for(size_t i = 0; i < dsmCount; i++) {
        UA_DataSetMessage_clear(&dsmStore[i]);
    }

    UA_UNLOCK(&psm->sc.server->serviceMutex);
}

/***********************/
/* Connection Handling */
/***********************/

static UA_StatusCode
UA_WriterGroup_connectMQTT(UA_PubSubManager *psm, UA_WriterGroup *wg,
                           UA_Boolean validate);

static UA_StatusCode
UA_WriterGroup_connectUDPUnicast(UA_PubSubManager *psm, UA_WriterGroup *wg,
                                 UA_Boolean validate);

typedef struct  {
    UA_String profileURI;
    UA_String protocol;
    UA_Boolean json;
    UA_StatusCode (*connectWriterGroup)(UA_PubSubManager *psm, UA_WriterGroup *wg,
                                        UA_Boolean validate);
} WriterGroupProfileMapping;

static WriterGroupProfileMapping writerGroupProfiles[UA_PUBSUB_PROFILES_SIZE] = {
    {UA_STRING_STATIC("http://opcfoundation.org/UA-Profile/Transport/pubsub-udp-uadp"),
     UA_STRING_STATIC("udp"), false, UA_WriterGroup_connectUDPUnicast},
    {UA_STRING_STATIC("http://opcfoundation.org/UA-Profile/Transport/pubsub-mqtt-uadp"),
     UA_STRING_STATIC("mqtt"), false, UA_WriterGroup_connectMQTT},
    {UA_STRING_STATIC("http://opcfoundation.org/UA-Profile/Transport/pubsub-mqtt-json"),
     UA_STRING_STATIC("mqtt"), true, UA_WriterGroup_connectMQTT},
    {UA_STRING_STATIC("http://opcfoundation.org/UA-Profile/Transport/pubsub-eth-uadp"),
     UA_STRING_STATIC("eth"), false, NULL}
};

static void
WriterGroupChannelCallback(UA_ConnectionManager *cm, uintptr_t connectionId,
                          void *application, void **connectionContext,
                          UA_ConnectionState state, const UA_KeyValueMap *params,
                          UA_ByteString msg) {
    if(!connectionContext)
        return;

    /* Get the context pointers */
    UA_WriterGroup *wg = (UA_WriterGroup*)*connectionContext;
    UA_PubSubManager *psm = (UA_PubSubManager*)application;
    UA_Server *server = psm->sc.server;

    UA_LOCK(&server->serviceMutex);

    /* The connection is closing in the EventLoop. This is the last callback
     * from that connection. Clean up the SecureChannel in the client. */
    if(state == UA_CONNECTIONSTATE_CLOSING) {
        if(wg->sendChannel == connectionId) {
            /* Reset the connection channel */
            wg->sendChannel = 0;

            /* PSC marked for deletion and the last EventLoop connection has closed */
            if(wg->deleteFlag) {
                UA_WriterGroup_remove(psm, wg);
                UA_UNLOCK(&server->serviceMutex);
                return;
            }
        }

        /* Reconnect automatically if the connection was operational. This sets
         * the connection state if connecting fails. Attention! If there are
         * several send or recv channels, then the connection is only reopened if
         * all of them close - which is usually the case. */
        if(wg->head.state == UA_PUBSUBSTATE_OPERATIONAL)
            UA_WriterGroup_connect(psm, wg, false);

        /* Switch the psm state from stopping to stopped once the last
         * connection has closed */
        UA_PubSubManager_setState(psm, psm->sc.state);

        UA_UNLOCK(&server->serviceMutex);
        return;
    }

    /* Store the connectionId (if a new connection) */
    if(wg->sendChannel && wg->sendChannel != connectionId) {
        UA_LOG_WARNING_PUBSUB(psm->logging, wg,
                              "WriterGroup is already bound to a different channel");
        UA_UNLOCK(&server->serviceMutex);
        return;
    }
    wg->sendChannel = connectionId;

    /* Connection open, set to operational if not already done */
    UA_WriterGroup_setPubSubState(psm, wg, wg->head.state);
    
    /* Send-channels don't receive messages */
    UA_UNLOCK(&server->serviceMutex);
}

static UA_StatusCode
UA_WriterGroup_connectUDPUnicast(UA_PubSubManager *psm, UA_WriterGroup *wg,
                                 UA_Boolean validate) {
    UA_Server *server = psm->sc.server;
    UA_LOCK_ASSERT(&server->serviceMutex);

    /* Already connected? */
    if(wg->sendChannel != 0 && !validate)
        return UA_STATUSCODE_GOOD;

    /* Check if address is available in TransportSettings */
    if(((wg->config.transportSettings.encoding == UA_EXTENSIONOBJECT_DECODED ||
         wg->config.transportSettings.encoding == UA_EXTENSIONOBJECT_DECODED_NODELETE) &&
        wg->config.transportSettings.content.decoded.type ==
        &UA_TYPES[UA_TYPES_DATAGRAMWRITERGROUPTRANSPORTDATATYPE]))
        return UA_STATUSCODE_GOOD;

    /* Unpack the TransportSettings */
    if((wg->config.transportSettings.encoding != UA_EXTENSIONOBJECT_DECODED &&
        wg->config.transportSettings.encoding != UA_EXTENSIONOBJECT_DECODED_NODELETE) ||
       wg->config.transportSettings.content.decoded.type !=
       &UA_TYPES[UA_TYPES_DATAGRAMWRITERGROUPTRANSPORT2DATATYPE]) {
        UA_LOG_ERROR_PUBSUB(psm->logging, wg,
                            "Invalid TransportSettings for a UDP Connection");
        return UA_STATUSCODE_BADINTERNALERROR;
    }
    UA_DatagramWriterGroupTransport2DataType *ts =
        (UA_DatagramWriterGroupTransport2DataType*)
        wg->config.transportSettings.content.decoded.data;

    /* Unpack the address */
    if((ts->address.encoding != UA_EXTENSIONOBJECT_DECODED &&
        ts->address.encoding != UA_EXTENSIONOBJECT_DECODED_NODELETE) ||
       ts->address.content.decoded.type != &UA_TYPES[UA_TYPES_NETWORKADDRESSURLDATATYPE]) {
        UA_LOG_ERROR_PUBSUB(psm->logging, wg,
                            "Invalid TransportSettings Address for a UDP Connection");
        return UA_STATUSCODE_BADINTERNALERROR;
    }
    UA_NetworkAddressUrlDataType *addressUrl = (UA_NetworkAddressUrlDataType *)
        ts->address.content.decoded.data;

    /* Extract hostname and port */
    UA_String address;
    UA_UInt16 port;
    UA_StatusCode res = UA_parseEndpointUrl(&addressUrl->url, &address, &port, NULL);
    if(res != UA_STATUSCODE_GOOD) {
        UA_LOG_ERROR_PUBSUB(psm->logging, wg,
                            "Could not parse the UDP network URL");
        return res;
    }

    /* Set up the connection parameters */
    UA_Boolean listen = false;
    UA_KeyValuePair kvp[5];
    UA_KeyValueMap kvm = {4, kvp};
    kvp[0].key = UA_QUALIFIEDNAME(0, "address");
    UA_Variant_setScalar(&kvp[0].value, &address, &UA_TYPES[UA_TYPES_STRING]);
    kvp[1].key = UA_QUALIFIEDNAME(0, "port");
    UA_Variant_setScalar(&kvp[1].value, &port, &UA_TYPES[UA_TYPES_UINT16]);
    kvp[2].key = UA_QUALIFIEDNAME(0, "listen");
    UA_Variant_setScalar(&kvp[2].value, &listen, &UA_TYPES[UA_TYPES_BOOLEAN]);
    kvp[3].key = UA_QUALIFIEDNAME(0, "validate");
    UA_Variant_setScalar(&kvp[3].value, &validate, &UA_TYPES[UA_TYPES_BOOLEAN]);
    if(!UA_String_isEmpty(&addressUrl->networkInterface)) {
        kvp[4].key = UA_QUALIFIEDNAME(0, "interface");
        UA_Variant_setScalar(&kvp[4].value, &addressUrl->networkInterface,
                             &UA_TYPES[UA_TYPES_STRING]);
        kvm.mapSize++;
    }

    /* Connect */
    UA_ConnectionManager *cm = wg->linkedConnection->cm;
    UA_UNLOCK(&server->serviceMutex);
    res = cm->openConnection(cm, &kvm, psm, wg, WriterGroupChannelCallback);
    UA_LOCK(&server->serviceMutex);
    if(res != UA_STATUSCODE_GOOD) {
        UA_LOG_ERROR_PUBSUB(psm->logging, wg, "Could not open a UDP send channel");
    }
    return res;
}

static UA_StatusCode
UA_WriterGroup_connectMQTT(UA_PubSubManager *psm, UA_WriterGroup *wg,
                           UA_Boolean validate) {
    UA_Server *server = psm->sc.server;
    UA_LOCK_ASSERT(&server->serviceMutex);

    UA_PubSubConnection *c = wg->linkedConnection;
    UA_NetworkAddressUrlDataType *addressUrl = (UA_NetworkAddressUrlDataType*)
        c->config.address.data;

    /* Get the TransportSettings */
    UA_ExtensionObject *ts = &wg->config.transportSettings;
    if((ts->encoding != UA_EXTENSIONOBJECT_DECODED &&
        ts->encoding != UA_EXTENSIONOBJECT_DECODED_NODELETE) ||
       ts->content.decoded.type !=
       &UA_TYPES[UA_TYPES_BROKERWRITERGROUPTRANSPORTDATATYPE]) {
        UA_LOG_ERROR_PUBSUB(psm->logging, wg, "Wrong TransportSettings type for MQTT");
        return UA_STATUSCODE_BADINTERNALERROR;
    }
    UA_BrokerWriterGroupTransportDataType *transportSettings =
        (UA_BrokerWriterGroupTransportDataType*)ts->content.decoded.data;

    /* Extract hostname and port */
    UA_String address;
    UA_UInt16 port = 1883; /* Default */
    UA_StatusCode res = UA_parseEndpointUrl(&addressUrl->url, &address, &port, NULL);
    if(res != UA_STATUSCODE_GOOD) {
        UA_LOG_ERROR_PUBSUB(psm->logging, c, "Could not parse the MQTT network URL");
        return res;
    }

    /* Set up the connection parameters.
     * TODO: Complete the MQTT parameters. */
    UA_Boolean listen = false;
    UA_KeyValuePair kvp[5];
    UA_KeyValueMap kvm = {5, kvp};
    kvp[0].key = UA_QUALIFIEDNAME(0, "address");
    UA_Variant_setScalar(&kvp[0].value, &address, &UA_TYPES[UA_TYPES_STRING]);
    kvp[1].key = UA_QUALIFIEDNAME(0, "subscribe");
    UA_Variant_setScalar(&kvp[1].value, &listen, &UA_TYPES[UA_TYPES_BOOLEAN]);
    kvp[2].key = UA_QUALIFIEDNAME(0, "port");
    UA_Variant_setScalar(&kvp[2].value, &port, &UA_TYPES[UA_TYPES_UINT16]);
    kvp[3].key = UA_QUALIFIEDNAME(0, "topic");
    UA_Variant_setScalar(&kvp[3].value, &transportSettings->queueName,
                         &UA_TYPES[UA_TYPES_STRING]);
    kvp[4].key = UA_QUALIFIEDNAME(0, "validate");
    UA_Variant_setScalar(&kvp[4].value, &validate, &UA_TYPES[UA_TYPES_BOOLEAN]);

    /* Connect */
    UA_UNLOCK(&server->serviceMutex);
    res = c->cm->openConnection(c->cm, &kvm, psm, wg, WriterGroupChannelCallback);
    UA_LOCK(&server->serviceMutex);
    if(res != UA_STATUSCODE_GOOD) {
        UA_LOG_ERROR_PUBSUB(psm->logging, wg, "Could not open the MQTT connection");
    }
    return res;
}

static void
UA_WriterGroup_disconnect(UA_WriterGroup *wg) {
    if(wg->sendChannel == 0)
        return;
    UA_PubSubConnection *c = wg->linkedConnection;
    if(!c || !c->cm)
        return;
    c->cm->closeConnection(c->cm, wg->sendChannel);
}

static UA_StatusCode
UA_WriterGroup_connect(UA_PubSubManager *psm, UA_WriterGroup *wg,
                       UA_Boolean validate) {
    UA_Server *server = psm->sc.server;
    UA_LOCK_ASSERT(&server->serviceMutex);

    /* Check if already connected or no WG TransportSettings */
    if(!UA_WriterGroup_canConnect(wg) && !validate)
        return UA_STATUSCODE_GOOD;

    /* Is this a WriterGroup with custom TransportSettings beyond the
     * PubSubConnection? */
    if(wg->config.transportSettings.encoding == UA_EXTENSIONOBJECT_ENCODED_NOBODY)
        return UA_STATUSCODE_GOOD;

    UA_EventLoop *el = psm->sc.server->config.eventLoop;
    if(!el) {
        UA_LOG_ERROR_PUBSUB(psm->logging, wg, "No EventLoop configured");
        UA_WriterGroup_setPubSubState(psm, wg, UA_PUBSUBSTATE_ERROR);
        return UA_STATUSCODE_BADINTERNALERROR;;
    }

    UA_PubSubConnection *c = wg->linkedConnection;
    if(!c)
        return UA_STATUSCODE_BADINTERNALERROR;

    /* Look up the connection manager for the connection */
    WriterGroupProfileMapping *profile = NULL;
    for(size_t i = 0; i < UA_PUBSUB_PROFILES_SIZE; i++) {
        if(!UA_String_equal(&c->config.transportProfileUri,
                            &writerGroupProfiles[i].profileURI))
            continue;
        profile = &writerGroupProfiles[i];
        break;
    }

    UA_ConnectionManager *cm = (profile) ? getCM(el, profile->protocol) : NULL;
    if(!cm || (c->cm && cm != c->cm)) {
        UA_LOG_ERROR_PUBSUB(psm->logging, c,
                            "The requested profile \"%S\"is not supported",
                            c->config.transportProfileUri);
        return UA_STATUSCODE_BADINTERNALERROR;
    }

    c->cm = cm;
    c->json = profile->json;

    /* Connect */
    return (profile->connectWriterGroup) ?
        profile->connectWriterGroup(psm, wg, validate) : UA_STATUSCODE_GOOD;
}

/**************/
/* Server API */
/**************/

UA_StatusCode
UA_Server_addWriterGroup(UA_Server *server, const UA_NodeId connection,
                         const UA_WriterGroupConfig *writerGroupConfig,
                         UA_NodeId *writerGroupIdentifier) {
    if(!server || !writerGroupConfig)
        return UA_STATUSCODE_BADINVALIDARGUMENT;
    UA_LOCK(&server->serviceMutex);
    UA_PubSubManager *psm = getPSM(server);
    if(!psm) {
        UA_UNLOCK(&server->serviceMutex);
        return UA_STATUSCODE_BADINTERNALERROR;
    }
    UA_StatusCode res = UA_WriterGroup_create(psm, connection, writerGroupConfig,
                                              writerGroupIdentifier);
    UA_UNLOCK(&server->serviceMutex);
    return res;
}

UA_StatusCode
UA_Server_removeWriterGroup(UA_Server *server, const UA_NodeId writerGroup) {
    if(!server)
        return UA_STATUSCODE_BADINVALIDARGUMENT;
    UA_LOCK(&server->serviceMutex);
    UA_StatusCode res = UA_STATUSCODE_GOOD;
    UA_PubSubManager *psm = getPSM(server);
    UA_WriterGroup *wg = UA_WriterGroup_find(psm, writerGroup);
    if(wg)
        UA_WriterGroup_remove(psm, wg);
    else
        res = UA_STATUSCODE_BADNOTFOUND;
    UA_UNLOCK(&server->serviceMutex);
    return res;
}

UA_StatusCode
UA_Server_enableWriterGroup(UA_Server *server, const UA_NodeId writerGroup)  {
    if(!server)
        return UA_STATUSCODE_BADINVALIDARGUMENT;
    UA_LOCK(&server->serviceMutex);
    UA_PubSubManager *psm = getPSM(server);
    UA_WriterGroup *wg = UA_WriterGroup_find(psm, writerGroup);
    UA_StatusCode res =
        (wg) ? UA_WriterGroup_setPubSubState(psm, wg, UA_PUBSUBSTATE_OPERATIONAL)
             :  UA_STATUSCODE_BADINTERNALERROR;
    UA_UNLOCK(&server->serviceMutex);
    return res;
}

UA_StatusCode
UA_Server_disableWriterGroup(UA_Server *server,
                             const UA_NodeId writerGroup) {
    if(!server)
        return UA_STATUSCODE_BADINVALIDARGUMENT;
    UA_LOCK(&server->serviceMutex);
    UA_PubSubManager *psm = getPSM(server);
    UA_WriterGroup *wg = UA_WriterGroup_find(psm, writerGroup);
    UA_StatusCode res =
        (wg) ? UA_WriterGroup_setPubSubState(psm, wg, UA_PUBSUBSTATE_DISABLED)
             :  UA_STATUSCODE_BADINTERNALERROR;
    UA_UNLOCK(&server->serviceMutex);
    return res;
}

#ifdef UA_ENABLE_PUBSUB_SKS
UA_StatusCode
UA_Server_setWriterGroupActivateKey(UA_Server *server,
                                    const UA_NodeId writerGroup) {
    if(!server)
        return UA_STATUSCODE_BADINVALIDARGUMENT;
    UA_LOCK(&server->serviceMutex);
    UA_StatusCode res = UA_STATUSCODE_BADNOTFOUND;
    UA_PubSubManager *psm = getPSM(server);
    UA_WriterGroup *wg = UA_WriterGroup_find(psm, writerGroup);
    if(wg) {
        if(wg->keyStorage && wg->keyStorage->currentItem) {
            res = UA_PubSubKeyStorage_activateKeyToChannelContext(
                psm, wg->head.identifier, wg->config.securityGroupId);
        } else {
            res = UA_STATUSCODE_BADINTERNALERROR;
        }
    }
    UA_UNLOCK(&server->serviceMutex);
    return res;
}
#endif

UA_StatusCode
UA_Server_getWriterGroupConfig(UA_Server *server, const UA_NodeId writerGroup,
                               UA_WriterGroupConfig *config) {
    if(!server || !config)
        return UA_STATUSCODE_BADINVALIDARGUMENT;
    UA_LOCK(&server->serviceMutex);
    UA_PubSubManager *psm = getPSM(server);
    UA_WriterGroup *wg = UA_WriterGroup_find(psm, writerGroup);
    UA_StatusCode res = (wg) ?
        UA_WriterGroupConfig_copy(&wg->config, config) : UA_STATUSCODE_BADNOTFOUND;
    UA_UNLOCK(&server->serviceMutex);
    return res;
}

UA_StatusCode
UA_Server_getWriterGroupState(UA_Server *server, const UA_NodeId wgId,
                              UA_PubSubState *state) {
    if(!server || !state)
        return UA_STATUSCODE_BADINVALIDARGUMENT;
    UA_LOCK(&server->serviceMutex);
    UA_WriterGroup *wg = UA_WriterGroup_find(getPSM(server), wgId);
    UA_StatusCode res = UA_STATUSCODE_GOOD;
    if(wg)
        *state = wg->head.state;
    else
        res = UA_STATUSCODE_BADNOTFOUND;
    UA_UNLOCK(&server->serviceMutex);
    return res;
}

UA_StatusCode
UA_Server_triggerWriterGroupPublish(UA_Server *server,
                                    const UA_NodeId wgId) {
    if(!server)
        return UA_STATUSCODE_BADINVALIDARGUMENT;
    UA_LOCK(&server->serviceMutex);
    UA_PubSubManager *psm = getPSM(server);
    UA_WriterGroup *wg = UA_WriterGroup_find(psm, wgId);
    if(!wg) {
        UA_UNLOCK(&server->serviceMutex);
        return UA_STATUSCODE_BADNOTFOUND;
    }
    UA_UNLOCK(&server->serviceMutex);
    UA_WriterGroup_publishCallback(psm, wg);
    return UA_STATUSCODE_GOOD;
}

UA_StatusCode
UA_Server_getWriterGroupLastPublishTimestamp(UA_Server *server,
                                             const UA_NodeId wgId,
                                             UA_DateTime *timestamp) {
    if(!server)
        return UA_STATUSCODE_BADINVALIDARGUMENT;
    UA_LOCK(&server->serviceMutex);
    UA_WriterGroup *wg = UA_WriterGroup_find(getPSM(server), wgId);
    if(!wg) {
        UA_UNLOCK(&server->serviceMutex);
        return UA_STATUSCODE_BADNOTFOUND;
    }
    *timestamp = wg->lastPublishTimeStamp;
    UA_UNLOCK(&server->serviceMutex);
    return UA_STATUSCODE_GOOD;
}

UA_StatusCode
UA_Server_setWriterGroupEncryptionKeys(UA_Server *server, const UA_NodeId writerGroup,
                                       UA_UInt32 securityTokenId,
                                       const UA_ByteString signingKey,
                                       const UA_ByteString encryptingKey,
                                       const UA_ByteString keyNonce) {
    if(!server)
        return UA_STATUSCODE_BADINVALIDARGUMENT;
    UA_LOCK(&server->serviceMutex);
    UA_PubSubManager *psm = getPSM(server);
    UA_WriterGroup *wg = UA_WriterGroup_find(psm, writerGroup);
    UA_StatusCode res =
        (wg) ? UA_WriterGroup_setEncryptionKeys(psm, wg, securityTokenId,
                                                 signingKey, encryptingKey, keyNonce)
              : UA_STATUSCODE_BADNOTFOUND;
    UA_UNLOCK(&server->serviceMutex);
    return res;
}

UA_StatusCode
UA_Server_computeWriterGroupOffsetTable(UA_Server *server,
                                        const UA_NodeId writerGroupId,
                                        UA_PubSubOffsetTable *ot) {
    if(!server || !ot)
        return UA_STATUSCODE_BADINVALIDARGUMENT;

    UA_LOCK(&server->serviceMutex);

    /* Get the Writer Group */
    UA_PubSubManager *psm = getPSM(server);
    UA_WriterGroup *wg = (psm) ? UA_WriterGroup_find(psm, writerGroupId) : NULL;
    if(!wg) {
        UA_UNLOCK(&server->serviceMutex);
        return UA_STATUSCODE_BADNOTFOUND;
    }

    /* Initialize variables so we can goto cleanup below */
    UA_DataSetField *field = NULL;
    UA_NetworkMessage networkMessage;
    memset(&networkMessage, 0, sizeof(networkMessage));
    memset(ot, 0, sizeof(UA_PubSubOffsetTable));

    /* Validate the DataSetWriters and generate their DataSetMessage */
    size_t msgSize;
    size_t dsmCount = 0;
    UA_DataSetWriter *dsw;
    UA_StatusCode res = UA_STATUSCODE_GOOD;
    UA_STACKARRAY(UA_UInt16, dsWriterIds, wg->writersCount);
    UA_STACKARRAY(UA_DataSetMessage, dsmStore, wg->writersCount);
    memset(dsmStore, 0, sizeof(UA_DataSetMessage) * wg->writersCount);
    LIST_FOREACH(dsw, &wg->writers, listEntry) {
        dsWriterIds[dsmCount] = dsw->config.dataSetWriterId;
        res = UA_DataSetWriter_generateDataSetMessage(psm, dsw, &dsmStore[dsmCount]);
        dsmCount++;
        if(res != UA_STATUSCODE_GOOD)
            goto cleanup;
    }

    /* Generate the NetworkMessage */
    res = generateNetworkMessage(wg->linkedConnection, wg, dsmStore, dsWriterIds,
                                 (UA_Byte) dsmCount, &wg->config.messageSettings,
                                 &wg->config.transportSettings, &networkMessage);
    if(res != UA_STATUSCODE_GOOD)
        goto cleanup;

    /* Compute the message length and generate the old format offset-table (done
     * inside calcSizeBinary) */
    msgSize = UA_NetworkMessage_calcSizeBinaryWithOffsetTable(&networkMessage, ot);
    if(msgSize == 0) {
        res = UA_STATUSCODE_BADINTERNALERROR;
        goto cleanup;
    }

    /* Create the encoded network message */
    res = UA_NetworkMessage_encodeBinary(&networkMessage, &ot->networkMessage);
    if(res != UA_STATUSCODE_GOOD)
        goto cleanup;

    /* Pick up the component NodeIds */
    dsw = NULL;
    for(size_t i = 0; i < ot->offsetsSize; i++) {
        UA_PubSubOffset *o = &ot->offsets[i];
        switch(o->offsetType) {
        case UA_PUBSUBOFFSETTYPE_NETWORKMESSAGE_SEQUENCENUMBER:
        case UA_PUBSUBOFFSETTYPE_NETWORKMESSAGE_TIMESTAMP:
        case UA_PUBSUBOFFSETTYPE_NETWORKMESSAGE_PICOSECONDS:
        case UA_PUBSUBOFFSETTYPE_NETWORKMESSAGE_GROUPVERSION:
            UA_NodeId_copy(&wg->head.identifier, &o->component);
            break;
        case UA_PUBSUBOFFSETTYPE_DATASETMESSAGE:
            dsw = (dsw == NULL) ? LIST_FIRST(&wg->writers) : LIST_NEXT(dsw, listEntry);
            field = NULL;
            /* fall through */
        case UA_PUBSUBOFFSETTYPE_DATASETMESSAGE_SEQUENCENUMBER:
        case UA_PUBSUBOFFSETTYPE_DATASETMESSAGE_STATUS:
        case UA_PUBSUBOFFSETTYPE_DATASETMESSAGE_TIMESTAMP:
        case UA_PUBSUBOFFSETTYPE_DATASETMESSAGE_PICOSECONDS:
            UA_NodeId_copy(&dsw->head.identifier, &o->component);
            break;
        case UA_PUBSUBOFFSETTYPE_DATASETFIELD_DATAVALUE:
            field = (field == NULL) ?
                TAILQ_FIRST(&dsw->connectedDataSet->fields) : TAILQ_NEXT(field, listEntry);
            UA_NodeId_copy(&field->identifier, &o->component);
            break;
        case UA_PUBSUBOFFSETTYPE_DATASETFIELD_VARIANT:
            field = (field == NULL) ?
                TAILQ_FIRST(&dsw->connectedDataSet->fields) : TAILQ_NEXT(field, listEntry);
            UA_NodeId_copy(&field->identifier, &o->component);
            break;
        case UA_PUBSUBOFFSETTYPE_DATASETFIELD_RAW:
            field = (field == NULL) ?
                TAILQ_FIRST(&dsw->connectedDataSet->fields) : TAILQ_NEXT(field, listEntry);
            UA_NodeId_copy(&field->identifier, &o->component);
            break;
        default:
            break;
        }
    }

    /* Clean up */
 cleanup:
    for(size_t i = 0; i < dsmCount; i++) {
        UA_DataSetMessage_clear(&dsmStore[i]);
    }

    UA_UNLOCK(&server->serviceMutex);

    return res;
}

void
UA_PubSubOffsetTable_clear(UA_PubSubOffsetTable *ot) {
    for(size_t i = 0; i < ot->offsetsSize; i++) {
        UA_NodeId_clear(&ot->offsets[i].component);
    }
    UA_ByteString_clear(&ot->networkMessage);
    UA_free(ot->offsets);
    memset(ot, 0, sizeof(UA_PubSubOffsetTable));
}

#endif /* UA_ENABLE_PUBSUB */<|MERGE_RESOLUTION|>--- conflicted
+++ resolved
@@ -64,7 +64,6 @@
     if(wg->publishCallbackId != 0)
         return UA_STATUSCODE_GOOD;
 
-<<<<<<< HEAD
     /* Use EventLoop for cyclic callbacks */
     UA_EventLoop *el = psm->sc.server->config.eventLoop;
     return el->addTimer(el, (UA_Callback)UA_WriterGroup_publishCallback,
@@ -72,12 +71,6 @@
                         NULL /* TODO: use basetime */,
                         UA_TIMERPOLICY_CURRENTTIME,
                         &wg->publishCallbackId);
-=======
-    /* Run once after creation. The Publish callback itself takes the server
-     * mutex. So we release it first. */
-    UA_WriterGroup_publishCallback(server, wg);
-    return retval;
->>>>>>> 403f4628
 }
 
 void
@@ -377,10 +370,8 @@
 
     /* Custom state machine */
     if(wg->config.customStateMachine) {
-        UA_UNLOCK(&server->serviceMutex);
         ret = wg->config.customStateMachine(server, wg->head.identifier, wg->config.context,
                                             &wg->head.state, targetState);
-        UA_LOCK(&server->serviceMutex);
         goto finalize_state_machine;
     }
 
@@ -465,10 +456,8 @@
                            UA_PubSubState_name(oldState),
                            UA_PubSubState_name(wg->head.state));
         if(server->config.pubSubConfig.stateChangeCallback != 0) {
-            UA_UNLOCK(&server->serviceMutex);
             server->config.pubSubConfig.
                 stateChangeCallback(server, wg->head.identifier, wg->head.state, ret);
-            UA_LOCK(&server->serviceMutex);
         }
     }
 
@@ -768,130 +757,7 @@
 }
 
 static void
-<<<<<<< HEAD
 sendNetworkMessage(UA_PubSubManager *psm, UA_WriterGroup *wg, UA_PubSubConnection *connection,
-=======
-sampleOffsetPublishingValues(UA_Server *server, UA_WriterGroup *wg) {
-    UA_LOCK(&server->serviceMutex);
-
-    size_t fieldPos = 0;
-    UA_DataSetWriter *dsw;
-    LIST_FOREACH(dsw, &wg->writers, listEntry) {
-        UA_PublishedDataSet *pds =
-            UA_PublishedDataSet_findPDSbyId(server, dsw->connectedDataSet);
-        if(!pds)
-            continue;
-
-        /* Loop over the fields */
-        UA_DataSetField *dsf;
-        TAILQ_FOREACH(dsf, &pds->fields, listEntry) {
-            /* Get the matching offset table entry */
-            UA_NetworkMessageOffsetType contentType;
-            do {
-                fieldPos++;
-                contentType = wg->bufferedMessage.offsets[fieldPos].contentType;
-            } while(contentType != UA_PUBSUB_OFFSETTYPE_PAYLOAD_DATAVALUE &&
-                    contentType != UA_PUBSUB_OFFSETTYPE_PAYLOAD_DATAVALUE_EXTERNAL &&
-                    contentType != UA_PUBSUB_OFFSETTYPE_PAYLOAD_VARIANT &&
-                    contentType != UA_PUBSUB_OFFSETTYPE_PAYLOAD_VARIANT_EXTERNAL &&
-                    contentType != UA_PUBSUB_OFFSETTYPE_PAYLOAD_RAW &&
-                    contentType != UA_PUBSUB_OFFSETTYPE_PAYLOAD_RAW_EXTERNAL);
-
-            /* External data source is never sampled, but accessed directly in
-             * the encoding */
-            if(contentType == UA_PUBSUB_OFFSETTYPE_PAYLOAD_DATAVALUE_EXTERNAL ||
-               contentType == UA_PUBSUB_OFFSETTYPE_PAYLOAD_VARIANT_EXTERNAL ||
-               contentType == UA_PUBSUB_OFFSETTYPE_PAYLOAD_RAW_EXTERNAL)
-                continue;
-
-            /* Sample the value into the offset table */
-            UA_DataValue *dfv = &wg->bufferedMessage.offsets[fieldPos].content.value;
-            UA_DataValue_clear(dfv);
-            UA_PubSubDataSetField_sampleValue(server, dsf, dfv);
-        }
-    }
-
-    UA_UNLOCK(&server->serviceMutex);
-}
-
-static void
-publishWithOffsets(UA_Server *server, UA_WriterGroup *writerGroup,
-                   UA_PubSubConnection *connection) {
-    UA_LOCK_ASSERT(&server->serviceMutex, 1);
-    UA_assert(writerGroup->configurationFrozen);
-
-    /* Fixed size but no direct value access. Sample to get recent values into
-     * the offset buffer structure. */
-    if((writerGroup->config.rtLevel & UA_PUBSUB_RT_DIRECT_VALUE_ACCESS) == 0)
-        sampleOffsetPublishingValues(server, writerGroup);
-
-    UA_StatusCode res =
-        UA_NetworkMessage_updateBufferedMessage(&writerGroup->bufferedMessage);
-
-    if(res != UA_STATUSCODE_GOOD) {
-        UA_LOG_DEBUG_WRITERGROUP(server->config.logging, writerGroup,
-                                 "PubSub sending. Unknown field type.");
-        return;
-    }
-
-    UA_ByteString *buf = &writerGroup->bufferedMessage.buffer;
-
-#ifdef UA_ENABLE_PUBSUB_ENCRYPTION
-    /* Send the encrypted buffered message if PubSub encryption is enabled */
-    if(writerGroup->config.securityMode > UA_MESSAGESECURITYMODE_NONE) {
-        size_t sigSize = writerGroup->config.securityPolicy->symmetricModule.cryptoModule.
-            signatureAlgorithm.getLocalSignatureSize(writerGroup->securityPolicyContext);
-
-        UA_Byte payloadOffset = (UA_Byte)(writerGroup->bufferedMessage.payloadPosition -
-                                          writerGroup->bufferedMessage.buffer.data);
-        memcpy(writerGroup->bufferedMessage.encryptBuffer.data,
-               writerGroup->bufferedMessage.buffer.data,
-               writerGroup->bufferedMessage.buffer.length);
-        res = encryptAndSign(writerGroup, writerGroup->bufferedMessage.nm,
-                             writerGroup->bufferedMessage.encryptBuffer.data,
-                             writerGroup->bufferedMessage.encryptBuffer.data + payloadOffset,
-                             writerGroup->bufferedMessage.encryptBuffer.data +
-                                 writerGroup->bufferedMessage.encryptBuffer.length - sigSize);
-
-        if(res != UA_STATUSCODE_GOOD) {
-            UA_LOG_ERROR_WRITERGROUP(server->config.logging, writerGroup,
-                                     "PubSub Encryption failed");
-            return;
-        }
-
-        buf = &writerGroup->bufferedMessage.encryptBuffer;
-    }
-#endif
-
-    UA_ConnectionManager *cm = connection->cm;
-    if(!cm)
-        return;
-
-    /* Select the wg sendchannel if configured */
-    uintptr_t sendChannel = connection->sendChannel;
-    if(writerGroup->sendChannel != 0)
-        sendChannel = writerGroup->sendChannel;
-    if(sendChannel == 0) {
-        UA_LOG_ERROR_WRITERGROUP(server->config.logging, writerGroup,
-                                 "Cannot send, no open connection");
-        return;
-    }
-
-    /* Copy into the network buffer */
-    UA_ByteString outBuf;
-    res = cm->allocNetworkBuffer(cm, sendChannel, &outBuf, buf->length);
-    if(res != UA_STATUSCODE_GOOD) {
-        UA_LOG_ERROR_WRITERGROUP(server->config.logging, writerGroup,
-                                 "PubSub message memory allocation failed");
-        return;
-    }
-    memcpy(outBuf.data, buf->data, buf->length);
-    sendNetworkMessageBuffer(server, writerGroup, connection, sendChannel, &outBuf);
-}
-
-static void
-sendNetworkMessage(UA_Server *server, UA_WriterGroup *wg, UA_PubSubConnection *connection,
->>>>>>> 403f4628
                    UA_DataSetMessage *dsm, UA_UInt16 *writerIds, UA_Byte dsmCount) {
     UA_StatusCode res = UA_STATUSCODE_GOOD;
     switch(wg->config.encodingMimeType) {
@@ -924,44 +790,17 @@
     UA_assert(wg != NULL);
     UA_assert(psm != NULL);
 
-<<<<<<< HEAD
     UA_LOG_DEBUG_PUBSUB(psm->logging, wg, "Publish Callback");
 
     UA_LOCK(&psm->sc.server->serviceMutex);
-=======
-    UA_LOCK(&server->serviceMutex);
-
-    UA_LOG_DEBUG_WRITERGROUP(server->config.logging, writerGroup, "Publish Callback");
->>>>>>> 403f4628
 
     /* Find the connection associated with the writer */
     UA_PubSubConnection *connection = wg->linkedConnection;
     if(!connection) {
-<<<<<<< HEAD
         UA_LOG_ERROR_PUBSUB(psm->logging, wg,
                             "Publish failed. PubSubConnection invalid");
         UA_WriterGroup_setPubSubState(psm, wg, UA_PUBSUBSTATE_ERROR);
         UA_UNLOCK(&psm->sc.server->serviceMutex);
-=======
-        UA_LOG_ERROR_WRITERGROUP(server->config.logging, writerGroup,
-                                 "Publish failed. PubSubConnection invalid");
-        UA_WriterGroup_setPubSubState(server, writerGroup, UA_PUBSUBSTATE_ERROR,
-                                      UA_STATUSCODE_BADNOTCONNECTED);
-        UA_UNLOCK(&server->serviceMutex);
-        return;
-    }
-
-    /* Realtime path - update the buffer message and send directly */
-    if(writerGroup->config.rtLevel & UA_PUBSUB_RT_FIXED_SIZE) {
-        publishWithOffsets(server, writerGroup, connection);
-        UA_UNLOCK(&server->serviceMutex);
-        return;
-    }
-
-    /* Nothing to do? */
-    if(writerGroup->writersCount == 0) {
-        UA_UNLOCK(&server->serviceMutex);
->>>>>>> 403f4628
         return;
     }
 
@@ -1208,9 +1047,7 @@
 
     /* Connect */
     UA_ConnectionManager *cm = wg->linkedConnection->cm;
-    UA_UNLOCK(&server->serviceMutex);
     res = cm->openConnection(cm, &kvm, psm, wg, WriterGroupChannelCallback);
-    UA_LOCK(&server->serviceMutex);
     if(res != UA_STATUSCODE_GOOD) {
         UA_LOG_ERROR_PUBSUB(psm->logging, wg, "Could not open a UDP send channel");
     }
@@ -1266,9 +1103,7 @@
     UA_Variant_setScalar(&kvp[4].value, &validate, &UA_TYPES[UA_TYPES_BOOLEAN]);
 
     /* Connect */
-    UA_UNLOCK(&server->serviceMutex);
     res = c->cm->openConnection(c->cm, &kvm, psm, wg, WriterGroupChannelCallback);
-    UA_LOCK(&server->serviceMutex);
     if(res != UA_STATUSCODE_GOOD) {
         UA_LOG_ERROR_PUBSUB(psm->logging, wg, "Could not open the MQTT connection");
     }
