/* This Source Code Form is subject to the terms of the Mozilla Public
 * License, v. 2.0. If a copy of the MPL was not distributed with this
 * file, You can obtain one at http://mozilla.org/MPL/2.0/.
 *
 * Copyright (c) 2017-2018 Fraunhofer IOSB (Author: Andreas Ebner)
 * Copyright (c) 2019 Fraunhofer IOSB (Author: Julius Pfrommer)
 * Copyright (c) 2019 Kalycito Infotech Private Limited
 * Copyright (c) 2021 Fraunhofer IOSB (Author: Jan Hermes)
 * Copyright (c) 2022 Linutronix GmbH (Author: Muddasir Shakil)
 */

#include <open62541/server_pubsub.h>
#include "ua_pubsub_internal.h"

#ifdef UA_ENABLE_PUBSUB /* conditional compilation */

#ifdef UA_ENABLE_PUBSUB_SKS
#include "ua_pubsub_keystorage.h"
#endif

UA_ReaderGroup *
UA_ReaderGroup_find(UA_PubSubManager *psm, const UA_NodeId id) {
    if(!psm)
        return NULL;
    UA_PubSubConnection *psc;
    TAILQ_FOREACH(psc, &psm->connections, listEntry) {
        UA_ReaderGroup *rg;
        LIST_FOREACH(rg, &psc->readerGroups, listEntry) {
            if(UA_NodeId_equal(&id, &rg->head.identifier))
                return rg;
        }
    }
    return NULL;
}

/* ReaderGroup Config Handling */

UA_StatusCode
UA_ReaderGroupConfig_copy(const UA_ReaderGroupConfig *src,
                          UA_ReaderGroupConfig *dst) {
    memcpy(dst, src, sizeof(UA_ReaderGroupConfig));
    UA_StatusCode res = UA_STATUSCODE_GOOD;
    res |= UA_String_copy(&src->name, &dst->name);
    res |= UA_KeyValueMap_copy(&src->groupProperties, &dst->groupProperties);
    res |= UA_String_copy(&src->securityGroupId, &dst->securityGroupId);
    res |= UA_ExtensionObject_copy(&src->transportSettings, &dst->transportSettings);
    if(res != UA_STATUSCODE_GOOD)
        UA_ReaderGroupConfig_clear(dst);
    return res;
}

void
UA_ReaderGroupConfig_clear(UA_ReaderGroupConfig *readerGroupConfig) {
    UA_String_clear(&readerGroupConfig->name);
    UA_KeyValueMap_clear(&readerGroupConfig->groupProperties);
    UA_String_clear(&readerGroupConfig->securityGroupId);
    UA_ExtensionObject_clear(&readerGroupConfig->transportSettings);
}

UA_StatusCode
UA_ReaderGroup_create(UA_PubSubManager *psm, UA_NodeId connectionId,
                      const UA_ReaderGroupConfig *rgc,
                      UA_NodeId *readerGroupId) {
    /* Check for valid readergroup configuration */
    if(!psm || !rgc)
        return UA_STATUSCODE_BADINVALIDARGUMENT;

    /* Search the connection by the given connectionIdentifier */
    UA_PubSubConnection *c = UA_PubSubConnection_find(psm, connectionId);
    if(!c)
        return UA_STATUSCODE_BADNOTFOUND;

    /* Allocate memory for new reader group and add settings */
    UA_ReaderGroup *newGroup = (UA_ReaderGroup *)UA_calloc(1, sizeof(UA_ReaderGroup));
    if(!newGroup)
        return UA_STATUSCODE_BADOUTOFMEMORY;

    newGroup->head.componentType = UA_PUBSUBCOMPONENT_READERGROUP;
    newGroup->linkedConnection = c;

    /* Deep copy of the config */
    UA_StatusCode retval = UA_ReaderGroupConfig_copy(rgc, &newGroup->config);
    if(retval != UA_STATUSCODE_GOOD) {
        UA_free(newGroup);
        return retval;
    }

    /* Add to the connection */
    LIST_INSERT_HEAD(&c->readerGroups, newGroup, listEntry);
    c->readerGroupsSize++;

#ifdef UA_ENABLE_PUBSUB_SKS
    if(rgc->securityMode == UA_MESSAGESECURITYMODE_SIGN ||
       rgc->securityMode == UA_MESSAGESECURITYMODE_SIGNANDENCRYPT) {
        if(!UA_String_isEmpty(&rgc->securityGroupId) && rgc->securityPolicy) {
            /* Does the key storage already exist? */
            newGroup->keyStorage = UA_PubSubKeyStorage_find(psm, rgc->securityGroupId);

            if(!newGroup->keyStorage) {
                /* Create a new key storage */
                newGroup->keyStorage = (UA_PubSubKeyStorage *)
                    UA_calloc(1, sizeof(UA_PubSubKeyStorage));
                if(!newGroup->keyStorage) {
                    UA_ReaderGroup_remove(psm, newGroup);
                    return UA_STATUSCODE_BADOUTOFMEMORY;
                }
                retval = UA_PubSubKeyStorage_init(psm, newGroup->keyStorage,
                                                  &rgc->securityGroupId,
                                                  rgc->securityPolicy, 0, 0);
                if(retval != UA_STATUSCODE_GOOD) {
                    UA_ReaderGroup_remove(psm, newGroup);
                    return retval;
                }
            }

            /* Increase the ref count */
            newGroup->keyStorage->referenceCount++;
        }
    }
#endif

#ifdef UA_ENABLE_PUBSUB_INFORMATIONMODEL
    retval |= addReaderGroupRepresentation(psm->sc.server, newGroup);
    if(retval != UA_STATUSCODE_GOOD) {
        UA_ReaderGroup_remove(psm, newGroup);
        return retval;
    }
#else
    UA_PubSubManager_generateUniqueNodeId(psm, &newGroup->head.identifier);
#endif

    /* Cache the log string */
    char tmpLogIdStr[128];
    mp_snprintf(tmpLogIdStr, 128, "%SReaderGroup %N\t| ",
                c->head.logIdString, newGroup->head.identifier);
    newGroup->head.logIdString = UA_STRING_ALLOC(tmpLogIdStr);

    UA_LOG_INFO_PUBSUB(psm->logging, newGroup, "ReaderGroup created (State: %s)",
                       UA_PubSubState_name(newGroup->head.state));

    /* Validate the connection settings */
    retval = UA_ReaderGroup_connect(psm, newGroup, true);
    if(retval != UA_STATUSCODE_GOOD) {
        UA_LOG_ERROR_PUBSUB(psm->logging, newGroup,
                            "Could not validate the connection parameters");
        UA_ReaderGroup_remove(psm, newGroup);
        return retval;
    }

    /* Trigger the connection */
    UA_PubSubConnection_setPubSubState(psm, c, c->head.state);

    /* Copying a numeric NodeId always succeeds */
    if(readerGroupId)
        UA_NodeId_copy(&newGroup->head.identifier, readerGroupId);

<<<<<<< HEAD
    return UA_STATUSCODE_GOOD;
=======
UA_StatusCode
UA_Server_addReaderGroup(UA_Server *server, UA_NodeId connectionIdentifier,
                         const UA_ReaderGroupConfig *readerGroupConfig,
                         UA_NodeId *readerGroupIdentifier) {
    lockServer(server);
    UA_StatusCode res =
        UA_ReaderGroup_create(server, connectionIdentifier,
                              readerGroupConfig, readerGroupIdentifier);
    unlockServer(server);
    return res;
>>>>>>> 4f6d0c98
}

void
UA_ReaderGroup_remove(UA_PubSubManager *psm, UA_ReaderGroup *rg) {
    UA_LOCK_ASSERT(&psm->sc.server->serviceMutex);

    UA_PubSubConnection *connection = rg->linkedConnection;
    UA_assert(connection);

    /* Disable (and disconnect) and set the deleteFlag. This prevents a
     * reconnect and triggers the deletion when the last open socket is
     * closed. */
    rg->deleteFlag = true;
    UA_ReaderGroup_setPubSubState(psm, rg, UA_PUBSUBSTATE_DISABLED);

    UA_DataSetReader *dsr, *tmp_dsr;
    LIST_FOREACH_SAFE(dsr, &rg->readers, listEntry, tmp_dsr) {
        UA_DataSetReader_remove(psm, dsr);
    }

    if(rg->config.securityPolicy && rg->securityPolicyContext) {
        rg->config.securityPolicy->deleteContext(rg->securityPolicyContext);
        rg->securityPolicyContext = NULL;
    }

#ifdef UA_ENABLE_PUBSUB_SKS
    if(rg->keyStorage) {
        UA_PubSubKeyStorage_detachKeyStorage(psm, rg->keyStorage);
        rg->keyStorage = NULL;
    }
#endif

    if(rg->recvChannelsSize == 0) {
        /* Unlink from the connection */
        LIST_REMOVE(rg, listEntry);
        connection->readerGroupsSize--;
        rg->linkedConnection = NULL;

        /* Actually remove the ReaderGroup */
#ifdef UA_ENABLE_PUBSUB_INFORMATIONMODEL
        deleteNode(psm->sc.server, rg->head.identifier, true);
#endif

        UA_LOG_INFO_PUBSUB(psm->logging, rg, "ReaderGroup deleted");

        UA_ReaderGroupConfig_clear(&rg->config);
        UA_PubSubComponentHead_clear(&rg->head);
        UA_free(rg);
    }

    /* Update the connection state */
    UA_PubSubConnection_setPubSubState(psm, connection, connection->head.state);
}

UA_StatusCode
<<<<<<< HEAD
UA_ReaderGroup_setPubSubState(UA_PubSubManager *psm, UA_ReaderGroup *rg,
                              UA_PubSubState targetState) {
    UA_LOCK_ASSERT(&psm->sc.server->serviceMutex);

    if(rg->deleteFlag && targetState != UA_PUBSUBSTATE_DISABLED) {
        UA_LOG_WARNING_PUBSUB(psm->logging, rg,
                              "The ReaderGroup is being deleted. Can only be disabled.");
        return UA_STATUSCODE_BADINTERNALERROR;
    }
=======
UA_Server_removeReaderGroup(UA_Server *server, UA_NodeId groupIdentifier) {
    lockServer(server);
    UA_ReaderGroup* readerGroup =
        UA_ReaderGroup_findRGbyId(server, groupIdentifier);
    if(!readerGroup) {
        unlockServer(server);
        return UA_STATUSCODE_BADNOTFOUND;
    }
    UA_StatusCode res = UA_ReaderGroup_remove(server, readerGroup);
    unlockServer(server);
    return res;
}
>>>>>>> 4f6d0c98

    /* Are we doing a top-level state update or recursively? */
    UA_Boolean isTransient = rg->head.transientState;
    rg->head.transientState = true;

<<<<<<< HEAD
    UA_Server *server = psm->sc.server;
    UA_StatusCode ret = UA_STATUSCODE_GOOD;
    UA_PubSubState oldState = rg->head.state;
    UA_PubSubConnection *connection = rg->linkedConnection;

    /* Custom state machine */
    if(rg->config.customStateMachine) {
        ret = rg->config.customStateMachine(server, rg->head.identifier, rg->config.context,
                                            &rg->head.state, targetState);
        goto finalize_state_machine;
=======
    lockServer(server);

    /* Identify the readergroup through the readerGroupIdentifier */
    UA_ReaderGroup *currentReaderGroup =
        UA_ReaderGroup_findRGbyId(server, readerGroupIdentifier);
    if(!currentReaderGroup) {
        unlockServer(server);
        return UA_STATUSCODE_BADNOTFOUND;
>>>>>>> 4f6d0c98
    }

    /* Internal state machine */
    switch(targetState) {
        /* Disabled or Error */
    case UA_PUBSUBSTATE_DISABLED:
    case UA_PUBSUBSTATE_ERROR:
        rg->head.state = targetState;
        UA_ReaderGroup_disconnect(rg);
        rg->hasReceived = false;
        break;

        /* Enabled */
    case UA_PUBSUBSTATE_PAUSED:
    case UA_PUBSUBSTATE_PREOPERATIONAL:
    case UA_PUBSUBSTATE_OPERATIONAL:
        if(psm->sc.state != UA_LIFECYCLESTATE_STARTED) {
            /* Avoid repeat warnings */
            if(oldState != UA_PUBSUBSTATE_PAUSED) {
                UA_LOG_WARNING_PUBSUB(psm->logging, rg,
                                      "Cannot enable the ReaderGroup while the "
                                      "server is not running -> Paused State");
            }
            rg->head.state = UA_PUBSUBSTATE_PAUSED;
            UA_ReaderGroup_disconnect(rg);
            break;
        }

        /* Connection is not operational -> ReaderGroup paused */
        if(connection->head.state != UA_PUBSUBSTATE_OPERATIONAL) {
            UA_ReaderGroup_disconnect(rg);
            rg->head.state = UA_PUBSUBSTATE_PAUSED;
            break;
        }

        /* Connect RG-specific connections. For example for MQTT. */
        if(UA_ReaderGroup_canConnect(rg))
            ret = UA_ReaderGroup_connect(psm, rg, false);

        /* Preoperational until a message was received */
        rg->head.state = (rg->hasReceived) ?
            UA_PUBSUBSTATE_OPERATIONAL : UA_PUBSUBSTATE_PREOPERATIONAL;
        break;

        /* Unknown case */
    default:
        ret = UA_STATUSCODE_BADINTERNALERROR;
        break;
    }

    /* Failure */
    if(ret != UA_STATUSCODE_GOOD) {
        rg->head.state = UA_PUBSUBSTATE_ERROR;
        UA_ReaderGroup_disconnect(rg);
        rg->hasReceived = false;
    }

 finalize_state_machine:

    /* Only the top-level state update (if recursive calls are happening)
     * notifies the application and updates Reader and WriterGroups */
    rg->head.transientState = isTransient;
    if(rg->head.transientState)
        return ret;

    /* Inform application about state change */
    if(rg->head.state != oldState) {
        UA_LOG_INFO_PUBSUB(psm->logging, rg, "%s -> %s",
                           UA_PubSubState_name(oldState),
                           UA_PubSubState_name(rg->head.state));
        if(server->config.pubSubConfig.stateChangeCallback != 0) {
            server->config.pubSubConfig.
                stateChangeCallback(server, rg->head.identifier, rg->head.state, ret);
        }
    }

    /* Update the attached DataSetReaders */
    UA_DataSetReader *dsr;
    LIST_FOREACH(dsr, &rg->readers, listEntry) {
        UA_DataSetReader_setPubSubState(psm, dsr, dsr->head.state,
                                        UA_STATUSCODE_GOOD);
    }

    /* Update the PubSubManager state. It will go from STOPPING to STOPPED when
     * the last socket has closed. */
    UA_PubSubManager_setState(psm, psm->sc.state);

<<<<<<< HEAD
=======
    unlockServer(server);
>>>>>>> 4f6d0c98
    return ret;
}

UA_StatusCode
<<<<<<< HEAD
UA_ReaderGroup_setEncryptionKeys(UA_PubSubManager *psm, UA_ReaderGroup *rg,
                                 UA_UInt32 securityTokenId,
                                 const UA_ByteString signingKey,
                                 const UA_ByteString encryptingKey,
                                 const UA_ByteString keyNonce) {
    if(rg->config.encodingMimeType == UA_PUBSUB_ENCODING_JSON) {
        UA_LOG_WARNING_PUBSUB(psm->logging, rg,
                              "JSON encoding is enabled. The message security is "
                              "only defined for the UADP message mapping.");
        return UA_STATUSCODE_BADINTERNALERROR;
    }
    if(!rg->config.securityPolicy) {
        UA_LOG_WARNING_PUBSUB(psm->logging, rg,
                              "No SecurityPolicy configured for the ReaderGroup");
        return UA_STATUSCODE_BADINTERNALERROR;
    }

    if(securityTokenId != rg->securityTokenId) {
        rg->securityTokenId = securityTokenId;
        rg->nonceSequenceNumber = 1;
    }

    /* Create a new context */
    if(!rg->securityPolicyContext) {
        return rg->config.securityPolicy->
            newContext(rg->config.securityPolicy->policyContext,
                       &signingKey, &encryptingKey, &keyNonce,
                       &rg->securityPolicyContext);
    }

    /* Update the context */
    return rg->config.securityPolicy->
        setSecurityKeys(rg->securityPolicyContext, &signingKey,
                        &encryptingKey, &keyNonce);
}

UA_Boolean
UA_ReaderGroup_process(UA_PubSubManager *psm, UA_ReaderGroup *rg,
                       UA_NetworkMessage *nm) {
    /* Check if the ReaderGroup is enabled */
    if(rg->head.state != UA_PUBSUBSTATE_OPERATIONAL &&
       rg->head.state != UA_PUBSUBSTATE_PREOPERATIONAL)
        return false;

    /* Set to operational if required */
    rg->hasReceived = true;
    UA_ReaderGroup_setPubSubState(psm, rg, rg->head.state);

    /* Safe iteration. The current Reader might be deleted in the ReaderGroup
     * _setPubSubState callback. */
    UA_Boolean processed = false;
    UA_DataSetReader *reader, *reader_tmp;
    LIST_FOREACH_SAFE(reader, &rg->readers, listEntry, reader_tmp) {
        /* Check if the reader is enabled */
        if(reader->head.state != UA_PUBSUBSTATE_OPERATIONAL &&
           reader->head.state != UA_PUBSUBSTATE_PREOPERATIONAL)
            continue;

        UA_StatusCode res = UA_DataSetReader_checkIdentifier(psm, reader, nm);
        if(res != UA_STATUSCODE_GOOD)
            continue;

        /* Update the ReaderGroup state if this is the first received message */
        if(!rg->hasReceived) {
            rg->hasReceived = true;
            UA_ReaderGroup_setPubSubState(psm, rg, rg->head.state);
        }

        /* The message was processed by at least one reader */
        processed = true;

        UA_LOG_TRACE_PUBSUB(psm->logging, rg, "Processing a NetworkMessage");

        /* No payload header. The message ontains a single DataSetMessage that
         * is processed by every Reader. */
        if(!nm->payloadHeaderEnabled) {
            UA_DataSetReader_process(psm, reader,
                                     nm->payload.dataSetPayload.dataSetMessages);
            continue;
        }

        /* Process only the payloads where the WriterId from the header is expected */
        size_t count = nm->payload.dataSetPayload.dataSetMessagesSize;
        for(size_t i = 0; i < count; i++) {
            if(reader->config.dataSetWriterId == nm->payload.dataSetPayload.
               dataSetMessages[i].dataSetWriterId) {
                UA_DataSetReader_process(psm, reader,
                                         &nm->payload.dataSetPayload.dataSetMessages[i]);
            }
        }
    }

    return processed;
=======
UA_Server_ReaderGroup_getState(UA_Server *server, UA_NodeId readerGroupIdentifier,
                               UA_PubSubState *state) {
    if((server == NULL) || (state == NULL))
        return UA_STATUSCODE_BADINVALIDARGUMENT;
    lockServer(server);
    UA_StatusCode ret = UA_STATUSCODE_BADNOTFOUND;
    UA_ReaderGroup *rg =
        UA_ReaderGroup_findRGbyId(server, readerGroupIdentifier);
    if(rg) {
        *state = rg->state;
        ret = UA_STATUSCODE_GOOD;
    }
    unlockServer(server);
    return ret;
>>>>>>> 4f6d0c98
}

/******************************/
/* Decrypt the NetworkMessage */
/******************************/

static UA_StatusCode
needsDecryption(const UA_Logger *logger,
                const UA_NetworkMessage *networkMessage,
                const UA_MessageSecurityMode securityMode,
                UA_Boolean *doDecrypt) {
    UA_StatusCode retval = UA_STATUSCODE_GOOD;
    UA_Boolean requiresEncryption = securityMode > UA_MESSAGESECURITYMODE_SIGN;
    UA_Boolean isEncrypted = networkMessage->securityHeader.networkMessageEncrypted;

    if(isEncrypted && requiresEncryption) {
        *doDecrypt = true;
    } else if(!isEncrypted && !requiresEncryption) {
        *doDecrypt = false;
    } else {
        if(isEncrypted) {
            UA_LOG_ERROR(logger, UA_LOGCATEGORY_SECURITYPOLICY,
                         "PubSub receive. "
                         "Message is encrypted but ReaderGroup does not expect encryption");
            retval = UA_STATUSCODE_BADSECURITYMODEINSUFFICIENT;
        } else {
            UA_LOG_ERROR(logger, UA_LOGCATEGORY_SECURITYPOLICY,
                         "PubSub receive. "
                         "Message is not encrypted but ReaderGroup requires encryption");
            retval = UA_STATUSCODE_BADSECURITYMODEREJECTED;
        }
    }
    return retval;
}

static UA_StatusCode
needsValidation(const UA_Logger *logger,
                const UA_NetworkMessage *networkMessage,
                const UA_MessageSecurityMode securityMode,
                UA_Boolean *doValidate) {
    UA_StatusCode retval = UA_STATUSCODE_GOOD;
    UA_Boolean isSigned = networkMessage->securityHeader.networkMessageSigned;
    UA_Boolean requiresSignature = securityMode > UA_MESSAGESECURITYMODE_NONE;

    if(isSigned &&
       requiresSignature) {
        *doValidate = true;
    } else if(!isSigned && !requiresSignature) {
        *doValidate = false;
    } else {
        if(isSigned) {
            UA_LOG_ERROR(logger, UA_LOGCATEGORY_SECURITYPOLICY,
                         "PubSub receive. "
                         "Message is signed but ReaderGroup does not expect signatures");
            retval = UA_STATUSCODE_BADSECURITYMODEINSUFFICIENT;
        } else {
            UA_LOG_ERROR(logger, UA_LOGCATEGORY_SECURITYPOLICY,
                         "PubSub receive. "
                         "Message is not signed but ReaderGroup requires signature");
            retval = UA_STATUSCODE_BADSECURITYMODEREJECTED;
        }
    }
    return retval;
}

UA_StatusCode
verifyAndDecryptNetworkMessage(const UA_Logger *logger, UA_ByteString buffer,
                               Ctx *ctx, UA_NetworkMessage *nm,
                               UA_ReaderGroup *rg) {
    UA_MessageSecurityMode securityMode = rg->config.securityMode;
    UA_Boolean doValidate = false;
    UA_Boolean doDecrypt = false;

    UA_StatusCode rv = needsValidation(logger, nm, securityMode, &doValidate);
    UA_CHECK_STATUS_WARN(rv, return rv, logger, UA_LOGCATEGORY_SECURITYPOLICY,
                         "PubSub receive. Validation security mode error");

    rv = needsDecryption(logger, nm, securityMode, &doDecrypt);
    UA_CHECK_STATUS_WARN(rv, return rv, logger, UA_LOGCATEGORY_SECURITYPOLICY,
                         "PubSub receive. Decryption security mode error");

    if(!doValidate && !doDecrypt)
        return UA_STATUSCODE_GOOD;

    void *channelContext = rg->securityPolicyContext;
    UA_PubSubSecurityPolicy *securityPolicy = rg->config.securityPolicy;
    UA_CHECK_MEM_ERROR(channelContext, return UA_STATUSCODE_BADINVALIDARGUMENT,
                       logger, UA_LOGCATEGORY_PUBSUB,
                       "PubSub receive. securityPolicyContext must be initialized "
                       "when security mode is enabled to sign and/or encrypt");
    UA_CHECK_MEM_ERROR(securityPolicy, return UA_STATUSCODE_BADINVALIDARGUMENT,
                       logger, UA_LOGCATEGORY_PUBSUB,
                       "PubSub receive. securityPolicy must be set when security mode"
                       "is enabled to sign and/or encrypt");

    /* Validate the signature */
    if(doValidate) {
        size_t sigSize = securityPolicy->symmetricModule.cryptoModule.
            signatureAlgorithm.getLocalSignatureSize(channelContext);
        UA_ByteString toBeVerified = {buffer.length - sigSize, buffer.data};
        UA_ByteString signature = {sigSize, buffer.data + buffer.length - sigSize};

        rv = securityPolicy->symmetricModule.cryptoModule.signatureAlgorithm.
            verify(channelContext, &toBeVerified, &signature);
        UA_CHECK_STATUS_WARN(rv, return rv, logger, UA_LOGCATEGORY_SECURITYPOLICY,
                             "PubSub receive. Signature invalid");

        /* Remove the signature from the ctx->end. We do not want to decode that. */
        ctx->end -= sigSize;
    }

    /* Decrypt the content */
    if(doDecrypt) {
        const UA_ByteString nonce = {
            (size_t)nm->securityHeader.messageNonceSize,
            (UA_Byte*)(uintptr_t)nm->securityHeader.messageNonce
        };
        rv = securityPolicy->setMessageNonce(channelContext, &nonce);
        UA_CHECK_STATUS_WARN(rv, return rv, logger, UA_LOGCATEGORY_SECURITYPOLICY,
                             "PubSub receive. Faulty Nonce set");

        UA_ByteString toBeDecrypted = {(uintptr_t)(ctx->end - ctx->pos), ctx->pos};
        rv = securityPolicy->symmetricModule.cryptoModule
            .encryptionAlgorithm.decrypt(channelContext, &toBeDecrypted);
        UA_CHECK_STATUS_WARN(rv, return rv, logger, UA_LOGCATEGORY_SECURITYPOLICY,
                             "PubSub receive. Faulty Decryption");
    }

    return UA_STATUSCODE_GOOD;
}

/***********************/
/* Connection Handling */
/***********************/

static UA_StatusCode
UA_ReaderGroup_connectMQTT(UA_PubSubManager *psm, UA_ReaderGroup *rg,
                           UA_Boolean validate);

typedef struct  {
    UA_String profileURI;
    UA_String protocol;
    UA_Boolean json;
    UA_StatusCode (*connectReaderGroup)(UA_PubSubManager *psm, UA_ReaderGroup *rg,
                                        UA_Boolean validate);
} ReaderGroupProfileMapping;

static ReaderGroupProfileMapping readerGroupProfiles[UA_PUBSUB_PROFILES_SIZE] = {
    {UA_STRING_STATIC("http://opcfoundation.org/UA-Profile/Transport/pubsub-udp-uadp"),
     UA_STRING_STATIC("udp"), false, NULL},
    {UA_STRING_STATIC("http://opcfoundation.org/UA-Profile/Transport/pubsub-mqtt-uadp"),
     UA_STRING_STATIC("mqtt"), false, UA_ReaderGroup_connectMQTT},
    {UA_STRING_STATIC("http://opcfoundation.org/UA-Profile/Transport/pubsub-mqtt-json"),
     UA_STRING_STATIC("mqtt"), true, UA_ReaderGroup_connectMQTT},
    {UA_STRING_STATIC("http://opcfoundation.org/UA-Profile/Transport/pubsub-eth-uadp"),
     UA_STRING_STATIC("eth"), false, NULL}
};

static void
UA_ReaderGroup_detachConnection(UA_PubSubManager *psm, UA_ReaderGroup *rg,
                                UA_ConnectionManager *cm, uintptr_t connectionId) {
    for(size_t i = 0; i < UA_PUBSUB_MAXCHANNELS; i++) {
        if(rg->recvChannels[i] != connectionId)
            continue;
        UA_LOG_INFO_PUBSUB(psm->logging, rg, "Detach receive-connection %S %u",
                           cm->protocol, (unsigned)connectionId);
        rg->recvChannels[i] = 0;
        rg->recvChannelsSize--;
        return;
    }
}

static UA_StatusCode
UA_ReaderGroup_attachRecvConnection(UA_PubSubManager *psm, UA_ReaderGroup *rg,
                                    UA_ConnectionManager *cm, uintptr_t connectionId) {
    for(size_t i = 0; i < UA_PUBSUB_MAXCHANNELS; i++) {
        if(rg->recvChannels[i] == connectionId)
            return UA_STATUSCODE_GOOD;
    }
    if(rg->recvChannelsSize >= UA_PUBSUB_MAXCHANNELS)
        return UA_STATUSCODE_BADINTERNALERROR;
    for(size_t i = 0; i < UA_PUBSUB_MAXCHANNELS; i++) {
        if(rg->recvChannels[i] != 0)
            continue;
        UA_LOG_INFO_PUBSUB(psm->logging, rg, "Attach receive-connection %S %u",
                           cm->protocol, (unsigned)connectionId);
        rg->recvChannels[i] = connectionId;
        rg->recvChannelsSize++;
        break;
    }
    return UA_STATUSCODE_GOOD;
}

static void
ReaderGroupChannelCallback(UA_ConnectionManager *cm, uintptr_t connectionId,
                          void *application, void **connectionContext,
                          UA_ConnectionState state, const UA_KeyValueMap *params,
                          UA_ByteString msg) {
    if(!connectionContext)
        return;

    /* Get the context pointers */
    UA_ReaderGroup *rg = (UA_ReaderGroup*)*connectionContext;
    UA_PubSubManager *psm = (UA_PubSubManager*)application;
    UA_Server *server = psm->sc.server;

    UA_LOCK(&server->serviceMutex);

    /* The connection is closing in the EventLoop. This is the last callback
     * from that connection. Clean up the SecureChannel in the client. */
    if(state == UA_CONNECTIONSTATE_CLOSING) {
        /* Reset the connection identifiers */
        UA_ReaderGroup_detachConnection(psm, rg, cm, connectionId);

        /* PSC marked for deletion and the last EventLoop connection has closed */
        if(rg->deleteFlag && rg->recvChannelsSize == 0) {
            UA_ReaderGroup_remove(psm, rg);
            UA_UNLOCK(&server->serviceMutex);
            return;
        }

        /* Reconnect if still operational */
        UA_ReaderGroup_setPubSubState(psm, rg, rg->head.state);

        /* Switch the psm state from stopping to stopped once the last
         * connection has closed */
        UA_PubSubManager_setState(psm, psm->sc.state);

        UA_UNLOCK(&server->serviceMutex);
        return;
    }

    /* Store the connectionId (if a new connection) */
    UA_StatusCode res = UA_ReaderGroup_attachRecvConnection(psm, rg, cm, connectionId);
    if(res != UA_STATUSCODE_GOOD) {
        UA_LOG_WARNING_PUBSUB(psm->logging, rg,
                              "No more space for an additional EventLoop connection");
        UA_PubSubConnection *c = rg->linkedConnection;
        if(c && c->cm)
            c->cm->closeConnection(c->cm, connectionId);
        UA_UNLOCK(&server->serviceMutex);
        return;
    }

    /* The connection has opened - set the ReaderGroup to operational */
    UA_ReaderGroup_setPubSubState(psm, rg, rg->head.state);

    /* No message received */
    if(msg.length == 0) {
        UA_UNLOCK(&server->serviceMutex);
        return;
    }

    if(rg->head.state != UA_PUBSUBSTATE_OPERATIONAL) {
        UA_LOG_WARNING_PUBSUB(psm->logging, rg,
                              "Received a messaage for a non-operational ReaderGroup");
        UA_UNLOCK(&server->serviceMutex);
        return;
    }

    /* Decode message */
    UA_NetworkMessage nm;
    memset(&nm, 0, sizeof(UA_NetworkMessage));
    if(rg->config.encodingMimeType == UA_PUBSUB_ENCODING_UADP) {
        res = UA_PubSubConnection_decodeNetworkMessage(psm, rg->linkedConnection, msg, &nm);
    } else { /* if(writerGroup->config.encodingMimeType == UA_PUBSUB_ENCODING_JSON) */
#ifdef UA_ENABLE_JSON_ENCODING
        res = UA_NetworkMessage_decodeJson(&msg, &nm, NULL);
#else
        res = UA_STATUSCODE_BADNOTSUPPORTED;
#endif
    }
    if(res != UA_STATUSCODE_GOOD) {
        UA_LOG_WARNING_PUBSUB(psm->logging, rg,
                              "Verify, decrypt and decode network message failed");
        UA_UNLOCK(&server->serviceMutex);
        return;
    }

    /* Process the decoded message */
    UA_ReaderGroup_process(psm, rg, &nm);
    UA_NetworkMessage_clear(&nm);
    UA_UNLOCK(&server->serviceMutex);
}

static UA_StatusCode
UA_ReaderGroup_connectMQTT(UA_PubSubManager *psm, UA_ReaderGroup *rg,
                           UA_Boolean validate) {
    UA_Server *server = psm->sc.server;
    UA_LOCK_ASSERT(&server->serviceMutex);

    UA_PubSubConnection *c = rg->linkedConnection;
    UA_NetworkAddressUrlDataType *addressUrl = (UA_NetworkAddressUrlDataType*)
        c->config.address.data;

    /* Get the TransportSettings */
    UA_ExtensionObject *ts = &rg->config.transportSettings;
    if((ts->encoding != UA_EXTENSIONOBJECT_DECODED &&
        ts->encoding != UA_EXTENSIONOBJECT_DECODED_NODELETE) ||
       ts->content.decoded.type !=
       &UA_TYPES[UA_TYPES_BROKERDATASETREADERTRANSPORTDATATYPE]) {
        UA_LOG_ERROR_PUBSUB(psm->logging, rg,
                            "Wrong TransportSettings type for MQTT");
        return UA_STATUSCODE_BADINTERNALERROR;
    }
    UA_BrokerDataSetReaderTransportDataType *transportSettings =
        (UA_BrokerDataSetReaderTransportDataType*)ts->content.decoded.data;

    /* Extract hostname and port */
    UA_String address;
    UA_UInt16 port = 1883; /* Default */
    UA_StatusCode res = UA_parseEndpointUrl(&addressUrl->url, &address, &port, NULL);
    if(res != UA_STATUSCODE_GOOD) {
        UA_LOG_ERROR_PUBSUB(psm->logging, c, "Could not parse the MQTT network URL");
        return res;
    }

    /* Set up the connection parameters.
     * TODO: Complete the MQTT parameters. */
    UA_Boolean listen = true;
    UA_KeyValuePair kvp[5];
    UA_KeyValueMap kvm = {5, kvp};
    kvp[0].key = UA_QUALIFIEDNAME(0, "address");
    UA_Variant_setScalar(&kvp[0].value, &address, &UA_TYPES[UA_TYPES_STRING]);
    kvp[1].key = UA_QUALIFIEDNAME(0, "subscribe");
    UA_Variant_setScalar(&kvp[1].value, &listen, &UA_TYPES[UA_TYPES_BOOLEAN]);
    kvp[2].key = UA_QUALIFIEDNAME(0, "port");
    UA_Variant_setScalar(&kvp[2].value, &port, &UA_TYPES[UA_TYPES_UINT16]);
    kvp[3].key = UA_QUALIFIEDNAME(0, "topic");
    UA_Variant_setScalar(&kvp[3].value, &transportSettings->queueName,
                         &UA_TYPES[UA_TYPES_STRING]);
    kvp[4].key = UA_QUALIFIEDNAME(0, "validate");
    UA_Variant_setScalar(&kvp[4].value, &validate, &UA_TYPES[UA_TYPES_BOOLEAN]);

    /* Connect */
    res = c->cm->openConnection(c->cm, &kvm, psm, rg, ReaderGroupChannelCallback);
    if(res != UA_STATUSCODE_GOOD) {
        UA_LOG_ERROR_PUBSUB(psm->logging, rg, "Could not open the MQTT connection");
    }
    return res;
}

void
UA_ReaderGroup_disconnect(UA_ReaderGroup *rg) {
    UA_PubSubConnection *c = rg->linkedConnection;
    if(!c)
        return;
    for(size_t i = 0; i < UA_PUBSUB_MAXCHANNELS; i++) {
        if(rg->recvChannels[i] != 0)
            c->cm->closeConnection(c->cm, rg->recvChannels[i]);
    }
}

UA_Boolean
UA_ReaderGroup_canConnect(UA_ReaderGroup *rg) {
    return rg->recvChannelsSize == 0;
}

UA_StatusCode
UA_ReaderGroup_connect(UA_PubSubManager *psm, UA_ReaderGroup *rg, UA_Boolean validate) {
    UA_Server *server = psm->sc.server;
    UA_LOCK_ASSERT(&server->serviceMutex);

    /* Is this a ReaderGroup with custom TransportSettings beyond the
     * PubSubConnection? */
    if(rg->config.transportSettings.encoding == UA_EXTENSIONOBJECT_ENCODED_NOBODY)
        return UA_STATUSCODE_GOOD;

    UA_EventLoop *el = psm->sc.server->config.eventLoop;
    if(!el) {
        UA_LOG_ERROR_PUBSUB(server->config.logging, rg, "No EventLoop configured");
        return UA_STATUSCODE_BADINTERNALERROR;;
    }

    UA_PubSubConnection *c = rg->linkedConnection;
    if(!c)
        return UA_STATUSCODE_BADINTERNALERROR;

    /* Look up the connection manager for the connection */
    ReaderGroupProfileMapping *profile = NULL;
    for(size_t i = 0; i < UA_PUBSUB_PROFILES_SIZE; i++) {
        if(!UA_String_equal(&c->config.transportProfileUri,
                            &readerGroupProfiles[i].profileURI))
            continue;
        profile = &readerGroupProfiles[i];
        break;
    }

    UA_ConnectionManager *cm = (profile) ? getCM(el, profile->protocol) : NULL;
    if(!cm || (c->cm && cm != c->cm)) {
        UA_LOG_ERROR_PUBSUB(psm->logging, c,
                            "The requested profile \"%S\"is not supported",
                            c->config.transportProfileUri);
        return UA_STATUSCODE_BADINTERNALERROR;
    }

    c->cm = cm;
    c->json = profile->json;

    /* If no ReaderGroup-specific connections, the ReaderGroup is set to
     * operational when we return. */
    return (profile->connectReaderGroup) ?
        profile->connectReaderGroup(psm, rg, validate) : UA_STATUSCODE_GOOD;
}

/**************/
/* Server API */
/**************/

UA_StatusCode
<<<<<<< HEAD
UA_Server_addReaderGroup(UA_Server *server, const UA_NodeId connectionIdentifier,
                         const UA_ReaderGroupConfig *readerGroupConfig,
                         UA_NodeId *readerGroupIdentifier) {
    if(!server || !readerGroupConfig)
        return UA_STATUSCODE_BADINVALIDARGUMENT;
    UA_LOCK(&server->serviceMutex);
    UA_PubSubManager *psm = getPSM(server);
    UA_StatusCode res =
        UA_ReaderGroup_create(psm, connectionIdentifier,
                              readerGroupConfig, readerGroupIdentifier);
    UA_UNLOCK(&server->serviceMutex);
    return res;
}

UA_StatusCode
UA_Server_removeReaderGroup(UA_Server *server, const UA_NodeId groupIdentifier) {
    if(!server)
        return UA_STATUSCODE_BADINVALIDARGUMENT;
    UA_LOCK(&server->serviceMutex);
    UA_StatusCode res = UA_STATUSCODE_GOOD;
    UA_PubSubManager *psm = getPSM(server);
    UA_ReaderGroup *rg = UA_ReaderGroup_find(psm, groupIdentifier);
    if(rg)
        UA_ReaderGroup_remove(psm, rg);
    else
        res = UA_STATUSCODE_BADNOTFOUND;
    UA_UNLOCK(&server->serviceMutex);
    return res;
}

UA_StatusCode
UA_Server_getReaderGroupConfig(UA_Server *server, const UA_NodeId rgId,
                               UA_ReaderGroupConfig *config) {
    if(!server || !config)
        return UA_STATUSCODE_BADINVALIDARGUMENT;
    UA_LOCK(&server->serviceMutex);
    UA_ReaderGroup *rg = UA_ReaderGroup_find(getPSM(server), rgId);
    UA_StatusCode ret = (rg) ?
        UA_ReaderGroupConfig_copy(&rg->config, config) : UA_STATUSCODE_BADNOTFOUND;
    UA_UNLOCK(&server->serviceMutex);
=======
UA_Server_setReaderGroupOperational(UA_Server *server,
                                    const UA_NodeId readerGroupId) {
    lockServer(server);
    UA_StatusCode ret = UA_STATUSCODE_BADNOTFOUND;
    UA_ReaderGroup *rg = UA_ReaderGroup_findRGbyId(server, readerGroupId);
    if(rg) {
#ifdef UA_ENABLE_PUBSUB_SKS
        if(rg->keyStorage && rg->keyStorage->currentItem) {
            UA_StatusCode retval = UA_PubSubKeyStorage_activateKeyToChannelContext(
                server, rg->identifier, rg->config.securityGroupId);
            if(retval != UA_STATUSCODE_GOOD) {
                unlockServer(server);
                return retval;
            }
        }
#endif
        ret = UA_ReaderGroup_setPubSubState(server, rg, UA_PUBSUBSTATE_OPERATIONAL,
                                            UA_STATUSCODE_GOOD);
    }
    unlockServer(server);
    return ret;
}

UA_StatusCode
UA_Server_setReaderGroupDisabled(UA_Server *server,
                                 const UA_NodeId readerGroupId) {
    lockServer(server);
    UA_StatusCode ret = UA_STATUSCODE_BADNOTFOUND;
    UA_ReaderGroup *rg = UA_ReaderGroup_findRGbyId(server, readerGroupId);
    if(rg)
        ret = UA_ReaderGroup_setPubSubState(server, rg, UA_PUBSUBSTATE_DISABLED,
                                            UA_STATUSCODE_BADRESOURCEUNAVAILABLE);
    unlockServer(server);
>>>>>>> 4f6d0c98
    return ret;
}

UA_StatusCode
UA_Server_getReaderGroupState(UA_Server *server, const UA_NodeId rgId,
                              UA_PubSubState *state) {
    if(!server || !state)
        return UA_STATUSCODE_BADINVALIDARGUMENT;
    UA_LOCK(&server->serviceMutex);
    UA_StatusCode ret = UA_STATUSCODE_BADNOTFOUND;
    UA_ReaderGroup *rg = UA_ReaderGroup_find(getPSM(server), rgId);
    if(rg) {
        *state = rg->head.state;
        ret = UA_STATUSCODE_GOOD;
    }
    UA_UNLOCK(&server->serviceMutex);
    return ret;
}

#ifdef UA_ENABLE_PUBSUB_SKS
UA_StatusCode
UA_Server_setReaderGroupActivateKey(UA_Server *server,
                                    const UA_NodeId readerGroupId) {
    if(!server)
        return UA_STATUSCODE_BADINVALIDARGUMENT;
    UA_LOCK(&server->serviceMutex);
    UA_PubSubManager *psm = getPSM(server);
    UA_ReaderGroup *rg = UA_ReaderGroup_find(psm, readerGroupId);
    if(!rg || !rg->keyStorage || !rg->keyStorage->currentItem) {
        UA_UNLOCK(&server->serviceMutex);
        return UA_STATUSCODE_BADNOTFOUND;
    }
    UA_StatusCode ret =
        UA_PubSubKeyStorage_activateKeyToChannelContext(psm, rg->head.identifier,
                                                        rg->config.securityGroupId);
    UA_UNLOCK(&server->serviceMutex);
    return ret;
}
#endif

UA_StatusCode
UA_Server_enableReaderGroup(UA_Server *server, const UA_NodeId readerGroupId){
    if(!server)
        return UA_STATUSCODE_BADINVALIDARGUMENT;
    UA_LOCK(&server->serviceMutex);
    UA_PubSubManager *psm = getPSM(server);
    UA_ReaderGroup *rg = UA_ReaderGroup_find(psm, readerGroupId);
    UA_StatusCode ret = (rg) ?
        UA_ReaderGroup_setPubSubState(psm, rg, UA_PUBSUBSTATE_OPERATIONAL) :
        UA_STATUSCODE_BADNOTFOUND;
    UA_UNLOCK(&server->serviceMutex);
    return ret;
}

UA_StatusCode
UA_Server_disableReaderGroup(UA_Server *server, const UA_NodeId readerGroupId){
    if(!server)
        return UA_STATUSCODE_BADINVALIDARGUMENT;
    UA_LOCK(&server->serviceMutex);
    UA_PubSubManager *psm = getPSM(server);
    UA_ReaderGroup *rg = UA_ReaderGroup_find(psm, readerGroupId);
    UA_StatusCode ret = (rg) ?
        UA_ReaderGroup_setPubSubState(psm, rg, UA_PUBSUBSTATE_DISABLED) :
        UA_STATUSCODE_BADNOTFOUND;
    UA_UNLOCK(&server->serviceMutex);
    return ret;
}

UA_StatusCode
UA_Server_setReaderGroupEncryptionKeys(UA_Server *server,
                                       const UA_NodeId readerGroup,
                                       UA_UInt32 securityTokenId,
                                       const UA_ByteString signingKey,
                                       const UA_ByteString encryptingKey,
                                       const UA_ByteString keyNonce) {
<<<<<<< HEAD
    if(!server)
        return UA_STATUSCODE_BADINVALIDARGUMENT;
    UA_LOCK(&server->serviceMutex);
    UA_PubSubManager *psm = getPSM(server);
    UA_ReaderGroup *rg = UA_ReaderGroup_find(getPSM(server), readerGroup);
    UA_StatusCode res = (rg) ?
        UA_ReaderGroup_setEncryptionKeys(psm, rg, securityTokenId, signingKey,
                                         encryptingKey, keyNonce) : UA_STATUSCODE_BADNOTFOUND;
    UA_UNLOCK(&server->serviceMutex);
=======
    lockServer(server);
    UA_StatusCode res = setReaderGroupEncryptionKeys(server, readerGroup,
                                                     securityTokenId, signingKey,
                                                     encryptingKey, keyNonce);
    unlockServer(server);
>>>>>>> 4f6d0c98
    return res;
}

static UA_StatusCode
UA_PubSubDataSetReader_generateKeyFrameMessage(UA_Server *server,
                                               UA_DataSetMessage *dsm,
                                               UA_DataSetReader *dsr) {
    /* Prepare DataSetMessageContent */
    UA_TargetVariablesDataType *tv = &dsr->config.subscribedDataSet.target;
    dsm->header.dataSetMessageValid = true;
    dsm->header.dataSetMessageType = UA_DATASETMESSAGE_DATAKEYFRAME;
    dsm->data.keyFrameData.fieldCount = (UA_UInt16) tv->targetVariablesSize;
    dsm->data.keyFrameData.dataSetFields = (UA_DataValue *)
            UA_Array_new(tv->targetVariablesSize, &UA_TYPES[UA_TYPES_DATAVALUE]);
    if(!dsm->data.keyFrameData.dataSetFields)
        return UA_STATUSCODE_BADOUTOFMEMORY;

    dsm->data.keyFrameData.dataSetMetaDataType =
        &dsr->config.dataSetMetaData;

     for(size_t counter = 0; counter < tv->targetVariablesSize; counter++) {
        /* Read the value and set the source in the reader config */
        UA_DataValue *dfv = &dsm->data.keyFrameData.dataSetFields[counter];
        UA_FieldTargetDataType *ftv = &tv->targetVariables[counter];

        UA_ReadValueId rvi;
        UA_ReadValueId_init(&rvi);
        rvi.nodeId = ftv->targetNodeId;
        rvi.attributeId = ftv->attributeId;
        rvi.indexRange = ftv->writeIndexRange;
        *dfv = readWithSession(server, &server->adminSession, &rvi,
                               UA_TIMESTAMPSTORETURN_NEITHER);

        /* Deactivate statuscode? */
        if(((u64)dsr->config.dataSetFieldContentMask &
            (u64)UA_DATASETFIELDCONTENTMASK_STATUSCODE) == 0)
            dfv->hasStatus = false;

        /* Deactivate timestamps */
        if(((u64)dsr->config.dataSetFieldContentMask &
            (u64)UA_DATASETFIELDCONTENTMASK_SOURCETIMESTAMP) == 0)
            dfv->hasSourceTimestamp = false;
        if(((u64)dsr->config.dataSetFieldContentMask &
            (u64)UA_DATASETFIELDCONTENTMASK_SOURCEPICOSECONDS) == 0)
            dfv->hasSourcePicoseconds = false;
        if(((u64)dsr->config.dataSetFieldContentMask &
            (u64)UA_DATASETFIELDCONTENTMASK_SERVERTIMESTAMP) == 0)
            dfv->hasServerTimestamp = false;
        if(((u64)dsr->config.dataSetFieldContentMask &
            (u64)UA_DATASETFIELDCONTENTMASK_SERVERPICOSECONDS) == 0)
            dfv->hasServerPicoseconds = false;
    }

    return UA_STATUSCODE_GOOD;
}

/* Generate a DataSetMessage for the given reader. */
static UA_StatusCode
UA_DataSetReader_generateDataSetMessage(UA_Server *server,
                                        UA_DataSetMessage *dsm,
                                        UA_DataSetReader *dsr) {
    /* Support only for UADP configuration
     * TODO: JSON encoding if UA_DataSetReader_generateDataSetMessage used other
     * that RT configuration */

    dsm->dataSetWriterId = dsr->config.dataSetWriterId;

    UA_ExtensionObject *settings = &dsr->config.messageSettings;
    if(settings->content.decoded.type != &UA_TYPES[UA_TYPES_UADPDATASETREADERMESSAGEDATATYPE])
        return UA_STATUSCODE_BADNOTSUPPORTED;

    /* The configuration Flags are included inside the std. defined
     * UA_UadpDataSetReaderMessageDataType */
    UA_UadpDataSetReaderMessageDataType defaultUadpConfiguration;
    UA_UadpDataSetReaderMessageDataType *dsrMessageDataType =
        (UA_UadpDataSetReaderMessageDataType*) settings->content.decoded.data;

    if(!(settings->encoding == UA_EXTENSIONOBJECT_DECODED ||
         settings->encoding == UA_EXTENSIONOBJECT_DECODED_NODELETE) ||
       !dsrMessageDataType->dataSetMessageContentMask) {
        /* Create default flag configuration if no dataSetMessageContentMask or
         * even messageSettings in UadpDataSetWriterMessageDataType was
         * passed. */
        memset(&defaultUadpConfiguration, 0, sizeof(UA_UadpDataSetReaderMessageDataType));
        defaultUadpConfiguration.dataSetMessageContentMask = (UA_UadpDataSetMessageContentMask)
            ((u64)UA_UADPDATASETMESSAGECONTENTMASK_TIMESTAMP |
             (u64)UA_UADPDATASETMESSAGECONTENTMASK_MAJORVERSION |
             (u64)UA_UADPDATASETMESSAGECONTENTMASK_MINORVERSION);
        dsrMessageDataType = &defaultUadpConfiguration;
    }

    /* Sanity-test the configuration */
    if(dsrMessageDataType &&
       (dsrMessageDataType->networkMessageNumber != 0 ||
        dsrMessageDataType->dataSetOffset != 0)) {
        dsrMessageDataType->networkMessageNumber = 0;
        dsrMessageDataType->dataSetOffset = 0;
    }

    /* The field encoding depends on the flags inside the reader config. */
    if(dsr->config.dataSetFieldContentMask & (u64)UA_DATASETFIELDCONTENTMASK_RAWDATA) {
        dsm->header.fieldEncoding = UA_FIELDENCODING_RAWDATA;
    } else if((u64)dsr->config.dataSetFieldContentMask &
              ((u64)UA_DATASETFIELDCONTENTMASK_SOURCETIMESTAMP |
               (u64)UA_DATASETFIELDCONTENTMASK_SERVERPICOSECONDS |
               (u64)UA_DATASETFIELDCONTENTMASK_SOURCEPICOSECONDS |
               (u64)UA_DATASETFIELDCONTENTMASK_STATUSCODE)) {
        dsm->header.fieldEncoding = UA_FIELDENCODING_DATAVALUE;
    } else {
        dsm->header.fieldEncoding = UA_FIELDENCODING_VARIANT;
    }

    /* Std: 'The DataSetMessageContentMask defines the flags for the content
     * of the DataSetMessage header.' */
    if((u64)dsrMessageDataType->dataSetMessageContentMask &
       (u64)UA_UADPDATASETMESSAGECONTENTMASK_MAJORVERSION) {
        dsm->header.configVersionMajorVersionEnabled = true;
        dsm->header.configVersionMajorVersion =
            dsr->config.dataSetMetaData.configurationVersion.majorVersion;
    }

    if((u64)dsrMessageDataType->dataSetMessageContentMask &
       (u64)UA_UADPDATASETMESSAGECONTENTMASK_MINORVERSION) {
        dsm->header.configVersionMinorVersionEnabled = true;
        dsm->header.configVersionMinorVersion =
            dsr->config.dataSetMetaData.configurationVersion.minorVersion;
    }

    if((u64)dsrMessageDataType->dataSetMessageContentMask &
       (u64)UA_UADPDATASETMESSAGECONTENTMASK_SEQUENCENUMBER) {
        /* Will be modified when subscriber receives new nw msg */
        dsm->header.dataSetMessageSequenceNrEnabled = true;
        dsm->header.dataSetMessageSequenceNr = 1;
    }

    if((u64)dsrMessageDataType->dataSetMessageContentMask &
       (u64)UA_UADPDATASETMESSAGECONTENTMASK_TIMESTAMP) {
        dsm->header.timestampEnabled = true;
        dsm->header.timestamp = UA_DateTime_now();
    }

    if((u64)dsrMessageDataType->dataSetMessageContentMask &
       (u64)UA_UADPDATASETMESSAGECONTENTMASK_PICOSECONDS)
        dsm->header.picoSecondsIncluded = false;

    if((u64)dsrMessageDataType->dataSetMessageContentMask &
       (u64)UA_UADPDATASETMESSAGECONTENTMASK_STATUS)
        dsm->header.statusEnabled = true;

    /* Not supported for Delta frames atm */
    return UA_PubSubDataSetReader_generateKeyFrameMessage(server, dsm, dsr);
}

static UA_StatusCode
readerGroupGenerateNetworkMessage(UA_ReaderGroup *wg, UA_DataSetReader **dsr,
                                  UA_DataSetMessage *dsm, UA_Byte dsmCount,
                                  UA_ExtensionObject *messageSettings,
                                  UA_NetworkMessage *nm) {
    if(messageSettings->content.decoded.type != &UA_TYPES[UA_TYPES_UADPDATASETREADERMESSAGEDATATYPE])
        return UA_STATUSCODE_BADNOTSUPPORTED;

    /* Set the header flags */
    UA_UadpDataSetReaderMessageDataType *dsrm =
        (UA_UadpDataSetReaderMessageDataType*)messageSettings->content.decoded.data;
    nm->publisherIdEnabled = ((u64)dsrm->networkMessageContentMask &
                              (u64)UA_UADPNETWORKMESSAGECONTENTMASK_PUBLISHERID) != 0;
    nm->groupHeaderEnabled = ((u64)dsrm->networkMessageContentMask &
                              (u64)UA_UADPNETWORKMESSAGECONTENTMASK_GROUPHEADER) != 0;
    nm->groupHeader.writerGroupIdEnabled =
        ((u64)dsrm->networkMessageContentMask &
         (u64)UA_UADPNETWORKMESSAGECONTENTMASK_WRITERGROUPID) != 0;
    nm->groupHeader.groupVersionEnabled =
        ((u64)dsrm->networkMessageContentMask &
         (u64)UA_UADPNETWORKMESSAGECONTENTMASK_GROUPVERSION) != 0;
    nm->groupHeader.networkMessageNumberEnabled =
        ((u64)dsrm->networkMessageContentMask &
         (u64)UA_UADPNETWORKMESSAGECONTENTMASK_NETWORKMESSAGENUMBER) != 0;
    nm->groupHeader.sequenceNumberEnabled =
        ((u64)dsrm->networkMessageContentMask &
         (u64)UA_UADPNETWORKMESSAGECONTENTMASK_SEQUENCENUMBER) != 0;
    nm->payloadHeaderEnabled = ((u64)dsrm->networkMessageContentMask &
                                (u64)UA_UADPNETWORKMESSAGECONTENTMASK_PAYLOADHEADER) != 0;
    nm->timestampEnabled = ((u64)dsrm->networkMessageContentMask &
                            (u64)UA_UADPNETWORKMESSAGECONTENTMASK_TIMESTAMP) != 0;
    nm->picosecondsEnabled = ((u64)dsrm->networkMessageContentMask &
                              (u64)UA_UADPNETWORKMESSAGECONTENTMASK_PICOSECONDS) != 0;
    nm->dataSetClassIdEnabled = ((u64)dsrm->networkMessageContentMask &
                                 (u64)UA_UADPNETWORKMESSAGECONTENTMASK_DATASETCLASSID) != 0;
    nm->promotedFieldsEnabled = ((u64)dsrm->networkMessageContentMask &
                                 (u64)UA_UADPNETWORKMESSAGECONTENTMASK_PROMOTEDFIELDS) != 0;

    /* Set the NetworkMessage header */
    nm->version = 1;
    nm->networkMessageType = UA_NETWORKMESSAGE_DATASET;
    nm->publisherId = dsr[0]->config.publisherId;

    /* Set the group header (use default sequence numbers) */
    nm->groupHeader.networkMessageNumber = 1;
    nm->groupHeader.sequenceNumber = 1;
    nm->groupHeader.groupVersion = dsrm->groupVersion;
    nm->groupHeader.writerGroupId = dsr[0]->config.writerGroupId;

    /* TODO Security Header */

    /* Set the payload information from the dsm */
    nm->payload.dataSetPayload.dataSetMessages = dsm;
    nm->payload.dataSetPayload.dataSetMessagesSize = dsmCount;

    return UA_STATUSCODE_GOOD;
}

UA_StatusCode
<<<<<<< HEAD
UA_Server_computeReaderGroupOffsetTable(UA_Server *server,
                                        const UA_NodeId readerGroupId,
                                        UA_PubSubOffsetTable *ot) {
    if(!server || !ot)
        return UA_STATUSCODE_BADINVALIDARGUMENT;

    UA_LOCK(&server->serviceMutex);

    /* Get the ReaderGroup */
    UA_PubSubManager *psm = getPSM(server);
    UA_ReaderGroup *rg = (psm) ? UA_ReaderGroup_find(psm, readerGroupId) : NULL;
=======
UA_Server_freezeReaderGroupConfiguration(UA_Server *server,
                                         const UA_NodeId readerGroupId) {
    lockServer(server);
    UA_ReaderGroup *rg = UA_ReaderGroup_findRGbyId(server, readerGroupId);
>>>>>>> 4f6d0c98
    if(!rg) {
        unlockServer(server);
        return UA_STATUSCODE_BADNOTFOUND;
    }
<<<<<<< HEAD
=======
    UA_StatusCode res = UA_ReaderGroup_freezeConfiguration(server, rg);
    unlockServer(server);
    return res;
}
>>>>>>> 4f6d0c98

    memset(ot, 0, sizeof(UA_PubSubOffsetTable));

    /* Define variables here to allow the goto cleanup later on */
    size_t msgSize;
    size_t fieldindex = 0;
    UA_FieldTargetDataType *tv = NULL;

    UA_NetworkMessage networkMessage;
    memset(&networkMessage, 0, sizeof(UA_NetworkMessage));

    UA_STACKARRAY(UA_DataSetMessage, dsmStore, rg->readersCount);
    UA_STACKARRAY(UA_DataSetReader *, dsrStore, rg->readersCount);
    memset(dsmStore, 0, sizeof(UA_DataSetMessage) * rg->readersCount);

    size_t dsmCount = 0;
    UA_DataSetReader *dsr;
    UA_StatusCode res = UA_STATUSCODE_GOOD;
    LIST_FOREACH(dsr, &rg->readers, listEntry) {
        dsrStore[dsmCount] = dsr;
        res = UA_DataSetReader_generateDataSetMessage(server, &dsmStore[dsmCount], dsr);
        dsmCount++;
        if(res != UA_STATUSCODE_GOOD)
            goto cleanup;
    }

    /* Generate the NetworkMessage */
    dsr = LIST_FIRST(&rg->readers);
    res = readerGroupGenerateNetworkMessage(rg, dsrStore, dsmStore, (UA_Byte) dsmCount,
                                            &dsr->config.messageSettings, &networkMessage);
    if(res != UA_STATUSCODE_GOOD)
        goto cleanup;

    /* Compute the message length and generate the old format offset-table (done
     * inside calcSizeBinary) */
    msgSize = UA_NetworkMessage_calcSizeBinaryWithOffsetTable(&networkMessage, ot);
    if(msgSize == 0) {
        res = UA_STATUSCODE_BADINTERNALERROR;
        goto cleanup;
    }

    /* Create the encoded network message */
    res = UA_NetworkMessage_encodeBinary(&networkMessage, &ot->networkMessage);
    if(res != UA_STATUSCODE_GOOD)
        goto cleanup;

    /* Pick up the component NodeIds */
    dsr = NULL;
    for(size_t i = 0; i < ot->offsetsSize; i++) {
        UA_PubSubOffset *o = &ot->offsets[i];
        switch(o->offsetType) {
        case UA_PUBSUBOFFSETTYPE_NETWORKMESSAGE_SEQUENCENUMBER:
        case UA_PUBSUBOFFSETTYPE_NETWORKMESSAGE_TIMESTAMP:
        case UA_PUBSUBOFFSETTYPE_NETWORKMESSAGE_PICOSECONDS:
        case UA_PUBSUBOFFSETTYPE_NETWORKMESSAGE_GROUPVERSION:
            UA_NodeId_copy(&rg->head.identifier, &o->component);
            break;
        case UA_PUBSUBOFFSETTYPE_DATASETMESSAGE:
            dsr = (dsr == NULL) ? LIST_FIRST(&rg->readers) : LIST_NEXT(dsr, listEntry);
            fieldindex = 0;
            /* fall through */
        case UA_PUBSUBOFFSETTYPE_DATASETMESSAGE_SEQUENCENUMBER:
        case UA_PUBSUBOFFSETTYPE_DATASETMESSAGE_STATUS:
        case UA_PUBSUBOFFSETTYPE_DATASETMESSAGE_TIMESTAMP:
        case UA_PUBSUBOFFSETTYPE_DATASETMESSAGE_PICOSECONDS:
            UA_NodeId_copy(&dsr->head.identifier, &o->component);
            break;
        case UA_PUBSUBOFFSETTYPE_DATASETFIELD_DATAVALUE:
            tv = &dsr->config.subscribedDataSet.target.targetVariables[fieldindex];
            UA_NodeId_copy(&tv->targetNodeId, &o->component);
            fieldindex++;
            break;
        case UA_PUBSUBOFFSETTYPE_DATASETFIELD_VARIANT:
            tv = &dsr->config.subscribedDataSet.target.targetVariables[fieldindex];
            UA_NodeId_copy(&tv->targetNodeId, &o->component);
            fieldindex++;
            break;
        case UA_PUBSUBOFFSETTYPE_DATASETFIELD_RAW:
            tv = &dsr->config.subscribedDataSet.target.targetVariables[fieldindex];
            UA_NodeId_copy(&tv->targetNodeId, &o->component);
            fieldindex++;
            break;
        default:
            break;
        }
    }

<<<<<<< HEAD
 cleanup:
    /* Clean up and return */
    for(size_t i = 0; i < dsmCount; i++) {
        UA_DataSetMessage_clear(&dsmStore[i]);
    }

    UA_UNLOCK(&server->serviceMutex);
=======
UA_StatusCode
UA_Server_unfreezeReaderGroupConfiguration(UA_Server *server,
                                           const UA_NodeId readerGroupId) {
    lockServer(server);
    UA_ReaderGroup *rg = UA_ReaderGroup_findRGbyId(server, readerGroupId);
    if(!rg) {
        unlockServer(server);
        return UA_STATUSCODE_BADNOTFOUND;
    }
    UA_StatusCode res = UA_ReaderGroup_unfreezeConfiguration(server, rg);
    unlockServer(server);
>>>>>>> 4f6d0c98
    return res;
}

#endif /* UA_ENABLE_PUBSUB */<|MERGE_RESOLUTION|>--- conflicted
+++ resolved
@@ -154,20 +154,7 @@
     if(readerGroupId)
         UA_NodeId_copy(&newGroup->head.identifier, readerGroupId);
 
-<<<<<<< HEAD
     return UA_STATUSCODE_GOOD;
-=======
-UA_StatusCode
-UA_Server_addReaderGroup(UA_Server *server, UA_NodeId connectionIdentifier,
-                         const UA_ReaderGroupConfig *readerGroupConfig,
-                         UA_NodeId *readerGroupIdentifier) {
-    lockServer(server);
-    UA_StatusCode res =
-        UA_ReaderGroup_create(server, connectionIdentifier,
-                              readerGroupConfig, readerGroupIdentifier);
-    unlockServer(server);
-    return res;
->>>>>>> 4f6d0c98
 }
 
 void
@@ -223,7 +210,6 @@
 }
 
 UA_StatusCode
-<<<<<<< HEAD
 UA_ReaderGroup_setPubSubState(UA_PubSubManager *psm, UA_ReaderGroup *rg,
                               UA_PubSubState targetState) {
     UA_LOCK_ASSERT(&psm->sc.server->serviceMutex);
@@ -233,26 +219,11 @@
                               "The ReaderGroup is being deleted. Can only be disabled.");
         return UA_STATUSCODE_BADINTERNALERROR;
     }
-=======
-UA_Server_removeReaderGroup(UA_Server *server, UA_NodeId groupIdentifier) {
-    lockServer(server);
-    UA_ReaderGroup* readerGroup =
-        UA_ReaderGroup_findRGbyId(server, groupIdentifier);
-    if(!readerGroup) {
-        unlockServer(server);
-        return UA_STATUSCODE_BADNOTFOUND;
-    }
-    UA_StatusCode res = UA_ReaderGroup_remove(server, readerGroup);
-    unlockServer(server);
-    return res;
-}
->>>>>>> 4f6d0c98
 
     /* Are we doing a top-level state update or recursively? */
     UA_Boolean isTransient = rg->head.transientState;
     rg->head.transientState = true;
 
-<<<<<<< HEAD
     UA_Server *server = psm->sc.server;
     UA_StatusCode ret = UA_STATUSCODE_GOOD;
     UA_PubSubState oldState = rg->head.state;
@@ -263,16 +234,6 @@
         ret = rg->config.customStateMachine(server, rg->head.identifier, rg->config.context,
                                             &rg->head.state, targetState);
         goto finalize_state_machine;
-=======
-    lockServer(server);
-
-    /* Identify the readergroup through the readerGroupIdentifier */
-    UA_ReaderGroup *currentReaderGroup =
-        UA_ReaderGroup_findRGbyId(server, readerGroupIdentifier);
-    if(!currentReaderGroup) {
-        unlockServer(server);
-        return UA_STATUSCODE_BADNOTFOUND;
->>>>>>> 4f6d0c98
     }
 
     /* Internal state machine */
@@ -360,15 +321,10 @@
      * the last socket has closed. */
     UA_PubSubManager_setState(psm, psm->sc.state);
 
-<<<<<<< HEAD
-=======
-    unlockServer(server);
->>>>>>> 4f6d0c98
     return ret;
 }
 
 UA_StatusCode
-<<<<<<< HEAD
 UA_ReaderGroup_setEncryptionKeys(UA_PubSubManager *psm, UA_ReaderGroup *rg,
                                  UA_UInt32 securityTokenId,
                                  const UA_ByteString signingKey,
@@ -462,22 +418,6 @@
     }
 
     return processed;
-=======
-UA_Server_ReaderGroup_getState(UA_Server *server, UA_NodeId readerGroupIdentifier,
-                               UA_PubSubState *state) {
-    if((server == NULL) || (state == NULL))
-        return UA_STATUSCODE_BADINVALIDARGUMENT;
-    lockServer(server);
-    UA_StatusCode ret = UA_STATUSCODE_BADNOTFOUND;
-    UA_ReaderGroup *rg =
-        UA_ReaderGroup_findRGbyId(server, readerGroupIdentifier);
-    if(rg) {
-        *state = rg->state;
-        ret = UA_STATUSCODE_GOOD;
-    }
-    unlockServer(server);
-    return ret;
->>>>>>> 4f6d0c98
 }
 
 /******************************/
@@ -888,7 +828,6 @@
 /**************/
 
 UA_StatusCode
-<<<<<<< HEAD
 UA_Server_addReaderGroup(UA_Server *server, const UA_NodeId connectionIdentifier,
                          const UA_ReaderGroupConfig *readerGroupConfig,
                          UA_NodeId *readerGroupIdentifier) {
@@ -929,41 +868,6 @@
     UA_StatusCode ret = (rg) ?
         UA_ReaderGroupConfig_copy(&rg->config, config) : UA_STATUSCODE_BADNOTFOUND;
     UA_UNLOCK(&server->serviceMutex);
-=======
-UA_Server_setReaderGroupOperational(UA_Server *server,
-                                    const UA_NodeId readerGroupId) {
-    lockServer(server);
-    UA_StatusCode ret = UA_STATUSCODE_BADNOTFOUND;
-    UA_ReaderGroup *rg = UA_ReaderGroup_findRGbyId(server, readerGroupId);
-    if(rg) {
-#ifdef UA_ENABLE_PUBSUB_SKS
-        if(rg->keyStorage && rg->keyStorage->currentItem) {
-            UA_StatusCode retval = UA_PubSubKeyStorage_activateKeyToChannelContext(
-                server, rg->identifier, rg->config.securityGroupId);
-            if(retval != UA_STATUSCODE_GOOD) {
-                unlockServer(server);
-                return retval;
-            }
-        }
-#endif
-        ret = UA_ReaderGroup_setPubSubState(server, rg, UA_PUBSUBSTATE_OPERATIONAL,
-                                            UA_STATUSCODE_GOOD);
-    }
-    unlockServer(server);
-    return ret;
-}
-
-UA_StatusCode
-UA_Server_setReaderGroupDisabled(UA_Server *server,
-                                 const UA_NodeId readerGroupId) {
-    lockServer(server);
-    UA_StatusCode ret = UA_STATUSCODE_BADNOTFOUND;
-    UA_ReaderGroup *rg = UA_ReaderGroup_findRGbyId(server, readerGroupId);
-    if(rg)
-        ret = UA_ReaderGroup_setPubSubState(server, rg, UA_PUBSUBSTATE_DISABLED,
-                                            UA_STATUSCODE_BADRESOURCEUNAVAILABLE);
-    unlockServer(server);
->>>>>>> 4f6d0c98
     return ret;
 }
 
@@ -1039,7 +943,6 @@
                                        const UA_ByteString signingKey,
                                        const UA_ByteString encryptingKey,
                                        const UA_ByteString keyNonce) {
-<<<<<<< HEAD
     if(!server)
         return UA_STATUSCODE_BADINVALIDARGUMENT;
     UA_LOCK(&server->serviceMutex);
@@ -1049,13 +952,6 @@
         UA_ReaderGroup_setEncryptionKeys(psm, rg, securityTokenId, signingKey,
                                          encryptingKey, keyNonce) : UA_STATUSCODE_BADNOTFOUND;
     UA_UNLOCK(&server->serviceMutex);
-=======
-    lockServer(server);
-    UA_StatusCode res = setReaderGroupEncryptionKeys(server, readerGroup,
-                                                     securityTokenId, signingKey,
-                                                     encryptingKey, keyNonce);
-    unlockServer(server);
->>>>>>> 4f6d0c98
     return res;
 }
 
@@ -1268,7 +1164,6 @@
 }
 
 UA_StatusCode
-<<<<<<< HEAD
 UA_Server_computeReaderGroupOffsetTable(UA_Server *server,
                                         const UA_NodeId readerGroupId,
                                         UA_PubSubOffsetTable *ot) {
@@ -1280,23 +1175,10 @@
     /* Get the ReaderGroup */
     UA_PubSubManager *psm = getPSM(server);
     UA_ReaderGroup *rg = (psm) ? UA_ReaderGroup_find(psm, readerGroupId) : NULL;
-=======
-UA_Server_freezeReaderGroupConfiguration(UA_Server *server,
-                                         const UA_NodeId readerGroupId) {
-    lockServer(server);
-    UA_ReaderGroup *rg = UA_ReaderGroup_findRGbyId(server, readerGroupId);
->>>>>>> 4f6d0c98
     if(!rg) {
         unlockServer(server);
         return UA_STATUSCODE_BADNOTFOUND;
     }
-<<<<<<< HEAD
-=======
-    UA_StatusCode res = UA_ReaderGroup_freezeConfiguration(server, rg);
-    unlockServer(server);
-    return res;
-}
->>>>>>> 4f6d0c98
 
     memset(ot, 0, sizeof(UA_PubSubOffsetTable));
 
@@ -1384,7 +1266,6 @@
         }
     }
 
-<<<<<<< HEAD
  cleanup:
     /* Clean up and return */
     for(size_t i = 0; i < dsmCount; i++) {
@@ -1392,19 +1273,6 @@
     }
 
     UA_UNLOCK(&server->serviceMutex);
-=======
-UA_StatusCode
-UA_Server_unfreezeReaderGroupConfiguration(UA_Server *server,
-                                           const UA_NodeId readerGroupId) {
-    lockServer(server);
-    UA_ReaderGroup *rg = UA_ReaderGroup_findRGbyId(server, readerGroupId);
-    if(!rg) {
-        unlockServer(server);
-        return UA_STATUSCODE_BADNOTFOUND;
-    }
-    UA_StatusCode res = UA_ReaderGroup_unfreezeConfiguration(server, rg);
-    unlockServer(server);
->>>>>>> 4f6d0c98
     return res;
 }
 
