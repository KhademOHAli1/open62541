--- conflicted
+++ resolved
@@ -728,35 +728,16 @@
         if((u64)jsonDsm->dataSetMessageContentMask &
            (u64)UA_JSONDATASETMESSAGECONTENTMASK_METADATAVERSION) {
             dataSetMessage->header.configVersionMajorVersionEnabled = true;
-<<<<<<< HEAD
+            dataSetMessage->header.configVersionMinorVersionEnabled = true;
             if(!pds) {
                 /* Heartbeat */
                 dataSetMessage->header.configVersionMajorVersion = 0;
-            } else {
-                dataSetMessage->header.configVersionMajorVersion =
-                pds->dataSetMetaData.configurationVersion.majorVersion;
-            }
-       }
-        if((u64)jsonDsm->dataSetMessageContentMask &
-           (u64)UA_JSONDATASETMESSAGECONTENTMASK_METADATAVERSION) {
-            dataSetMessage->header.configVersionMinorVersionEnabled = true;
-            if(!pds) {
-                /* Heartbeat */
-=======
-            dataSetMessage->header.configVersionMinorVersionEnabled = true;
-            if(heartbeat){
-                dataSetMessage->header.configVersionMajorVersion = 0;
->>>>>>> d1c154ce
                 dataSetMessage->header.configVersionMinorVersion = 0;
             } else {
                 dataSetMessage->header.configVersionMajorVersion =
-                    currentDataSet->dataSetMetaData.configurationVersion.majorVersion;
+                    pds->dataSetMetaData.configurationVersion.majorVersion;
                 dataSetMessage->header.configVersionMinorVersion =
-<<<<<<< HEAD
-                pds->dataSetMetaData.configurationVersion.minorVersion;
-=======
-                    currentDataSet->dataSetMetaData.configurationVersion.minorVersion;
->>>>>>> d1c154ce
+                    pds->dataSetMetaData.configurationVersion.minorVersion;
             }
        }
 
