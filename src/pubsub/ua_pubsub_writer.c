/* This Source Code Form is subject to the terms of the Mozilla Public
 * License, v. 2.0. If a copy of the MPL was not distributed with this
 * file, You can obtain one at http://mozilla.org/MPL/2.0/.
 *
 * Copyright (c) 2017-2019 Fraunhofer IOSB (Author: Andreas Ebner)
 * Copyright (c) 2019 Fraunhofer IOSB (Author: Julius Pfrommer)
 * Copyright (c) 2019-2021 Kalycito Infotech Private Limited
 * Copyright (c) 2020 Yannick Wallerer, Siemens AG
 * Copyright (c) 2020 Thomas Fischer, Siemens AG
 * Copyright (c) 2021 Fraunhofer IOSB (Author: Jan Hermes)
 */

#include "ua_pubsub.h"
#include "server/ua_server_internal.h"

#ifdef UA_ENABLE_PUBSUB /* conditional compilation */

#include "ua_pubsub_networkmessage.h"

#ifdef UA_ENABLE_PUBSUB_INFORMATIONMODEL
#include "ua_pubsub_ns0.h"
#endif

#include "ua_types_encoding_binary.h"

UA_StatusCode
UA_DataSetWriterConfig_copy(const UA_DataSetWriterConfig *src,
                            UA_DataSetWriterConfig *dst){
    UA_StatusCode retVal = UA_STATUSCODE_GOOD;
    memcpy(dst, src, sizeof(UA_DataSetWriterConfig));
    retVal |= UA_String_copy(&src->name, &dst->name);
    retVal |= UA_String_copy(&src->dataSetName, &dst->dataSetName);
    retVal |= UA_ExtensionObject_copy(&src->messageSettings, &dst->messageSettings);
    retVal |= UA_KeyValueMap_copy(&src->dataSetWriterProperties, &dst->dataSetWriterProperties);
    if(retVal != UA_STATUSCODE_GOOD)
        UA_DataSetWriterConfig_clear(dst);
    return retVal;
}

UA_StatusCode
UA_Server_getDataSetWriterConfig(UA_Server *server, const UA_NodeId dsw,
                                 UA_DataSetWriterConfig *config) {
    if(!config)
        return UA_STATUSCODE_BADINVALIDARGUMENT;
    UA_LOCK(&server->serviceMutex);
    UA_DataSetWriter *currentDataSetWriter = UA_DataSetWriter_findDSWbyId(server, dsw);
    UA_StatusCode res = UA_STATUSCODE_BADNOTFOUND;
    if(currentDataSetWriter)
        res = UA_DataSetWriterConfig_copy(&currentDataSetWriter->config, config);
    UA_UNLOCK(&server->serviceMutex);
    return res;
}

UA_StatusCode
UA_Server_DataSetWriter_getState(UA_Server *server, UA_NodeId dataSetWriterIdentifier,
                               UA_PubSubState *state) {
    if((server == NULL) || (state == NULL))
        return UA_STATUSCODE_BADINVALIDARGUMENT;
    UA_LOCK(&server->serviceMutex);
    UA_DataSetWriter *currentDataSetWriter =
        UA_DataSetWriter_findDSWbyId(server, dataSetWriterIdentifier);
    UA_StatusCode res = UA_STATUSCODE_GOOD;
    if(currentDataSetWriter) {
        *state = currentDataSetWriter->state;
    } else {
        res = UA_STATUSCODE_BADNOTFOUND;
    }
    UA_UNLOCK(&server->serviceMutex);
    return res;
}

UA_DataSetWriter *
UA_DataSetWriter_findDSWbyId(UA_Server *server, UA_NodeId identifier) {
    UA_PubSubConnection *pubSubConnection;
    TAILQ_FOREACH(pubSubConnection, &server->pubSubManager.connections, listEntry){
        UA_WriterGroup *tmpWriterGroup;
        LIST_FOREACH(tmpWriterGroup, &pubSubConnection->writerGroups, listEntry){
            UA_DataSetWriter *tmpWriter;
            LIST_FOREACH(tmpWriter, &tmpWriterGroup->writers, listEntry){
                if(UA_NodeId_equal(&tmpWriter->identifier, &identifier)){
                    return tmpWriter;
                }
            }
        }
    }
    return NULL;
}

void
UA_DataSetWriterConfig_clear(UA_DataSetWriterConfig *pdsConfig) {
    UA_String_clear(&pdsConfig->name);
    UA_String_clear(&pdsConfig->dataSetName);
    UA_KeyValueMap_clear(&pdsConfig->dataSetWriterProperties);
    UA_ExtensionObject_clear(&pdsConfig->messageSettings);
    memset(pdsConfig, 0, sizeof(UA_DataSetWriterConfig));
}

UA_StatusCode
<<<<<<< HEAD
UA_Server_enableDataSetWriter(UA_Server *server, const UA_NodeId dswId) {
    UA_LOCK(&server->serviceMutex);
    UA_DataSetWriter *dsw = UA_DataSetWriter_findDSWbyId(server, dswId);
    if(!dsw) {
        UA_UNLOCK(&server->serviceMutex);
        return UA_STATUSCODE_BADNOTFOUND;
=======
UA_DataSetWriter_setPubSubState(UA_Server *server,
                                UA_DataSetWriter *dataSetWriter,
                                UA_PubSubState state,
                                UA_StatusCode cause) {
    UA_StatusCode ret = UA_STATUSCODE_GOOD;
    UA_PubSubState oldState = dataSetWriter->state;
    switch(state){
        case UA_PUBSUBSTATE_DISABLED:
            switch (dataSetWriter->state){
                case UA_PUBSUBSTATE_DISABLED:
                    break;
                case UA_PUBSUBSTATE_PAUSED:
                    dataSetWriter->state = UA_PUBSUBSTATE_DISABLED;
                    //no further action is required
                    break;
                case UA_PUBSUBSTATE_OPERATIONAL:
                    dataSetWriter->state = UA_PUBSUBSTATE_DISABLED;
                    break;
                case UA_PUBSUBSTATE_ERROR:
                    break;
                default:
                    UA_LOG_WARNING_WRITER(server->config.logging, dataSetWriter,
                                          "Received unknown PubSub state!");
            }
            break;
        case UA_PUBSUBSTATE_PAUSED:
            switch (dataSetWriter->state){
                case UA_PUBSUBSTATE_DISABLED:
                    break;
                case UA_PUBSUBSTATE_PAUSED:
                    break;
                case UA_PUBSUBSTATE_OPERATIONAL:
                    break;
                case UA_PUBSUBSTATE_ERROR:
                    break;
                default:
                    UA_LOG_WARNING_WRITER(server->config.logging, dataSetWriter,
                                          "Received unknown PubSub state!");
            }
            break;
        case UA_PUBSUBSTATE_OPERATIONAL:
            switch (dataSetWriter->state){
                case UA_PUBSUBSTATE_DISABLED:
                    dataSetWriter->state = UA_PUBSUBSTATE_OPERATIONAL;
                    break;
                case UA_PUBSUBSTATE_PAUSED:
                    break;
                case UA_PUBSUBSTATE_OPERATIONAL:
                    break;
                case UA_PUBSUBSTATE_ERROR:
                    break;
                default:
                    UA_LOG_WARNING_WRITER(server->config.logging, dataSetWriter,
                                          "Received unknown PubSub state!");
            }
            break;
        case UA_PUBSUBSTATE_ERROR:
            switch (dataSetWriter->state){
                case UA_PUBSUBSTATE_DISABLED:
                    break;
                case UA_PUBSUBSTATE_PAUSED:
                    break;
                case UA_PUBSUBSTATE_OPERATIONAL:
                    break;
                case UA_PUBSUBSTATE_ERROR:
                    break;
                default:
                    UA_LOG_WARNING_WRITER(server->config.logging, dataSetWriter,
                                          "Received unknown PubSub state!");
            }
            break;
        default:
            UA_LOG_WARNING_WRITER(server->config.logging, dataSetWriter,
                                  "Received unknown PubSub state!");
    }
    if (state != oldState) {
        /* inform application about state change */
        UA_ServerConfig *pConfig = &server->config;
        if(pConfig->pubSubConfig.stateChangeCallback != 0) {
            pConfig->pubSubConfig.
                stateChangeCallback(server, &dataSetWriter->identifier, state, cause);
        }
>>>>>>> 9073ee22
    }

    UA_StatusCode ret =
        UA_DataSetWriter_setPubSubState(server, dsw, UA_PUBSUBSTATE_OPERATIONAL);
    UA_UNLOCK(&server->serviceMutex);
    return ret;
}

UA_StatusCode
UA_Server_disableDataSetWriter(UA_Server *server, const UA_NodeId dswId) {
    UA_LOCK(&server->serviceMutex);
    UA_DataSetWriter *dsw = UA_DataSetWriter_findDSWbyId(server, dswId);
    if(!dsw) {
        UA_UNLOCK(&server->serviceMutex);
        return UA_STATUSCODE_BADNOTFOUND;
    }

    UA_StatusCode ret =
        UA_DataSetWriter_setPubSubState(server, dsw, UA_PUBSUBSTATE_DISABLED);
    UA_UNLOCK(&server->serviceMutex);
    return ret;
}

UA_StatusCode
UA_DataSetWriter_setPubSubState(UA_Server *server, UA_DataSetWriter *dsw,
                                UA_PubSubState targetState) {
    UA_StatusCode res = UA_STATUSCODE_GOOD;
    UA_WriterGroup *wg = UA_WriterGroup_findWGbyId(server, dsw->linkedWriterGroup);
    if(!wg) {
        /* Misconfiguration */
        res = UA_STATUSCODE_BADINTERNALERROR;
        targetState = UA_PUBSUBSTATE_ERROR;
    }

    UA_PubSubState oldState = dsw->state;
    dsw->state = targetState;

    switch(dsw->state) {
        /* Disabled */
    case UA_PUBSUBSTATE_DISABLED:
    case UA_PUBSUBSTATE_ERROR:
        break;

        /* Enabled */
    case UA_PUBSUBSTATE_PAUSED:
    case UA_PUBSUBSTATE_PREOPERATIONAL:
    case UA_PUBSUBSTATE_OPERATIONAL:
        if(wg->state == UA_PUBSUBSTATE_DISABLED ||
           wg->state == UA_PUBSUBSTATE_ERROR) {
            dsw->state = UA_PUBSUBSTATE_PAUSED; /* WG is disabled -> paused */
        } else {
            dsw->state = wg->state; /* WG is enabled -> same state */
        }
        break;

    default:
        dsw->state = UA_PUBSUBSTATE_ERROR;
        res = UA_STATUSCODE_BADINTERNALERROR;
        break;
    }

    /* Inform application about state change */
    if(dsw->state != oldState) {
        UA_ServerConfig *config = &server->config;
        if(config->pubSubConfig.stateChangeCallback != 0) {
            UA_UNLOCK(&server->serviceMutex);
            config->pubSubConfig.
                stateChangeCallback(server, &dsw->identifier, dsw->state, res);
            UA_LOCK(&server->serviceMutex);
        }
    }

    return res;
}

UA_StatusCode
UA_DataSetWriter_create(UA_Server *server,
                        const UA_NodeId writerGroup, const UA_NodeId dataSet,
                        const UA_DataSetWriterConfig *dataSetWriterConfig,
                        UA_NodeId *writerIdentifier) {
    UA_LOCK_ASSERT(&server->serviceMutex, 1);
    if(!dataSetWriterConfig)
        return UA_STATUSCODE_BADINVALIDARGUMENT;

    UA_WriterGroup *wg = UA_WriterGroup_findWGbyId(server, writerGroup);
    if(!wg)
        return UA_STATUSCODE_BADNOTFOUND;

    /* Make checks for a heartbeat */
    if(UA_NodeId_isNull(&dataSet) && dataSetWriterConfig->keyFrameCount != 1) {
        UA_LOG_WARNING_WRITERGROUP(server->config.logging, wg,
                                   "Adding DataSetWriter failed: DataSet can be null only for "
                                   "a heartbeat in which case KeyFrameCount shall be 1");
        return UA_STATUSCODE_BADCONFIGURATIONERROR;
    }

    if(wg->configurationFrozen) {
        UA_LOG_WARNING_WRITERGROUP(server->config.logging, wg,
                                   "Adding DataSetWriter failed: WriterGroup is frozen");
        return UA_STATUSCODE_BADCONFIGURATIONERROR;
    }

    UA_PublishedDataSet *currentDataSetContext = NULL;

    if(!UA_NodeId_isNull(&dataSet)) {
        currentDataSetContext = UA_PublishedDataSet_findPDSbyId(server, dataSet);
        if(!currentDataSetContext)
            return UA_STATUSCODE_BADNOTFOUND;

        if(currentDataSetContext->configurationFreezeCounter > 0) {
            UA_LOG_WARNING_DATASET(server->config.logging, currentDataSetContext,
                                   "Adding DataSetWriter failed: PublishedDataSet is frozen");
            return UA_STATUSCODE_BADCONFIGURATIONERROR;
        }

        if(wg->config.rtLevel != UA_PUBSUB_RT_NONE) {
            UA_DataSetField *tmpDSF;
            TAILQ_FOREACH(tmpDSF, &currentDataSetContext->fields, listEntry) {
                if(!tmpDSF->config.field.variable.rtValueSource.rtFieldSourceEnabled &&
                   !tmpDSF->config.field.variable.rtValueSource.rtInformationModelNode) {
                    UA_LOG_WARNING_DATASET(server->config.logging, currentDataSetContext,
                                           "Adding DataSetWriter failed: "
                                           "Fields in PDS are not RT capable");
                    return UA_STATUSCODE_BADCONFIGURATIONERROR;
                }
            }
        }
    }

    UA_DataSetWriter *newDataSetWriter = (UA_DataSetWriter *)
        UA_calloc(1, sizeof(UA_DataSetWriter));
    if(!newDataSetWriter)
        return UA_STATUSCODE_BADOUTOFMEMORY;

    newDataSetWriter->componentType = UA_PUBSUB_COMPONENT_DATASETWRITER;

<<<<<<< HEAD
=======
    UA_StatusCode res = UA_STATUSCODE_GOOD;
    if(wg->state == UA_PUBSUBSTATE_OPERATIONAL) {
        res = UA_DataSetWriter_setPubSubState(server, newDataSetWriter,
                                              UA_PUBSUBSTATE_OPERATIONAL,
                                              UA_STATUSCODE_GOOD);
        if(res != UA_STATUSCODE_GOOD) {
            UA_LOG_ERROR_WRITERGROUP(server->config.logging, wg,
                                     "Add DataSetWriter failed: setPubSubState failed");
            UA_free(newDataSetWriter);
            return res;
        }
    }

>>>>>>> 9073ee22
    /* Copy the config into the new dataSetWriter */
    UA_StatusCode res =
        UA_DataSetWriterConfig_copy(dataSetWriterConfig, &newDataSetWriter->config);
    UA_CHECK_STATUS(res, UA_free(newDataSetWriter); return res);

    if(!UA_NodeId_isNull(&dataSet) && currentDataSetContext != NULL) {
        /* Save the current version of the connected PublishedDataSet */
        newDataSetWriter->connectedDataSetVersion =
            currentDataSetContext->dataSetMetaData.configurationVersion;

        if(server->config.pubSubConfig.enableDeltaFrames) {
            /* Initialize the queue for the last values */
            if(currentDataSetContext->fieldSize > 0) {
                newDataSetWriter->lastSamples = (UA_DataSetWriterSample*)
                    UA_calloc(currentDataSetContext->fieldSize, sizeof(UA_DataSetWriterSample));
                if(!newDataSetWriter->lastSamples) {
                    UA_DataSetWriterConfig_clear(&newDataSetWriter->config);
                    UA_free(newDataSetWriter);
                    return UA_STATUSCODE_BADOUTOFMEMORY;
                }
                newDataSetWriter->lastSamplesCount = currentDataSetContext->fieldSize;
                for(size_t i = 0; i < newDataSetWriter->lastSamplesCount; i++) {
                    UA_DataValue_init(&newDataSetWriter->lastSamples[i].value);
                    newDataSetWriter->lastSamples[i].valueChanged = false;
                }
            }
        }
        /* Connect PublishedDataSet with DataSetWriter */
        newDataSetWriter->connectedDataSet = currentDataSetContext->identifier;
    } else {
        /* If the dataSet is NULL, we are adding a heartbeat writer */
        newDataSetWriter->connectedDataSetVersion.majorVersion = 0;
        newDataSetWriter->connectedDataSetVersion.minorVersion = 0;
        newDataSetWriter->connectedDataSet = UA_NODEID_NULL;
    }

    newDataSetWriter->linkedWriterGroup = wg->identifier;

    /* Add the new writer to the group */
    LIST_INSERT_HEAD(&wg->writers, newDataSetWriter, listEntry);
    wg->writersCount++;

    /* Add to the information model */
#ifdef UA_ENABLE_PUBSUB_INFORMATIONMODEL
    res |= addDataSetWriterRepresentation(server, newDataSetWriter);
#else
    UA_PubSubManager_generateUniqueNodeId(&server->pubSubManager,
                                          &newDataSetWriter->identifier);
#endif

    /* Enable, depending on the state of the WriterGroup */
    UA_DataSetWriter_setPubSubState(server, newDataSetWriter,
                                    UA_PUBSUBSTATE_OPERATIONAL);

    if(writerIdentifier)
        UA_NodeId_copy(&newDataSetWriter->identifier, writerIdentifier);
    return res;
}

UA_StatusCode
UA_Server_addDataSetWriter(UA_Server *server,
                           const UA_NodeId writerGroup, const UA_NodeId dataSet,
                           const UA_DataSetWriterConfig *dataSetWriterConfig,
                           UA_NodeId *writerIdentifier) {
    UA_LOCK(&server->serviceMutex);
    /* Delete the reserved IDs if the related session no longer exists. */
    UA_PubSubManager_freeIds(server);
    UA_StatusCode res = UA_DataSetWriter_create(server, writerGroup, dataSet,
                                                dataSetWriterConfig, writerIdentifier);
    UA_UNLOCK(&server->serviceMutex);
    return res;
}

void
UA_DataSetWriter_freezeConfiguration(UA_Server *server,
                                     UA_DataSetWriter *dsw) {
    UA_PublishedDataSet *pds =
        UA_PublishedDataSet_findPDSbyId(server, dsw->connectedDataSet);
    if(pds) { /* Skip for heartbeat writers */
        pds->configurationFreezeCounter++;
        UA_DataSetField *dsf;
        TAILQ_FOREACH(dsf, &pds->fields, listEntry) {
            dsf->configurationFrozen = true;
        }
    }
    dsw->configurationFrozen = true;
}

void
UA_DataSetWriter_unfreezeConfiguration(UA_Server *server,
                                       UA_DataSetWriter *dsw) {
    UA_PublishedDataSet *pds =
        UA_PublishedDataSet_findPDSbyId(server, dsw->connectedDataSet);
    if(pds) { /* Skip for heartbeat writers */
        pds->configurationFreezeCounter--;
        if(pds->configurationFreezeCounter == 0) {
            UA_DataSetField *dsf;
            TAILQ_FOREACH(dsf, &pds->fields, listEntry){
                dsf->configurationFrozen = false;
            }
        }
        dsw->configurationFrozen = false;
    }
}

UA_StatusCode
UA_DataSetWriter_prepareDataSet(UA_Server *server, UA_DataSetWriter *dsw,
                                UA_DataSetMessage *dsm) {
    /* Find the dataset */
    UA_StatusCode res = UA_STATUSCODE_GOOD;
    UA_PublishedDataSet *pds =
        UA_PublishedDataSet_findPDSbyId(server, dsw->connectedDataSet);
    if(!pds) {
        if(!UA_NodeId_isNull(&dsw->connectedDataSet)) {
            UA_LOG_WARNING_WRITER(server->config.logging, dsw,
                                  "PubSub-RT configuration fail: "
                                  "PublishedDataSet not found");
            return UA_STATUSCODE_BADINTERNALERROR;
        }

        res = UA_DataSetWriter_generateDataSetMessage(server, dsm, dsw);
        if(res != UA_STATUSCODE_GOOD) {
            UA_LOG_WARNING_WRITER(server->config.logging, dsw,
                                  "PubSub-RT configuration fail: "
                                  "Heartbeat DataSetMessage creation failed");
        }
        return res;
    }

    if(pds->promotedFieldsCount > 0) {
        UA_LOG_WARNING_WRITER(server->config.logging, dsw,
                              "PubSub-RT configuration fail: "
                              "PDS contains promoted fields");
        return UA_STATUSCODE_BADNOTSUPPORTED;
    }

    /* Test the DataSetFields */
    UA_DataSetField *dsf;
    TAILQ_FOREACH(dsf, &pds->fields, listEntry) {
        UA_NodeId *publishedVariable =
            &dsf->config.field.variable.publishParameters.publishedVariable;
        const UA_VariableNode *rtNode = (const UA_VariableNode*)
            UA_NODESTORE_GET(server, publishedVariable);
        if(rtNode != NULL &&
           rtNode->valueBackend.backendType != UA_VALUEBACKENDTYPE_EXTERNAL) {
            UA_LOG_WARNING_WRITER(server->config.logging, dsw,
                                  "PubSub-RT configuration fail: "
                                  "PDS contains field without external data source");
            UA_NODESTORE_RELEASE(server, (const UA_Node *)rtNode);
            return UA_STATUSCODE_BADNOTSUPPORTED;
        }

        UA_NODESTORE_RELEASE(server, (const UA_Node *)rtNode);

        if((UA_NodeId_equal(&dsf->fieldMetaData.dataType,
                            &UA_TYPES[UA_TYPES_STRING].typeId) ||
            UA_NodeId_equal(&dsf->fieldMetaData.dataType,
                            &UA_TYPES[UA_TYPES_BYTESTRING].typeId)) &&
           dsf->fieldMetaData.maxStringLength == 0) {
            UA_LOG_WARNING_WRITER(server->config.logging, dsw,
                                  "PubSub-RT configuration fail: "
                                  "PDS contains String/ByteString with dynamic length");
            return UA_STATUSCODE_BADNOTSUPPORTED;
        } else if(!UA_DataType_isNumeric(UA_findDataType(&dsf->fieldMetaData.dataType)) &&
                  !UA_NodeId_equal(&dsf->fieldMetaData.dataType,
                                   &UA_TYPES[UA_TYPES_BOOLEAN].typeId)) {
            UA_LOG_WARNING_WRITER(server->config.logging, dsw,
                                  "PubSub-RT configuration fail: "
                                  "PDS contains variable with dynamic size");
            return UA_STATUSCODE_BADNOTSUPPORTED;
        }
    }

    /* Generate the DSM */
    res = UA_DataSetWriter_generateDataSetMessage(server, dsm, dsw);
    if(res != UA_STATUSCODE_GOOD) {
        UA_LOG_WARNING_WRITER(server->config.logging, dsw,
                              "PubSub-RT configuration fail: "
                              "DataSetMessage buffering failed");
    }

    return res;
}

UA_StatusCode
UA_DataSetWriter_remove(UA_Server *server, UA_DataSetWriter *dataSetWriter) {
    UA_LOCK_ASSERT(&server->serviceMutex, 1);

    /* Frozen? */
    if(dataSetWriter->configurationFrozen) {
        UA_LOG_WARNING_WRITER(server->config.logging, dataSetWriter,
                              "Remove DataSetWriter failed: WriterGroup is frozen");
        return UA_STATUSCODE_BADCONFIGURATIONERROR;
    }

    /* Remove from information model */
#ifdef UA_ENABLE_PUBSUB_INFORMATIONMODEL
    deleteNode(server, dataSetWriter->identifier, true);
#endif

    /* Remove DataSetWriter from group */
    UA_WriterGroup *linkedWriterGroup =
        UA_WriterGroup_findWGbyId(server, dataSetWriter->linkedWriterGroup);
    if(linkedWriterGroup) {
        LIST_REMOVE(dataSetWriter, listEntry);
        linkedWriterGroup->writersCount--;
    }

    UA_DataSetWriterConfig_clear(&dataSetWriter->config);
    UA_NodeId_clear(&dataSetWriter->identifier);
    UA_NodeId_clear(&dataSetWriter->linkedWriterGroup);
    UA_NodeId_clear(&dataSetWriter->connectedDataSet);

    if(server->config.pubSubConfig.enableDeltaFrames) {
        /* Delete lastSamples store */
        for(size_t i = 0; i < dataSetWriter->lastSamplesCount; i++) {
            UA_DataValue_clear(&dataSetWriter->lastSamples[i].value);
        }
        UA_free(dataSetWriter->lastSamples);
        dataSetWriter->lastSamples = NULL;
        dataSetWriter->lastSamplesCount = 0;
    }

    UA_free(dataSetWriter);
    return UA_STATUSCODE_GOOD;
}

UA_StatusCode
UA_Server_removeDataSetWriter(UA_Server *server, const UA_NodeId dsw) {
    UA_LOCK(&server->serviceMutex);
    UA_DataSetWriter *dataSetWriter = UA_DataSetWriter_findDSWbyId(server, dsw);
    if(!dataSetWriter) {
        UA_UNLOCK(&server->serviceMutex);
        return UA_STATUSCODE_BADNOTFOUND;
    }
    UA_StatusCode res = UA_DataSetWriter_remove(server, dataSetWriter);
    UA_UNLOCK(&server->serviceMutex);
    return res;
}

/*********************************************************/
/*               PublishValues handling                  */
/*********************************************************/

/* Compare two variants. Internally used for value change detection. */
static UA_Boolean
valueChangedVariant(UA_Variant *oldValue, UA_Variant *newValue) {
    if(!oldValue || !newValue)
        return false;

    size_t oldValueEncodingSize = UA_calcSizeBinary(oldValue, &UA_TYPES[UA_TYPES_VARIANT]);
    size_t newValueEncodingSize = UA_calcSizeBinary(newValue, &UA_TYPES[UA_TYPES_VARIANT]);
    if(oldValueEncodingSize == 0 || newValueEncodingSize == 0)
        return false;

    if(oldValueEncodingSize != newValueEncodingSize)
        return true;

    UA_ByteString oldValueEncoding = UA_BYTESTRING_NULL;
    UA_StatusCode res = UA_ByteString_allocBuffer(&oldValueEncoding, oldValueEncodingSize);
    if(res != UA_STATUSCODE_GOOD)
        return false;

    UA_ByteString newValueEncoding = UA_BYTESTRING_NULL;
    res = UA_ByteString_allocBuffer(&newValueEncoding, newValueEncodingSize);
    if(res != UA_STATUSCODE_GOOD) {
        UA_ByteString_clear(&oldValueEncoding);
        return false;
    }

    UA_Byte *bufPosOldValue = oldValueEncoding.data;
    const UA_Byte *bufEndOldValue = &oldValueEncoding.data[oldValueEncoding.length];
    UA_Byte *bufPosNewValue = newValueEncoding.data;
    const UA_Byte *bufEndNewValue = &newValueEncoding.data[newValueEncoding.length];

    UA_Boolean compareResult = false; /* default */

    res = UA_encodeBinaryInternal(oldValue, &UA_TYPES[UA_TYPES_VARIANT],
                                  &bufPosOldValue, &bufEndOldValue, NULL, NULL);
    if(res != UA_STATUSCODE_GOOD)
        goto cleanup;

    res = UA_encodeBinaryInternal(newValue, &UA_TYPES[UA_TYPES_VARIANT],
                                  &bufPosNewValue, &bufEndNewValue, NULL, NULL);
    if(res != UA_STATUSCODE_GOOD)
        goto cleanup;

    oldValueEncoding.length = (uintptr_t)bufPosOldValue - (uintptr_t)oldValueEncoding.data;
    newValueEncoding.length = (uintptr_t)bufPosNewValue - (uintptr_t)newValueEncoding.data;
    compareResult = !UA_ByteString_equal(&oldValueEncoding, &newValueEncoding);

 cleanup:
    UA_ByteString_clear(&oldValueEncoding);
    UA_ByteString_clear(&newValueEncoding);
    return compareResult;
}

static UA_StatusCode
UA_PubSubDataSetWriter_generateKeyFrameMessage(UA_Server *server,
                                               UA_DataSetMessage *dataSetMessage,
                                               UA_DataSetWriter *dataSetWriter) {
    UA_PublishedDataSet *currentDataSet =
        UA_PublishedDataSet_findPDSbyId(server, dataSetWriter->connectedDataSet);
    if(!currentDataSet)
        return UA_STATUSCODE_BADNOTFOUND;

    /* Prepare DataSetMessageContent */
    dataSetMessage->header.dataSetMessageValid = true;
    dataSetMessage->header.dataSetMessageType = UA_DATASETMESSAGE_DATAKEYFRAME;
    dataSetMessage->data.keyFrameData.fieldCount = currentDataSet->fieldSize;
    dataSetMessage->data.keyFrameData.dataSetFields = (UA_DataValue *)
            UA_Array_new(currentDataSet->fieldSize, &UA_TYPES[UA_TYPES_DATAVALUE]);
    UA_PublishedDataSet *pds = UA_PublishedDataSet_findPDSbyId(server, dataSetWriter->connectedDataSet);
    dataSetMessage->data.keyFrameData.dataSetMetaDataType = &pds->dataSetMetaData;
    if(!dataSetMessage->data.keyFrameData.dataSetFields)
        return UA_STATUSCODE_BADOUTOFMEMORY;

#ifdef UA_ENABLE_JSON_ENCODING
    dataSetMessage->data.keyFrameData.fieldNames = (UA_String *)
        UA_Array_new(currentDataSet->fieldSize, &UA_TYPES[UA_TYPES_STRING]);
    if(!dataSetMessage->data.keyFrameData.fieldNames) {
        UA_DataSetMessage_clear(dataSetMessage);
        return UA_STATUSCODE_BADOUTOFMEMORY;
    }
#endif

    /* Loop over the fields */
    size_t counter = 0;
    UA_DataSetField *dsf;
    TAILQ_FOREACH(dsf, &currentDataSet->fields, listEntry) {
#ifdef UA_ENABLE_JSON_ENCODING
        /* Set the field name alias */
        UA_String_copy(&dsf->config.field.variable.fieldNameAlias,
                       &dataSetMessage->data.keyFrameData.fieldNames[counter]);
#endif

        /* Sample the value */
        UA_DataValue *dfv = &dataSetMessage->data.keyFrameData.dataSetFields[counter];
        UA_PubSubDataSetField_sampleValue(server, dsf, dfv);

        /* Deactivate statuscode? */
        if(((u64)dataSetWriter->config.dataSetFieldContentMask &
            (u64)UA_DATASETFIELDCONTENTMASK_STATUSCODE) == 0)
            dfv->hasStatus = false;

        /* Deactivate timestamps */
        if(((u64)dataSetWriter->config.dataSetFieldContentMask &
            (u64)UA_DATASETFIELDCONTENTMASK_SOURCETIMESTAMP) == 0)
            dfv->hasSourceTimestamp = false;
        if(((u64)dataSetWriter->config.dataSetFieldContentMask &
            (u64)UA_DATASETFIELDCONTENTMASK_SOURCEPICOSECONDS) == 0)
            dfv->hasSourcePicoseconds = false;
        if(((u64)dataSetWriter->config.dataSetFieldContentMask &
            (u64)UA_DATASETFIELDCONTENTMASK_SERVERTIMESTAMP) == 0)
            dfv->hasServerTimestamp = false;
        if(((u64)dataSetWriter->config.dataSetFieldContentMask &
            (u64)UA_DATASETFIELDCONTENTMASK_SERVERPICOSECONDS) == 0)
            dfv->hasServerPicoseconds = false;

        if(server->config.pubSubConfig.enableDeltaFrames) {
            /* Update lastValue store */
            UA_DataValue_clear(&dataSetWriter->lastSamples[counter].value);
            UA_DataValue_copy(dfv, &dataSetWriter->lastSamples[counter].value);
        }
        counter++;
    }
    return UA_STATUSCODE_GOOD;
}

/* the input message is already initialized and that the method 
 * must not be called twice for the same message */
static UA_StatusCode
UA_PubSubDataSetWriter_generateDeltaFrameMessage(UA_Server *server,
                                                 UA_DataSetMessage *dataSetMessage,
                                                 UA_DataSetWriter *dataSetWriter) {
    UA_PublishedDataSet *currentDataSet =
        UA_PublishedDataSet_findPDSbyId(server, dataSetWriter->connectedDataSet);
    if(!currentDataSet)
        return UA_STATUSCODE_BADNOTFOUND;

    /* Prepare DataSetMessageContent */
    dataSetMessage->header.dataSetMessageValid = true;
    dataSetMessage->header.dataSetMessageType = UA_DATASETMESSAGE_DATADELTAFRAME;
    if(currentDataSet->fieldSize == 0)
        return UA_STATUSCODE_GOOD;

    UA_DataSetField *dsf;
    UA_UInt16 counter = 0;
    TAILQ_FOREACH(dsf, &currentDataSet->fields, listEntry) {
        /* Sample the value */
        UA_DataValue value;
        UA_DataValue_init(&value);
        UA_PubSubDataSetField_sampleValue(server, dsf, &value);

        /* Check if the value has changed */
        UA_DataSetWriterSample *ls = &dataSetWriter->lastSamples[counter];
        if(valueChangedVariant(&ls->value.value, &value.value)) {
            /* increase fieldCount for current delta message */
            dataSetMessage->data.deltaFrameData.fieldCount++;
            ls->valueChanged = true;

            /* Update last stored sample */
            UA_DataValue_clear(&ls->value);
            ls->value = value;
        } else {
            UA_DataValue_clear(&value);
            ls->valueChanged = false;
        }

        counter++;
    }

    /* Allocate DeltaFrameFields */
    UA_DataSetMessage_DeltaFrameField *deltaFields = (UA_DataSetMessage_DeltaFrameField *)
        UA_calloc(counter, sizeof(UA_DataSetMessage_DeltaFrameField));
    if(!deltaFields)
        return UA_STATUSCODE_BADOUTOFMEMORY;

    dataSetMessage->data.deltaFrameData.deltaFrameFields = deltaFields;
    dataSetMessage->data.deltaFrameData.fieldCount = counter;

    size_t currentDeltaField = 0;
    for(size_t i = 0; i < currentDataSet->fieldSize; i++) {
        if(!dataSetWriter->lastSamples[i].valueChanged)
            continue;

        UA_DataSetMessage_DeltaFrameField *dff = &deltaFields[currentDeltaField];

        dff->fieldIndex = (UA_UInt16) i;
        UA_DataValue_copy(&dataSetWriter->lastSamples[i].value, &dff->fieldValue);

        /* Reset the changed flag */
        dataSetWriter->lastSamples[i].valueChanged = false;

        /* Deactivate statuscode? */
        if(((u64)dataSetWriter->config.dataSetFieldContentMask &
            (u64)UA_DATASETFIELDCONTENTMASK_STATUSCODE) == 0)
            dff->fieldValue.hasStatus = false;

        /* Deactivate timestamps? */
        if(((u64)dataSetWriter->config.dataSetFieldContentMask &
            (u64)UA_DATASETFIELDCONTENTMASK_SOURCETIMESTAMP) == 0)
            dff->fieldValue.hasSourceTimestamp = false;
        if(((u64)dataSetWriter->config.dataSetFieldContentMask &
            (u64)UA_DATASETFIELDCONTENTMASK_SOURCEPICOSECONDS) == 0)
            dff->fieldValue.hasServerPicoseconds = false;
        if(((u64)dataSetWriter->config.dataSetFieldContentMask &
            (u64)UA_DATASETFIELDCONTENTMASK_SERVERTIMESTAMP) == 0)
            dff->fieldValue.hasServerTimestamp = false;
        if(((u64)dataSetWriter->config.dataSetFieldContentMask &
            (u64)UA_DATASETFIELDCONTENTMASK_SERVERPICOSECONDS) == 0)
            dff->fieldValue.hasServerPicoseconds = false;

        currentDeltaField++;
    }
    return UA_STATUSCODE_GOOD;
}

/* Generate a DataSetMessage for the given writer. */
UA_StatusCode
UA_DataSetWriter_generateDataSetMessage(UA_Server *server,
                                        UA_DataSetMessage *dataSetMessage,
                                        UA_DataSetWriter *dataSetWriter) {
    UA_Boolean heartbeat = false;
    UA_PublishedDataSet *currentDataSet = NULL;

    if(UA_NodeId_isNull(&dataSetWriter->connectedDataSet)){
        heartbeat = true;
    } else {
        currentDataSet =
            UA_PublishedDataSet_findPDSbyId(server, dataSetWriter->connectedDataSet);
        if(!currentDataSet){
            return UA_STATUSCODE_BADNOTFOUND;
        }
    }

    UA_WriterGroup *wg = UA_WriterGroup_findWGbyId(server, dataSetWriter->linkedWriterGroup);
    UA_EventLoop *el = UA_PubSubConnection_getEL(server, wg->linkedConnection);

    /* Reset the message */
    memset(dataSetMessage, 0, sizeof(UA_DataSetMessage));

    /* The configuration Flags are included
     * inside the std. defined UA_UadpDataSetWriterMessageDataType */
    UA_UadpDataSetWriterMessageDataType defaultUadpConfiguration;
    UA_UadpDataSetWriterMessageDataType *dsm = NULL;
    UA_JsonDataSetWriterMessageDataType *jsonDsm = NULL;
    const UA_ExtensionObject *ms = &dataSetWriter->config.messageSettings;
    if((ms->encoding == UA_EXTENSIONOBJECT_DECODED ||
        ms->encoding == UA_EXTENSIONOBJECT_DECODED_NODELETE) &&
       ms->content.decoded.type == &UA_TYPES[UA_TYPES_UADPDATASETWRITERMESSAGEDATATYPE]) {
        dsm = (UA_UadpDataSetWriterMessageDataType*)ms->content.decoded.data; /* type is UADP */
    } else if((ms->encoding == UA_EXTENSIONOBJECT_DECODED ||
               ms->encoding == UA_EXTENSIONOBJECT_DECODED_NODELETE) &&
              ms->content.decoded.type == &UA_TYPES[UA_TYPES_JSONDATASETWRITERMESSAGEDATATYPE]) {
        jsonDsm = (UA_JsonDataSetWriterMessageDataType*)ms->content.decoded.data; /* type is JSON */
    } else {
        /* Create default flag configuration if no
         * UadpDataSetWriterMessageDataType was passed in */
        memset(&defaultUadpConfiguration, 0, sizeof(UA_UadpDataSetWriterMessageDataType));
        defaultUadpConfiguration.dataSetMessageContentMask = (UA_UadpDataSetMessageContentMask)
            ((u64)UA_UADPDATASETMESSAGECONTENTMASK_TIMESTAMP |
             (u64)UA_UADPDATASETMESSAGECONTENTMASK_MAJORVERSION |
             (u64)UA_UADPDATASETMESSAGECONTENTMASK_MINORVERSION);
        dsm = &defaultUadpConfiguration; /* type is UADP */
    }

    /* The field encoding depends on the flags inside the writer config. */
    if(dataSetWriter->config.dataSetFieldContentMask &
       (u64)UA_DATASETFIELDCONTENTMASK_RAWDATA) {
        dataSetMessage->header.fieldEncoding = UA_FIELDENCODING_RAWDATA;
    } else if((u64)dataSetWriter->config.dataSetFieldContentMask &
              ((u64)UA_DATASETFIELDCONTENTMASK_SOURCETIMESTAMP |
               (u64)UA_DATASETFIELDCONTENTMASK_SERVERPICOSECONDS |
               (u64)UA_DATASETFIELDCONTENTMASK_SOURCEPICOSECONDS |
               (u64)UA_DATASETFIELDCONTENTMASK_STATUSCODE)) {
        dataSetMessage->header.fieldEncoding = UA_FIELDENCODING_DATAVALUE;
    } else {
        dataSetMessage->header.fieldEncoding = UA_FIELDENCODING_VARIANT;
    }

    if(dsm) {
        /* Sanity-test the configuration */
        if(dsm->networkMessageNumber != 0 ||
           dsm->dataSetOffset != 0 ||
           dsm->configuredSize != 0) {
            UA_LOG_WARNING_WRITER(server->config.logging, dataSetWriter,
                                  "Static DSM configuration not supported, using defaults");
            dsm->networkMessageNumber = 0;
            dsm->dataSetOffset = 0;
          //  dsm->configuredSize = 0;
        }

        /* setting configured size in the dataSetMessage to add padding later on */
        dataSetMessage->configuredSize = dsm->configuredSize;

        /* Std: 'The DataSetMessageContentMask defines the flags for the content
         * of the DataSetMessage header.' */
        if((u64)dsm->dataSetMessageContentMask &
           (u64)UA_UADPDATASETMESSAGECONTENTMASK_MAJORVERSION) {
            dataSetMessage->header.configVersionMajorVersionEnabled = true;
            if(heartbeat){
                dataSetMessage->header.configVersionMajorVersion = 0;
            } else {
                dataSetMessage->header.configVersionMajorVersion =
                    currentDataSet->dataSetMetaData.configurationVersion.majorVersion;
            }
        }
        if((u64)dsm->dataSetMessageContentMask &
           (u64)UA_UADPDATASETMESSAGECONTENTMASK_MINORVERSION) {
            dataSetMessage->header.configVersionMinorVersionEnabled = true;
            if(heartbeat){
                dataSetMessage->header.configVersionMinorVersion = 0;
            } else {
                dataSetMessage->header.configVersionMinorVersion =
                    currentDataSet->dataSetMetaData.configurationVersion.minorVersion;
            }
        }

        if((u64)dsm->dataSetMessageContentMask &
           (u64)UA_UADPDATASETMESSAGECONTENTMASK_SEQUENCENUMBER) {
            dataSetMessage->header.dataSetMessageSequenceNrEnabled = true;
            dataSetMessage->header.dataSetMessageSequenceNr =
                dataSetWriter->actualDataSetMessageSequenceCount;
        }

        if((u64)dsm->dataSetMessageContentMask &
           (u64)UA_UADPDATASETMESSAGECONTENTMASK_TIMESTAMP) {
            dataSetMessage->header.timestampEnabled = true;
            dataSetMessage->header.timestamp = el->dateTime_now(el);
        }

        /* TODO: Picoseconds resolution not supported atm */
        if((u64)dsm->dataSetMessageContentMask &
           (u64)UA_UADPDATASETMESSAGECONTENTMASK_PICOSECONDS) {
            dataSetMessage->header.picoSecondsIncluded = false;
        }

        /* TODO: Statuscode not supported yet */
        if((u64)dsm->dataSetMessageContentMask &
           (u64)UA_UADPDATASETMESSAGECONTENTMASK_STATUS) {
            dataSetMessage->header.statusEnabled = true;
        }
    } else if(jsonDsm) {
        if((u64)jsonDsm->dataSetMessageContentMask &
           (u64)UA_JSONDATASETMESSAGECONTENTMASK_METADATAVERSION) {
            dataSetMessage->header.configVersionMajorVersionEnabled = true;
            if(heartbeat){
                dataSetMessage->header.configVersionMajorVersion = 0;
            } else {
                dataSetMessage->header.configVersionMajorVersion =
                currentDataSet->dataSetMetaData.configurationVersion.majorVersion;
            }
       }
        if((u64)jsonDsm->dataSetMessageContentMask &
           (u64)UA_JSONDATASETMESSAGECONTENTMASK_METADATAVERSION) {
            dataSetMessage->header.configVersionMinorVersionEnabled = true;
            if(heartbeat){
                dataSetMessage->header.configVersionMinorVersion = 0;
            } else {
                dataSetMessage->header.configVersionMinorVersion =
                currentDataSet->dataSetMetaData.configurationVersion.minorVersion;
            }
       }

        if((u64)jsonDsm->dataSetMessageContentMask &
           (u64)UA_JSONDATASETMESSAGECONTENTMASK_SEQUENCENUMBER) {
            dataSetMessage->header.dataSetMessageSequenceNrEnabled = true;
            dataSetMessage->header.dataSetMessageSequenceNr =
                dataSetWriter->actualDataSetMessageSequenceCount;
        }

        if((u64)jsonDsm->dataSetMessageContentMask &
           (u64)UA_JSONDATASETMESSAGECONTENTMASK_TIMESTAMP) {
            dataSetMessage->header.timestampEnabled = true;
            dataSetMessage->header.timestamp = el->dateTime_now(el);
        }

        /* TODO: Statuscode not supported yet */
        if((u64)jsonDsm->dataSetMessageContentMask &
           (u64)UA_JSONDATASETMESSAGECONTENTMASK_STATUS) {
            dataSetMessage->header.statusEnabled = true;
        }
    }

    /* Set the sequence count. Automatically rolls over to zero */
    dataSetWriter->actualDataSetMessageSequenceCount++;

    if(heartbeat) {
        /* Prepare DataSetMessageContent */
        dataSetMessage->header.dataSetMessageValid = true;
        dataSetMessage->header.dataSetMessageType = UA_DATASETMESSAGE_DATAKEYFRAME;
        dataSetMessage->data.keyFrameData.fieldCount = 0;
        return UA_STATUSCODE_GOOD;
    }

    /* JSON does not differ between deltaframes and keyframes, only keyframes
     * are currently used. */
    if(dsm && server->config.pubSubConfig.enableDeltaFrames) {
        /* Check if the PublishedDataSet version has changed -> if yes flush the
         * lastValue store and send a KeyFrame */
        if(dataSetWriter->connectedDataSetVersion.majorVersion !=
           currentDataSet->dataSetMetaData.configurationVersion.majorVersion ||
           dataSetWriter->connectedDataSetVersion.minorVersion !=
           currentDataSet->dataSetMetaData.configurationVersion.minorVersion) {
            /* Remove old samples */
            for(size_t i = 0; i < dataSetWriter->lastSamplesCount; i++)
                UA_DataValue_clear(&dataSetWriter->lastSamples[i].value);

            /* Realloc PDS dependent memory */
            dataSetWriter->lastSamplesCount = currentDataSet->fieldSize;
            UA_DataSetWriterSample *newSamplesArray = (UA_DataSetWriterSample * )
                UA_realloc(dataSetWriter->lastSamples,
                           sizeof(UA_DataSetWriterSample) * dataSetWriter->lastSamplesCount);
            if(!newSamplesArray)
                return UA_STATUSCODE_BADOUTOFMEMORY;
            dataSetWriter->lastSamples = newSamplesArray;
            memset(dataSetWriter->lastSamples, 0,
                   sizeof(UA_DataSetWriterSample) * dataSetWriter->lastSamplesCount);

            dataSetWriter->connectedDataSetVersion =
                currentDataSet->dataSetMetaData.configurationVersion;
            UA_PubSubDataSetWriter_generateKeyFrameMessage(server, dataSetMessage,
                                                           dataSetWriter);
            dataSetWriter->deltaFrameCounter = 0;
            return UA_STATUSCODE_GOOD;
        }

        /* The standard defines: if a PDS contains only one fields no delta messages
         * should be generated because they need more memory than a keyframe with 1
         * field. */
        if(currentDataSet->fieldSize > 1 && dataSetWriter->deltaFrameCounter > 0 &&
           dataSetWriter->deltaFrameCounter <= dataSetWriter->config.keyFrameCount) {
            UA_PubSubDataSetWriter_generateDeltaFrameMessage(server, dataSetMessage,
                                                             dataSetWriter);
            dataSetWriter->deltaFrameCounter++;
            return UA_STATUSCODE_GOOD;
        }

        dataSetWriter->deltaFrameCounter = 1;
    }

    return UA_PubSubDataSetWriter_generateKeyFrameMessage(server, dataSetMessage,
                                                          dataSetWriter);
}

#endif /* UA_ENABLE_PUBSUB */<|MERGE_RESOLUTION|>--- conflicted
+++ resolved
@@ -96,97 +96,12 @@
 }
 
 UA_StatusCode
-<<<<<<< HEAD
 UA_Server_enableDataSetWriter(UA_Server *server, const UA_NodeId dswId) {
     UA_LOCK(&server->serviceMutex);
     UA_DataSetWriter *dsw = UA_DataSetWriter_findDSWbyId(server, dswId);
     if(!dsw) {
         UA_UNLOCK(&server->serviceMutex);
         return UA_STATUSCODE_BADNOTFOUND;
-=======
-UA_DataSetWriter_setPubSubState(UA_Server *server,
-                                UA_DataSetWriter *dataSetWriter,
-                                UA_PubSubState state,
-                                UA_StatusCode cause) {
-    UA_StatusCode ret = UA_STATUSCODE_GOOD;
-    UA_PubSubState oldState = dataSetWriter->state;
-    switch(state){
-        case UA_PUBSUBSTATE_DISABLED:
-            switch (dataSetWriter->state){
-                case UA_PUBSUBSTATE_DISABLED:
-                    break;
-                case UA_PUBSUBSTATE_PAUSED:
-                    dataSetWriter->state = UA_PUBSUBSTATE_DISABLED;
-                    //no further action is required
-                    break;
-                case UA_PUBSUBSTATE_OPERATIONAL:
-                    dataSetWriter->state = UA_PUBSUBSTATE_DISABLED;
-                    break;
-                case UA_PUBSUBSTATE_ERROR:
-                    break;
-                default:
-                    UA_LOG_WARNING_WRITER(server->config.logging, dataSetWriter,
-                                          "Received unknown PubSub state!");
-            }
-            break;
-        case UA_PUBSUBSTATE_PAUSED:
-            switch (dataSetWriter->state){
-                case UA_PUBSUBSTATE_DISABLED:
-                    break;
-                case UA_PUBSUBSTATE_PAUSED:
-                    break;
-                case UA_PUBSUBSTATE_OPERATIONAL:
-                    break;
-                case UA_PUBSUBSTATE_ERROR:
-                    break;
-                default:
-                    UA_LOG_WARNING_WRITER(server->config.logging, dataSetWriter,
-                                          "Received unknown PubSub state!");
-            }
-            break;
-        case UA_PUBSUBSTATE_OPERATIONAL:
-            switch (dataSetWriter->state){
-                case UA_PUBSUBSTATE_DISABLED:
-                    dataSetWriter->state = UA_PUBSUBSTATE_OPERATIONAL;
-                    break;
-                case UA_PUBSUBSTATE_PAUSED:
-                    break;
-                case UA_PUBSUBSTATE_OPERATIONAL:
-                    break;
-                case UA_PUBSUBSTATE_ERROR:
-                    break;
-                default:
-                    UA_LOG_WARNING_WRITER(server->config.logging, dataSetWriter,
-                                          "Received unknown PubSub state!");
-            }
-            break;
-        case UA_PUBSUBSTATE_ERROR:
-            switch (dataSetWriter->state){
-                case UA_PUBSUBSTATE_DISABLED:
-                    break;
-                case UA_PUBSUBSTATE_PAUSED:
-                    break;
-                case UA_PUBSUBSTATE_OPERATIONAL:
-                    break;
-                case UA_PUBSUBSTATE_ERROR:
-                    break;
-                default:
-                    UA_LOG_WARNING_WRITER(server->config.logging, dataSetWriter,
-                                          "Received unknown PubSub state!");
-            }
-            break;
-        default:
-            UA_LOG_WARNING_WRITER(server->config.logging, dataSetWriter,
-                                  "Received unknown PubSub state!");
-    }
-    if (state != oldState) {
-        /* inform application about state change */
-        UA_ServerConfig *pConfig = &server->config;
-        if(pConfig->pubSubConfig.stateChangeCallback != 0) {
-            pConfig->pubSubConfig.
-                stateChangeCallback(server, &dataSetWriter->identifier, state, cause);
-        }
->>>>>>> 9073ee22
     }
 
     UA_StatusCode ret =
@@ -323,22 +238,6 @@
 
     newDataSetWriter->componentType = UA_PUBSUB_COMPONENT_DATASETWRITER;
 
-<<<<<<< HEAD
-=======
-    UA_StatusCode res = UA_STATUSCODE_GOOD;
-    if(wg->state == UA_PUBSUBSTATE_OPERATIONAL) {
-        res = UA_DataSetWriter_setPubSubState(server, newDataSetWriter,
-                                              UA_PUBSUBSTATE_OPERATIONAL,
-                                              UA_STATUSCODE_GOOD);
-        if(res != UA_STATUSCODE_GOOD) {
-            UA_LOG_ERROR_WRITERGROUP(server->config.logging, wg,
-                                     "Add DataSetWriter failed: setPubSubState failed");
-            UA_free(newDataSetWriter);
-            return res;
-        }
-    }
-
->>>>>>> 9073ee22
     /* Copy the config into the new dataSetWriter */
     UA_StatusCode res =
         UA_DataSetWriterConfig_copy(dataSetWriterConfig, &newDataSetWriter->config);
