--- conflicted
+++ resolved
@@ -334,24 +334,14 @@
 processRangeDefinition(const UA_Variant *v, const UA_NumericRange range, size_t *total,
                        size_t *block, size_t *stride, size_t *first) {
     /* Test the integrity of the source variant dimensions */
-<<<<<<< HEAD
-    size_t dims_count = 1;
+    UA_Int32 dims_count = 1;
+    UA_UInt32 elements = 1;
     UA_UInt32 arrayLength = v->arrayLength;
     const UA_UInt32 *dims = &arrayLength;
     if(v->arrayDimensionsSize > 0) {
         dims_count = v->arrayDimensionsSize;
         dims = v->arrayDimensions;
-        size_t elements = 1;
         for(size_t i = 0; i < dims_count; i++)
-=======
-    UA_Int32 dims_count = 1;
-    UA_Int32 elements = 1;
-    const UA_Int32 *dims = &v->arrayLength; // default: the array has only one dimension
-    if(v->arrayDimensionsSize > 0) {
-        dims_count = v->arrayDimensionsSize;
-        dims = v->arrayDimensions;
-        for(UA_Int32 i = 0; i < dims_count; i++)
->>>>>>> a0e73ff0
             elements *= dims[i];
         if(elements != v->arrayLength)
             return UA_STATUSCODE_BADINTERNALERROR;
