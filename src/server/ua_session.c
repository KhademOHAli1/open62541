--- conflicted
+++ resolved
@@ -287,7 +287,6 @@
         return UA_STATUSCODE_BADNOTWRITABLE;
     lockServer(server);
     UA_Session *session = getSessionById(server, sessionId);
-<<<<<<< HEAD
     if(!session) {
         UA_UNLOCK(&server->serviceMutex);
         return UA_STATUSCODE_BADSESSIONIDINVALID;
@@ -295,14 +294,7 @@
     if(!session->attributes)
         session->attributes = UA_KeyValueMap_new();
     UA_StatusCode res = UA_KeyValueMap_set(session->attributes, key, value);
-    UA_UNLOCK(&server->serviceMutex);
-=======
-    UA_StatusCode res = UA_STATUSCODE_BADSESSIONIDINVALID;
-    if(session)
-        res = UA_KeyValueMap_set(session->attributes,
-                                 key, value);
-    unlockServer(server);
->>>>>>> 4f6d0c98
+    unlockServer(server);
     return res;
 }
 
@@ -317,17 +309,10 @@
         unlockServer(server);
         return UA_STATUSCODE_BADSESSIONIDINVALID;
     }
-<<<<<<< HEAD
     UA_StatusCode res = UA_STATUSCODE_BADNOTFOUND;
-    if (session->attributes) {
+    if(session->attributes)
         res = UA_KeyValueMap_remove(session->attributes, key);
-    }
-    UA_UNLOCK(&server->serviceMutex);
-=======
-    UA_StatusCode res =
-        UA_KeyValueMap_remove(session->attributes, key);
-    unlockServer(server);
->>>>>>> 4f6d0c98
+    unlockServer(server);
     return res;
 }
 
