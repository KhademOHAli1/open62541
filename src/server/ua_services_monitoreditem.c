--- conflicted
+++ resolved
@@ -146,7 +146,7 @@
 static UA_StatusCode
 checkEventFilterParam(UA_Server *server, UA_Session *session,
                       const UA_MonitoredItem *mon,
-                      UA_MonitoringParameters *params,
+                      const UA_MonitoringParameters *params,
                       UA_ExtensionObject *filterResult) {
     UA_assert(mon->itemToMonitor.attributeId == UA_ATTRIBUTEID_EVENTNOTIFIER);
 
@@ -227,10 +227,10 @@
 #ifndef UA_ENABLE_SUBSCRIPTIONS_EVENTS
         return UA_STATUSCODE_BADNOTSUPPORTED;
 #else
-        UA_StatusCode res = checkEventFilterParam(server, session, mon,
-                                                  params, filterResult);
+        UA_StatusCode res =
+            checkEventFilterParam(server, session, mon, params, filterResult);
         if(res != UA_STATUSCODE_GOOD)
-            return res;
+            return UA_STATUSCODE_BADEVENTFILTERINVALID;
 #endif
     } else {
         /* DataChange MonitoredItem. Can be "no filter" which defaults to
@@ -338,81 +338,6 @@
     return UA_STATUSCODE_GOOD;
 }
 
-<<<<<<< HEAD
-=======
-#ifdef UA_ENABLE_SUBSCRIPTIONS_EVENTS
-static UA_StatusCode
-checkEventFilterParam(UA_Server *server, UA_Session *session,
-                      const UA_MonitoredItem *mon,
-                      const UA_MonitoringParameters *params,
-                      UA_ExtensionObject *filterResult) {
-    /* Is an Event MonitoredItem? */
-    if(mon->itemToMonitor.attributeId != UA_ATTRIBUTEID_EVENTNOTIFIER)
-        return UA_STATUSCODE_GOOD;
-
-    /* Correct data type? */
-    if(params->filter.encoding != UA_EXTENSIONOBJECT_DECODED &&
-       params->filter.encoding != UA_EXTENSIONOBJECT_DECODED_NODELETE)
-        return UA_STATUSCODE_BADEVENTFILTERINVALID;
-    if(params->filter.content.decoded.type != &UA_TYPES[UA_TYPES_EVENTFILTER])
-        return UA_STATUSCODE_BADEVENTFILTERINVALID;
-
-    UA_EventFilter *eventFilter = (UA_EventFilter *)params->filter.content.decoded.data;
-
-    /* Correct number of elements? */
-    if(eventFilter->selectClausesSize == 0 ||
-       eventFilter->selectClausesSize > UA_EVENTFILTER_MAXSELECT)
-        return UA_STATUSCODE_BADEVENTFILTERINVALID;
-
-    /* Allow empty where clauses --> select every event */
-    if(eventFilter->whereClause.elementsSize > UA_EVENTFILTER_MAXELEMENTS)
-        return UA_STATUSCODE_BADEVENTFILTERINVALID;
-
-    /* Check where-clause */
-    UA_StatusCode res = UA_STATUSCODE_GOOD;
-    const UA_ContentFilter *cf = &eventFilter->whereClause;
-    UA_ContentFilterElementResult whereRes[UA_EVENTFILTER_MAXELEMENTS];
-    for(size_t i = 0; i < cf->elementsSize; ++i) {
-        UA_ContentFilterElement *ef = &cf->elements[i];
-        whereRes[i] = UA_ContentFilterElementValidation(server, i, cf->elementsSize, ef);
-        if(whereRes[i].statusCode != UA_STATUSCODE_GOOD && res == UA_STATUSCODE_GOOD)
-            res = whereRes[i].statusCode;
-    }
-
-    /* Check select clause */
-    UA_StatusCode selectRes[UA_EVENTFILTER_MAXSELECT];
-    for(size_t i = 0; i < eventFilter->selectClausesSize; i++) {
-        const UA_SimpleAttributeOperand *sao = &eventFilter->selectClauses[i];
-        selectRes[i] = UA_SimpleAttributeOperandValidation(server, sao);
-        if(selectRes[i] != UA_STATUSCODE_GOOD && res == UA_STATUSCODE_GOOD)
-            res = selectRes[i];
-    }
-
-    /* Filter bad, return details */
-    if(res != UA_STATUSCODE_GOOD) {
-        UA_EventFilterResult *efr = UA_EventFilterResult_new();
-        if(!efr) {
-            res = UA_STATUSCODE_BADOUTOFMEMORY;
-        } else {
-            UA_EventFilterResult tmp_efr;
-            UA_EventFilterResult_init(&tmp_efr);
-            tmp_efr.selectClauseResultsSize = eventFilter->selectClausesSize;
-            tmp_efr.selectClauseResults = selectRes;
-            tmp_efr.whereClauseResult.elementResultsSize = cf->elementsSize;
-            tmp_efr.whereClauseResult.elementResults = whereRes;
-            UA_EventFilterResult_copy(&tmp_efr, efr);
-            UA_ExtensionObject_setValue(filterResult, efr,
-                                        &UA_TYPES[UA_TYPES_EVENTFILTERRESULT]);
-        }
-    }
-
-    for(size_t i = 0; i < cf->elementsSize; ++i)
-        UA_ContentFilterElementResult_clear(&whereRes[i]);
-    return res;
-}
-#endif
-
->>>>>>> 199a29d3
 static const UA_String
 binaryEncoding = {sizeof("Default Binary") - 1, (UA_Byte *)"Default Binary"};
 
@@ -534,21 +459,9 @@
     result->statusCode |= UA_MonitoringParameters_copy(&request->requestedParameters,
                                                        &newMon->parameters);
     result->statusCode |= checkAdjustMonitoredItemParams(server, session, newMon,
-<<<<<<< HEAD
                                                          valueType, &newMon->parameters,
                                                          &result->filterResult);
-=======
-                                                         valueType, &newMon->parameters);
-#ifdef UA_ENABLE_SUBSCRIPTIONS_EVENTS
-    const UA_StatusCode eventFilterStatus = checkEventFilterParam(server, session, newMon,
-                                                                  &newMon->parameters,
-                                                                  &result->filterResult);
-
-    if(eventFilterStatus != UA_STATUSCODE_GOOD) {
-        result->statusCode = UA_STATUSCODE_BADEVENTFILTERINVALID;
-    }
-#endif
->>>>>>> 199a29d3
+
     if(result->statusCode != UA_STATUSCODE_GOOD) {
         UA_LOG_INFO_SUBSCRIPTION(server->config.logging, cmc->sub,
                                  "Could not create a MonitoredItem "
@@ -813,17 +726,6 @@
         return;
     }
 
-#ifdef UA_ENABLE_SUBSCRIPTIONS_EVENTS
-    const UA_StatusCode eventFilterStatus = checkEventFilterParam(server, session, mon,
-                                                                  &request->requestedParameters,
-                                                                  &result->filterResult);
-    if(eventFilterStatus != UA_STATUSCODE_GOOD) {
-        result->statusCode = UA_STATUSCODE_BADEVENTFILTERINVALID;
-        UA_MonitoringParameters_clear(&params);
-        return;
-    }
-#endif
-
     /* Store the old sampling interval */
     UA_Double oldSamplingInterval = mon->parameters.samplingInterval;
 
