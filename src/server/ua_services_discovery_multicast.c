/* This Source Code Form is subject to the terms of the Mozilla Public
 * License, v. 2.0. If a copy of the MPL was not distributed with this
 * file, You can obtain one at http://mozilla.org/MPL/2.0/. 
 *
 *    Copyright 2017 (c) Stefan Profanter, fortiss GmbH
 *    Copyright 2017 (c) Fraunhofer IOSB (Author: Julius Pfrommer)
 *    Copyright 2017 (c) Thomas Stalder, Blue Time Concept SA
 */

#include "ua_server_internal.h"
#include "ua_services.h"
#include "ua_mdns_internal.h"

#if defined(UA_ENABLE_DISCOVERY) && defined(UA_ENABLE_DISCOVERY_MULTICAST)

#ifdef UA_ENABLE_MULTITHREADING

static void *
multicastWorkerLoop(UA_Server *server) {
    struct timeval next_sleep = {.tv_sec = 0, .tv_usec = 0};
    volatile UA_Boolean *running = &server->mdnsRunning;
    fd_set fds;

    while(*running) {
        FD_ZERO(&fds);
        UA_fd_set(server->mdnsSocket, &fds);
        select(server->mdnsSocket + 1, &fds, 0, 0, &next_sleep);

        if(!*running)
            break;

        unsigned short retVal =
            mdnsd_step(server->mdnsDaemon, server->mdnsSocket,
                       FD_ISSET(server->mdnsSocket, &fds), true, &next_sleep);
        if(retVal == 1) {
            UA_LOG_SOCKET_ERRNO_WRAP(
                UA_LOG_ERROR(server->config.logger, UA_LOGCATEGORY_SERVER,
                          "Multicast error: Can not read from socket. %s", errno_str));
            break;
        } else if (retVal == 2) {
            UA_LOG_SOCKET_ERRNO_WRAP(
                UA_LOG_ERROR(server->config.logger, UA_LOGCATEGORY_SERVER,
                         "Multicast error: Can not write to socket. %s", errno_str));
            break;
        }
    }
    return NULL;
}

static UA_StatusCode
multicastListenStart(UA_Server* server) {
    int err = pthread_create(&server->mdnsThread, NULL,
                             (void* (*)(void*))multicastWorkerLoop, server);
    if(err != 0) {
        UA_LOG_ERROR(server->config.logger, UA_LOGCATEGORY_SERVER,
                     "Multicast error: Can not create multicast thread.");
        return UA_STATUSCODE_BADUNEXPECTEDERROR;
    }
    return UA_STATUSCODE_GOOD;
}

static UA_StatusCode
multicastListenStop(UA_Server* server) {
    mdnsd_shutdown(server->mdnsDaemon);
    // wake up select
<<<<<<< HEAD
    write(server->mdnsSocket, "\0", 1); //TODO: move to arch?
=======
    if(write(server->mdnsSocket, "\0", 1)){};
>>>>>>> 81a1ed35
    if(pthread_join(server->mdnsThread, NULL)) {
        UA_LOG_ERROR(server->config.logger, UA_LOGCATEGORY_SERVER,
                     "Multicast error: Can not stop thread.");
        return UA_STATUSCODE_BADUNEXPECTEDERROR;
    }
    return UA_STATUSCODE_BADNOTIMPLEMENTED;
}

# endif /* UA_ENABLE_MULTITHREADING */

static UA_StatusCode
addMdnsRecordForNetworkLayer(UA_Server *server, const UA_String *appName,
                             const UA_ServerNetworkLayer* nl) {
    UA_String hostname = UA_STRING_NULL;
    UA_UInt16 port = 4840;
    UA_String path = UA_STRING_NULL;
    UA_StatusCode retval = UA_parseEndpointUrl(&nl->discoveryUrl, &hostname,
                                               &port, &path);
    if(retval != UA_STATUSCODE_GOOD) {
        UA_LOG_WARNING(server->config.logger, UA_LOGCATEGORY_NETWORK,
                       "Server url is invalid: %.*s",
                       (int)nl->discoveryUrl.length, nl->discoveryUrl.data);
        return retval;
    }
    UA_Discovery_addRecord(server, appName, &hostname, port,
                           &path, UA_DISCOVERY_TCP, UA_TRUE,
                           server->config.serverCapabilities,
                           &server->config.serverCapabilitiesSize);
    return UA_STATUSCODE_GOOD;
}

void startMulticastDiscoveryServer(UA_Server *server) {
    UA_String *appName = &server->config.mdnsServerName;
    for(size_t i = 0; i < server->config.networkLayersSize; i++)
        addMdnsRecordForNetworkLayer(server, appName, &server->config.networkLayers[i]);

    /* find any other server on the net */
    UA_Discovery_multicastQuery(server);

# ifdef UA_ENABLE_MULTITHREADING
    multicastListenStart(server);
# endif
}

void stopMulticastDiscoveryServer(UA_Server *server) {
    char hostname[256];
    if(UA_gethostname(hostname, 255) == 0) {
        UA_String hnString = UA_STRING(hostname);
        UA_Discovery_removeRecord(server, &server->config.mdnsServerName,
                                  &hnString, 4840, UA_TRUE);
    } else {
        UA_LOG_ERROR(server->config.logger, UA_LOGCATEGORY_SERVER,
                     "Could not get hostname for multicast discovery.");
    }

# ifdef UA_ENABLE_MULTITHREADING
    multicastListenStop(server);
# else
    // send out last package with TTL = 0
    iterateMulticastDiscoveryServer(server, NULL, UA_FALSE);
# endif
}

/* All filter criteria must be fulfilled */
static UA_Boolean
filterServerRecord(size_t serverCapabilityFilterSize, UA_String *serverCapabilityFilter,
                   serverOnNetwork_list_entry* current) {
    for(size_t i = 0; i < serverCapabilityFilterSize; i++) {
        for(size_t j = 0; j < current->serverOnNetwork.serverCapabilitiesSize; j++)
            if(!UA_String_equal(&serverCapabilityFilter[i],
                                &current->serverOnNetwork.serverCapabilities[j]))
                return false;
    }
    return true;
}

void Service_FindServersOnNetwork(UA_Server *server, UA_Session *session,
                                  const UA_FindServersOnNetworkRequest *request,
                                  UA_FindServersOnNetworkResponse *response) {
    /* Set LastCounterResetTime */
    UA_DateTime_copy(&server->serverOnNetworkRecordIdLastReset,
                     &response->lastCounterResetTime);

    /* Compute the max number of records to return */
    UA_UInt32 recordCount = 0;
    if(request->startingRecordId < server->serverOnNetworkRecordIdCounter)
        recordCount = server->serverOnNetworkRecordIdCounter - request->startingRecordId;
    if(request->maxRecordsToReturn && recordCount > request->maxRecordsToReturn)
        recordCount = UA_MIN(recordCount, request->maxRecordsToReturn);
    if(recordCount == 0) {
        response->serversSize = 0;
        return;
    }

    /* Iterate over all records and add to filtered list */
    UA_UInt32 filteredCount = 0;
    UA_STACKARRAY(UA_ServerOnNetwork*, filtered, recordCount);
    serverOnNetwork_list_entry* current;
    LIST_FOREACH(current, &server->serverOnNetwork, pointers) {
        if(filteredCount >= recordCount)
            break;
        if(current->serverOnNetwork.recordId < request->startingRecordId)
            continue;
        if(!filterServerRecord(request->serverCapabilityFilterSize,
                               request->serverCapabilityFilter, current))
            continue;
        filtered[filteredCount++] = &current->serverOnNetwork;
    }

    if(filteredCount == 0)
        return;

    /* Allocate the array for the response */
    response->servers =
        (UA_ServerOnNetwork*)UA_malloc(sizeof(UA_ServerOnNetwork)*filteredCount);
    if(!response->servers) {
        response->responseHeader.serviceResult = UA_STATUSCODE_BADOUTOFMEMORY;
        return;
    }
    response->serversSize = filteredCount;

    /* Copy the server names */
    for(size_t i = 0; i < filteredCount; i++)
        UA_ServerOnNetwork_copy(filtered[i], &response->servers[filteredCount-i-1]);
}

void
UA_Discovery_update_MdnsForDiscoveryUrl(UA_Server *server, const UA_String *serverName,
                                        const UA_MdnsDiscoveryConfiguration *mdnsConfig,
                                        const UA_String *discoveryUrl,
                                        UA_Boolean isOnline, UA_Boolean updateTxt) {
    UA_String hostname = UA_STRING_NULL;
    UA_UInt16 port = 4840;
    UA_String path = UA_STRING_NULL;
    UA_StatusCode retval = UA_parseEndpointUrl(discoveryUrl, &hostname, &port, &path);
    if(retval != UA_STATUSCODE_GOOD) {
        UA_LOG_WARNING(server->config.logger, UA_LOGCATEGORY_NETWORK,
                       "Server url invalid: %.*s",
                       (int)discoveryUrl->length, discoveryUrl->data);
        return;
    }

    if(!isOnline) {
        UA_StatusCode removeRetval =
                UA_Discovery_removeRecord(server, serverName, &hostname,
                                          port, updateTxt);
        if(removeRetval != UA_STATUSCODE_GOOD)
            UA_LOG_WARNING(server->config.logger, UA_LOGCATEGORY_SERVER,
                           "Could not remove mDNS record for hostname %.*s.",
                           (int)serverName->length, serverName->data);
        return;
    }

    UA_String *capabilities = NULL;
    size_t capabilitiesSize = 0;
    if(mdnsConfig) {
        capabilities = mdnsConfig->serverCapabilities;
        capabilitiesSize = mdnsConfig->serverCapabilitiesSize;
    }

    UA_StatusCode addRetval =
        UA_Discovery_addRecord(server, serverName, &hostname,
                               port, &path, UA_DISCOVERY_TCP, updateTxt,
                               capabilities, &capabilitiesSize);
    if(addRetval != UA_STATUSCODE_GOOD)
        UA_LOG_WARNING(server->config.logger, UA_LOGCATEGORY_SERVER,
                       "Could not add mDNS record for hostname %.*s.",
                       (int)serverName->length, serverName->data);
}

void
UA_Server_setServerOnNetworkCallback(UA_Server *server,
                                     UA_Server_serverOnNetworkCallback cb,
                                     void* data) {
    server->serverOnNetworkCallback = cb;
    server->serverOnNetworkCallbackData = data;
}

/* Create multicast 224.0.0.251:5353 socket */
static UA_SOCKET discovery_createMulticastSocket(void) {
    UA_SOCKET s;
    int flag = 1, ittl = 255;
    struct sockaddr_in in;
    struct ip_mreq mc;
    char ttl = (char)255; // publish to complete net, not only subnet. See:
                          // https://docs.oracle.com/cd/E23824_01/html/821-1602/sockets-137.html

    memset(&in, 0, sizeof(in));
    in.sin_family = AF_INET;
    in.sin_port = htons(5353);
    in.sin_addr.s_addr = 0;

    if((s = UA_socket(AF_INET, SOCK_DGRAM, IPPROTO_UDP)) == UA_INVALID_SOCKET)
        return UA_INVALID_SOCKET;

#ifdef SO_REUSEPORT
    UA_setsockopt(s, SOL_SOCKET, SO_REUSEPORT, (char *)&flag, sizeof(flag));
#endif
    UA_setsockopt(s, SOL_SOCKET, SO_REUSEADDR, (char *)&flag, sizeof(flag));
    if(UA_bind(s, (struct sockaddr *)&in, sizeof(in))) {
        UA_close(s);
        return UA_INVALID_SOCKET;
    }

    mc.imr_multiaddr.s_addr = inet_addr("224.0.0.251");
    mc.imr_interface.s_addr = htonl(INADDR_ANY);
    UA_setsockopt(s, IPPROTO_IP, IP_ADD_MEMBERSHIP, (char*)&mc, sizeof(mc));
    UA_setsockopt(s, IPPROTO_IP, IP_MULTICAST_TTL, (char*)&ttl, sizeof(ttl));
    UA_setsockopt(s, IPPROTO_IP, IP_MULTICAST_TTL, (char*)&ittl, sizeof(ittl));

    UA_socket_set_nonblocking(s); //TODO: check return value
    return s;
}


UA_StatusCode
initMulticastDiscoveryServer(UA_Server* server) {
    server->mdnsDaemon = mdnsd_new(QCLASS_IN, 1000);
    UA_initialize_architecture_network();

    if((server->mdnsSocket = discovery_createMulticastSocket()) == UA_INVALID_SOCKET) {
        UA_LOG_SOCKET_ERRNO_WRAP(
                UA_LOG_ERROR(server->config.logger, UA_LOGCATEGORY_SERVER,
                     "Could not create multicast socket. Error: %s", errno_str));
        return UA_STATUSCODE_BADUNEXPECTEDERROR;
    }
    mdnsd_register_receive_callback(server->mdnsDaemon,
                                    mdns_record_received, server);
    return UA_STATUSCODE_GOOD;
}

void destroyMulticastDiscoveryServer(UA_Server* server) {
    mdnsd_shutdown(server->mdnsDaemon);
    mdnsd_free(server->mdnsDaemon);
    if(server->mdnsSocket != UA_INVALID_SOCKET) {
        UA_close(server->mdnsSocket);
        server->mdnsSocket = UA_INVALID_SOCKET;
    }
}

static void
UA_Discovery_multicastConflict(char *name, int type, void *arg) {
    // cppcheck-suppress unreadVariable
    UA_Server *server = (UA_Server*) arg;
    UA_LOG_ERROR(server->config.logger, UA_LOGCATEGORY_SERVER,
                 "Multicast DNS name conflict detected: "
                 "'%s' for type %d", name, type);
}

/* Create a service domain with the format [servername]-[hostname]._opcua-tcp._tcp.local. */
static void
createFullServiceDomain(char *outServiceDomain, size_t maxLen,
                        const UA_String *servername, const UA_String *hostname) {
    size_t hostnameLen = hostname->length;
    size_t servernameLen = servername->length;

    maxLen -= 24; /* the length we have remaining before the opc ua postfix and
                   * the trailing zero */

    /* Can we use hostname and servername with full length? */
    if(hostnameLen + servernameLen + 1 > maxLen) {
        if(servernameLen + 2 > maxLen) {
            servernameLen = maxLen;
            hostnameLen = 0;
        } else {
            hostnameLen = maxLen - servernameLen - 1;
        }
    }

    /* Copy into outServiceDomain */
    size_t offset = 0;
    memcpy(&outServiceDomain[offset], servername->data, servernameLen);
    offset += servernameLen;
    if(hostnameLen > 0) {
        memcpy(&outServiceDomain[offset], "-", 1);
        ++offset;
        memcpy(&outServiceDomain[offset], hostname->data, hostnameLen);
        offset += hostnameLen;
    }
    memcpy(&outServiceDomain[offset], "._opcua-tcp._tcp.local.", 23);
    offset += 23;
    outServiceDomain[offset] = 0;
}

/* Check if mDNS already has an entry for given hostname and port combination */
static UA_Boolean
UA_Discovery_recordExists(UA_Server* server, const char* fullServiceDomain,
                          unsigned short port, const UA_DiscoveryProtocol protocol) {
    // [servername]-[hostname]._opcua-tcp._tcp.local. 86400 IN SRV 0 5 port [hostname].
    mdns_record_t *r  = mdnsd_get_published(server->mdnsDaemon, fullServiceDomain);
    while(r) {
        const mdns_answer_t *data = mdnsd_record_data(r);
        if(data->type == QTYPE_SRV && (port == 0 || data->srv.port == port))
            return UA_TRUE;
        r = mdnsd_record_next(r);
    }
    return UA_FALSE;
}

static int
discovery_multicastQueryAnswer(mdns_answer_t *a, void *arg) {
    UA_Server *server = (UA_Server*) arg;
    if(a->type != QTYPE_PTR)
        return 0;

    if(a->rdname == NULL)
        return 0;

    /* Skip, if we already know about this server */
    UA_Boolean exists =
        UA_Discovery_recordExists(server, a->rdname, 0, UA_DISCOVERY_TCP);
    if(exists == UA_TRUE)
        return 0;

    if(mdnsd_has_query(server->mdnsDaemon, a->rdname))
        return 0;

    UA_LOG_DEBUG(server->config.logger, UA_LOGCATEGORY_SERVER,
                 "mDNS send query for: %s SRV&TXT %s", a->name, a->rdname);

    mdnsd_query(server->mdnsDaemon, a->rdname, QTYPE_SRV,
                discovery_multicastQueryAnswer, server);
    mdnsd_query(server->mdnsDaemon, a->rdname, QTYPE_TXT,
                discovery_multicastQueryAnswer, server);
    return 0;
}

UA_StatusCode
UA_Discovery_multicastQuery(UA_Server* server) {
    mdnsd_query(server->mdnsDaemon, "_opcua-tcp._tcp.local.",
                QTYPE_PTR,discovery_multicastQueryAnswer, server);
    return UA_STATUSCODE_GOOD;
}

UA_StatusCode
UA_Discovery_addRecord(UA_Server *server, const UA_String *servername,
                       const UA_String *hostname, UA_UInt16 port,
                       const UA_String *path, const UA_DiscoveryProtocol protocol,
                       UA_Boolean createTxt, const UA_String* capabilites,
                       size_t *capabilitiesSize) {
    if(!capabilitiesSize || (*capabilitiesSize > 0 && !capabilites))
        return UA_STATUSCODE_BADINVALIDARGUMENT;

    size_t hostnameLen = hostname->length;
    size_t servernameLen = servername->length;
    if(hostnameLen == 0 || servernameLen == 0)
        return UA_STATUSCODE_BADOUTOFRANGE;

    // use a limit for the hostname length to make sure full string fits into 63
    // chars (limited by DNS spec)
    if(hostnameLen+servernameLen + 1 > 63) { // include dash between servername-hostname
        UA_LOG_WARNING(server->config.logger, UA_LOGCATEGORY_SERVER,
                       "Multicast DNS: Combination of hostname+servername exceeds "
                       "maximum of 62 chars. It will be truncated.");
    } else if(hostnameLen > 63) {
        UA_LOG_WARNING(server->config.logger, UA_LOGCATEGORY_SERVER,
                       "Multicast DNS: Hostname length exceeds maximum of 63 chars. "
                       "It will be truncated.");
    }

    if(!server->mdnsMainSrvAdded) {
        mdns_record_t *r =
            mdnsd_shared(server->mdnsDaemon, "_services._dns-sd._udp.local.",
                         QTYPE_PTR, 600);
        mdnsd_set_host(server->mdnsDaemon, r, "_opcua-tcp._tcp.local.");
        server->mdnsMainSrvAdded = UA_TRUE;
    }

    // [servername]-[hostname]._opcua-tcp._tcp.local.
    char fullServiceDomain[63+24];
    createFullServiceDomain(fullServiceDomain, 63+24, servername, hostname);

    UA_Boolean exists = UA_Discovery_recordExists(server, fullServiceDomain, port, protocol);
    if(exists == UA_TRUE)
        return UA_STATUSCODE_GOOD;

    UA_LOG_INFO(server->config.logger, UA_LOGCATEGORY_SERVER,
                "Multicast DNS: add record for domain: %s", fullServiceDomain);

    // _services._dns-sd._udp.local. PTR _opcua-tcp._tcp.local

    // check if there is already a PTR entry for the given service.

    // _opcua-tcp._tcp.local. PTR [servername]-[hostname]._opcua-tcp._tcp.local.
    mdns_record_t *r = mdns_find_record(server->mdnsDaemon, QTYPE_PTR,
                                        "_opcua-tcp._tcp.local.", fullServiceDomain);
    if(!r) {
        r = mdnsd_shared(server->mdnsDaemon, "_opcua-tcp._tcp.local.", QTYPE_PTR, 600);
        mdnsd_set_host(server->mdnsDaemon, r, fullServiceDomain);
    }

    /* The first 63 characters of the hostname (or less) */
    size_t maxHostnameLen = UA_MIN(hostnameLen, 63);
    char localDomain[65];
    memcpy(localDomain, hostname->data, maxHostnameLen);
    localDomain[maxHostnameLen] = '.';
    localDomain[maxHostnameLen+1] = '\0';

    // [servername]-[hostname]._opcua-tcp._tcp.local. 86400 IN SRV 0 5 port [hostname].
    r = mdnsd_unique(server->mdnsDaemon, fullServiceDomain, QTYPE_SRV, 600,
                     UA_Discovery_multicastConflict, server);
    mdnsd_set_srv(server->mdnsDaemon, r, 0, 0, port, localDomain);

    // A/AAAA record for all ip addresses.
    // [servername]-[hostname]._opcua-tcp._tcp.local. A [ip].
    // [hostname]. A [ip].
    mdns_set_address_record(server, fullServiceDomain, localDomain);

    // TXT record: [servername]-[hostname]._opcua-tcp._tcp.local. TXT path=/ caps=NA,DA,...
    UA_STACKARRAY(char, pathChars, path->length + 1);
    if(createTxt) {
        memcpy(pathChars, path->data, path->length);
        pathChars[path->length] = 0;
        mdns_create_txt(server, fullServiceDomain, pathChars, capabilites,
                        capabilitiesSize, UA_Discovery_multicastConflict);
    }

    return UA_STATUSCODE_GOOD;
}

UA_StatusCode
UA_Discovery_removeRecord(UA_Server *server, const UA_String *servername,
                          const UA_String *hostname, UA_UInt16 port,
                          UA_Boolean removeTxt) {
    // use a limit for the hostname length to make sure full string fits into 63
    // chars (limited by DNS spec)
    size_t hostnameLen = hostname->length;
    size_t servernameLen = servername->length;
    if(hostnameLen == 0 || servernameLen == 0)
        return UA_STATUSCODE_BADOUTOFRANGE;

    if(hostnameLen+servernameLen+1 > 63) { // include dash between servername-hostname
        UA_LOG_WARNING(server->config.logger, UA_LOGCATEGORY_SERVER,
                       "Multicast DNS: Combination of hostname+servername exceeds "
                       "maximum of 62 chars. It will be truncated.");
    }

    // [servername]-[hostname]._opcua-tcp._tcp.local.
    char fullServiceDomain[63 + 24];
    createFullServiceDomain(fullServiceDomain, 63+24, servername, hostname);

    UA_LOG_INFO(server->config.logger, UA_LOGCATEGORY_SERVER,
                "Multicast DNS: remove record for domain: %s", fullServiceDomain);

    // _opcua-tcp._tcp.local. PTR [servername]-[hostname]._opcua-tcp._tcp.local.
    mdns_record_t *r = mdns_find_record(server->mdnsDaemon, QTYPE_PTR,
                                        "_opcua-tcp._tcp.local.", fullServiceDomain);
    if(!r) {
        UA_LOG_WARNING(server->config.logger, UA_LOGCATEGORY_SERVER,
                       "Multicast DNS: could not remove record. "
                       "PTR Record not found for domain: %s", fullServiceDomain);
        return UA_STATUSCODE_BADNOTHINGTODO;
    }
    mdnsd_done(server->mdnsDaemon, r);

    // looks for [servername]-[hostname]._opcua-tcp._tcp.local. 86400 IN SRV 0 5 port hostname.local.
    // and TXT record: [servername]-[hostname]._opcua-tcp._tcp.local. TXT path=/ caps=NA,DA,...
    // and A record: [servername]-[hostname]._opcua-tcp._tcp.local. A [ip]
    mdns_record_t *r2 = mdnsd_get_published(server->mdnsDaemon, fullServiceDomain);
    if(!r2) {
        UA_LOG_WARNING(server->config.logger, UA_LOGCATEGORY_SERVER,
                       "Multicast DNS: could not remove record. Record not "
                       "found for domain: %s", fullServiceDomain);
        return UA_STATUSCODE_BADNOTHINGTODO;
    }

    while(r2) {
        const mdns_answer_t *data = mdnsd_record_data(r2);
        mdns_record_t *next = mdnsd_record_next(r2);
        if((removeTxt && data->type == QTYPE_TXT) ||
           (removeTxt && data->type == QTYPE_A) ||
           data->srv.port == port) {
            mdnsd_done(server->mdnsDaemon, r2);
        }
        r2 = next;
    }

    return UA_STATUSCODE_GOOD;
}

UA_StatusCode
iterateMulticastDiscoveryServer(UA_Server* server, UA_DateTime *nextRepeat,
                                UA_Boolean processIn) {
    struct timeval next_sleep = { 0, 0 };
    unsigned short retval = mdnsd_step(server->mdnsDaemon, server->mdnsSocket,
                                       processIn, true, &next_sleep);
    if(retval == 1) {
        UA_LOG_SOCKET_ERRNO_WRAP(
                UA_LOG_ERROR(server->config.logger, UA_LOGCATEGORY_SERVER,
                     "Multicast error: Can not read from socket. %s", errno_str));
        return UA_STATUSCODE_BADNOCOMMUNICATION;
    } else if(retval == 2) {
        UA_LOG_SOCKET_ERRNO_WRAP(
                UA_LOG_ERROR(server->config.logger, UA_LOGCATEGORY_SERVER,
                     "Multicast error: Can not write to socket. %s", errno_str));
        return UA_STATUSCODE_BADNOCOMMUNICATION;
    }

    if(nextRepeat)
        *nextRepeat = UA_DateTime_now() +
            (UA_DateTime)((next_sleep.tv_sec * UA_DATETIME_SEC) +
                          (next_sleep.tv_usec * UA_DATETIME_USEC));
    return UA_STATUSCODE_GOOD;
}

#endif /* defined(UA_ENABLE_DISCOVERY) && defined(UA_ENABLE_DISCOVERY_MULTICAST) */<|MERGE_RESOLUTION|>--- conflicted
+++ resolved
@@ -63,11 +63,7 @@
 multicastListenStop(UA_Server* server) {
     mdnsd_shutdown(server->mdnsDaemon);
     // wake up select
-<<<<<<< HEAD
-    write(server->mdnsSocket, "\0", 1); //TODO: move to arch?
-=======
-    if(write(server->mdnsSocket, "\0", 1)){};
->>>>>>> 81a1ed35
+    if(write(server->mdnsSocket, "\0", 1)){}; //TODO: move to arch?
     if(pthread_join(server->mdnsThread, NULL)) {
         UA_LOG_ERROR(server->config.logger, UA_LOGCATEGORY_SERVER,
                      "Multicast error: Can not stop thread.");
