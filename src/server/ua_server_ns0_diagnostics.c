--- conflicted
+++ resolved
@@ -363,20 +363,12 @@
     UA_LOCK(&server->serviceMutex);
 
     /* Get the Session */
-<<<<<<< HEAD
     UA_Session *session = getSessionById(server, sessionId);
-=======
-    UA_Session *session = UA_Server_getSessionById(server, sessionId);
->>>>>>> 05b48e41
     if(!session) {
         UA_UNLOCK(&server->serviceMutex);
         return UA_STATUSCODE_BADINTERNALERROR;
     }
-<<<<<<< HEAD
-
-=======
-    
->>>>>>> 05b48e41
+
     /* Read the BrowseName */
     UA_QualifiedName bn;
     UA_StatusCode res = readWithReadValue(server, nodeId, UA_ATTRIBUTEID_BROWSENAME, &bn);
