/* This Source Code Form is subject to the terms of the Mozilla Public
 * License, v. 2.0. If a copy of the MPL was not distributed with this
 * file, You can obtain one at http://mozilla.org/MPL/2.0/.
 *
 *    Copyright 2018 (c) Fraunhofer IOSB (Author: Julius Pfrommer)
 *    Copyright 2019 (c) HMS Industrial Networks AB (Author: Jonas Green)
 */

#ifndef UA_SESSION_H_
#define UA_SESSION_H_

#include <open62541/util.h>

#include "../ua_securechannel.h"

_UA_BEGIN_DECLS

#define UA_MAXCONTINUATIONPOINTS 5

struct ContinuationPoint;
typedef struct ContinuationPoint ContinuationPoint;

/* Returns the next entry in the linked list */
ContinuationPoint *
ContinuationPoint_clear(ContinuationPoint *cp);

struct UA_Subscription;
typedef struct UA_Subscription UA_Subscription;

#ifdef UA_ENABLE_SUBSCRIPTIONS
typedef struct UA_PublishResponseEntry {
    SIMPLEQ_ENTRY(UA_PublishResponseEntry) listEntry;
    UA_UInt32 requestId;
    UA_DateTime maxTime; /* Based on the TimeoutHint of the request */
    UA_PublishResponse response;
} UA_PublishResponseEntry;
#endif

struct UA_Session {
    UA_Session *next; /* singly-linked list */
    UA_SecureChannel *channel; /* The pointer back to the SecureChannel in the session. */

    UA_NodeId sessionId;
    UA_NodeId authenticationToken;
    UA_String sessionName;
    UA_Boolean activated;

    void *context; /* Pointer assigned by the user in the
                    * accessControl->activateSession context */

    UA_ByteString serverNonce;

    UA_ApplicationDescription clientDescription;
    UA_String clientUserIdOfSession;
    UA_Double timeout; /* in ms */
    UA_DateTime validTill;

    UA_KeyValueMap *attributes;

    /* TODO: Currently unused */
    UA_UInt32 maxRequestMessageSize;
    UA_UInt32 maxResponseMessageSize;

    UA_UInt16         availableContinuationPoints;
    ContinuationPoint *continuationPoints;

<<<<<<< HEAD
=======
    UA_KeyValueMap attributes;

>>>>>>> eb9e459b
    /* Localization information */
    size_t localeIdsSize;
    UA_String *localeIds;

#ifdef UA_ENABLE_SUBSCRIPTIONS
    /* The queue is ordered according to the priority byte (higher bytes come
     * first). When a late subscription finally publishes, then it is pushed to
     * the back within the sub-set of subscriptions that has the same priority
     * (round-robin scheduling). */
    size_t subscriptionsSize;
    TAILQ_HEAD(, UA_Subscription) subscriptions;

    size_t responseQueueSize;
    SIMPLEQ_HEAD(, UA_PublishResponseEntry) responseQueue;

    size_t totalRetransmissionQueueSize; /* Retransmissions of all subscriptions */
#endif

#ifdef UA_ENABLE_DIAGNOSTICS
    UA_SessionSecurityDiagnosticsDataType securityDiagnostics;
    UA_SessionDiagnosticsDataType diagnostics;
#endif
};

/**
 * Session Lifecycle
 * ----------------- */

void UA_Session_init(UA_Session *session);
void UA_Session_clear(UA_Session *session, UA_Server *server);
void UA_Session_attachToSecureChannel(UA_Server *server, UA_Session *session,
                                      UA_SecureChannel *channel);
void UA_Session_detachFromSecureChannel(UA_Server *server, UA_Session *session);
UA_StatusCode UA_Session_generateNonce(UA_Session *session);

/* If any activity on a session happens, the timeout is extended */
void UA_Session_updateLifetime(UA_Session *session, UA_DateTime now,
                               UA_DateTime nowMonotonic);

void
notifySession(UA_Server *server, UA_Session *session,
              UA_ApplicationNotificationType type);

/**
 * Subscription handling
 * --------------------- */

#ifdef UA_ENABLE_SUBSCRIPTIONS

void
UA_Session_attachSubscription(UA_Session *session, UA_Subscription *sub);

/* If releasePublishResponses is true and the last subscription is removed, all
 * outstanding PublishResponse are sent with a StatusCode. But we don't do that
 * if a Subscription is only detached for modification. */
void
UA_Session_detachSubscription(UA_Server *server, UA_Session *session,
                              UA_Subscription *sub, UA_Boolean releasePublishResponses);

UA_Subscription *
UA_Session_getSubscriptionById(UA_Session *session,
                               UA_UInt32 subscriptionId);


void
UA_Session_queuePublishReq(UA_Session *session,
                           UA_PublishResponseEntry* entry,
                           UA_Boolean head);

UA_PublishResponseEntry *
UA_Session_dequeuePublishReq(UA_Session *session);

#endif

/**
 * Log Helper
 * ----------
 * We have to jump through some hoops to enable the use of format strings
 * without arguments since (pedantic) C99 does not allow variadic macros with
 * zero arguments. So we add a dummy argument that is not printed (%.0s is
 * string of length zero). */

#define UA_LOG_SESSION_INTERNAL(LOGGER, LEVEL, SESSION, MSG, ...)       \
    do {                                                                \
    if(UA_LOGLEVEL <= UA_LOGLEVEL_##LEVEL) {                            \
        UA_String sessionName = (SESSION) ? (SESSION)->sessionName: UA_STRING_NULL; \
        unsigned long sockId = ((SESSION) && (SESSION)->channel) ?      \
            (unsigned long)(SESSION)->channel->connectionId : 0;        \
        UA_UInt32 chanId = ((SESSION) && (SESSION)->channel) ?          \
            (SESSION)->channel->securityToken.channelId : 0;            \
        UA_LOG_##LEVEL(LOGGER, UA_LOGCATEGORY_SESSION,                  \
                       "TCP %lu\t| SC %" PRIu32 "\t| Session \"%S\"\t| " MSG "%.0s", \
                       sockId, chanId, sessionName, __VA_ARGS__);       \
    }                                                                   \
    } while (0)

#define UA_LOG_TRACE_SESSION(LOGGER, SESSION, ...)                      \
    UA_MACRO_EXPAND(UA_LOG_SESSION_INTERNAL(LOGGER, TRACE, SESSION, __VA_ARGS__, ""))
#define UA_LOG_DEBUG_SESSION(LOGGER, SESSION, ...)                      \
    UA_MACRO_EXPAND(UA_LOG_SESSION_INTERNAL(LOGGER, DEBUG, SESSION, __VA_ARGS__, ""))
#define UA_LOG_INFO_SESSION(LOGGER, SESSION, ...)                       \
    UA_MACRO_EXPAND(UA_LOG_SESSION_INTERNAL(LOGGER, INFO, SESSION, __VA_ARGS__, ""))
#define UA_LOG_WARNING_SESSION(LOGGER, SESSION, ...)                    \
    UA_MACRO_EXPAND(UA_LOG_SESSION_INTERNAL(LOGGER, WARNING, SESSION, __VA_ARGS__, ""))
#define UA_LOG_ERROR_SESSION(LOGGER, SESSION, ...)                      \
    UA_MACRO_EXPAND(UA_LOG_SESSION_INTERNAL(LOGGER, ERROR, SESSION, __VA_ARGS__, ""))
#define UA_LOG_FATAL_SESSION(LOGGER, SESSION, ...)                      \
    UA_MACRO_EXPAND(UA_LOG_SESSION_INTERNAL(LOGGER, FATAL, SESSION, __VA_ARGS__, ""))

_UA_END_DECLS

#endif /* UA_SESSION_H_ */<|MERGE_RESOLUTION|>--- conflicted
+++ resolved
@@ -55,7 +55,7 @@
     UA_Double timeout; /* in ms */
     UA_DateTime validTill;
 
-    UA_KeyValueMap *attributes;
+    UA_KeyValueMap attributes;
 
     /* TODO: Currently unused */
     UA_UInt32 maxRequestMessageSize;
@@ -64,11 +64,6 @@
     UA_UInt16         availableContinuationPoints;
     ContinuationPoint *continuationPoints;
 
-<<<<<<< HEAD
-=======
-    UA_KeyValueMap attributes;
-
->>>>>>> eb9e459b
     /* Localization information */
     size_t localeIdsSize;
     UA_String *localeIds;
