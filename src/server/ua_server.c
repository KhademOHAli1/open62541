--- conflicted
+++ resolved
@@ -495,17 +495,10 @@
  * sessions. */
 static void
 serverHouseKeeping(UA_Server *server, void *_) {
-<<<<<<< HEAD
-    UA_LOCK(&server->serviceMutex);
+    lockServer(server);
     UA_EventLoop *el = server->config.eventLoop;
     UA_Server_cleanupSessions(server, el->dateTime_nowMonotonic(el));
-    UA_UNLOCK(&server->serviceMutex);
-=======
-    lockServer(server);
-    UA_DateTime nowMonotonic = UA_DateTime_nowMonotonic();
-    UA_Server_cleanupSessions(server, nowMonotonic);
     unlockServer(server);
->>>>>>> 4f6d0c98
 }
 
 /********************/
@@ -662,15 +655,9 @@
                            void *data, UA_DateTime date, UA_UInt64 *callbackId) {
     lockServer(server);
     UA_StatusCode retval = server->config.eventLoop->
-<<<<<<< HEAD
         addTimer(server->config.eventLoop, (UA_Callback)callback,
                  server, data, 0.0, &date, UA_TIMERPOLICY_ONCE, callbackId);
-    UA_UNLOCK(&server->serviceMutex);
-=======
-        addTimedCallback(server->config.eventLoop, (UA_Callback)callback,
-                         server, data, date, callbackId);
     unlockServer(server);
->>>>>>> 4f6d0c98
     return retval;
 }
 
@@ -947,10 +934,9 @@
         UA_ByteString_copy(&certificate, &ed->serverCertificate);
     }
 
-<<<<<<< HEAD
     UA_DelayedCallback *dc = (UA_DelayedCallback*)UA_calloc(1, sizeof(UA_DelayedCallback));
     if(!dc) {
-        UA_UNLOCK(&server->serviceMutex);
+        unlockServer(server);
         return UA_STATUSCODE_BADOUTOFMEMORY;
     }
 
@@ -965,12 +951,9 @@
     UA_EventLoop *el = server->config.eventLoop;
     el->addDelayedCallback(el, dc);
 
-    UA_UNLOCK(&server->serviceMutex);
+    unlockServer(server);
     return UA_STATUSCODE_GOOD;
 }
-=======
-    unlockServer(server);
->>>>>>> 4f6d0c98
 
 UA_StatusCode
 UA_Server_createSigningRequest(UA_Server *server,
@@ -1175,15 +1158,11 @@
 
     /* Does the ApplicationURI match the local certificates? */
     retVal = verifyServerApplicationURI(server);
-<<<<<<< HEAD
-    UA_CHECK_STATUS(retVal, UA_UNLOCK(&server->serviceMutex); return retVal);
+    UA_CHECK_STATUS(retVal, unlockServer(server); return retVal);
 
 #if UA_MULTITHREADING >= 100
     /* Add regulare callback for async operation processing */
     UA_AsyncManager_start(&server->asyncManager, server);
-=======
-    UA_CHECK_STATUS(retVal, unlockServer(server); return retVal);
->>>>>>> 4f6d0c98
 #endif
 
     /* Are there enough SecureChannels possible for the max number of sessions? */
@@ -1246,13 +1225,8 @@
                        "The binary protocol support component could not been started.");
         /* Stop all server components that have already been started */
         ZIP_ITER(UA_ServerComponentTree, &server->serverComponents,
-<<<<<<< HEAD
                  stopServerComponent, NULL);
-        UA_UNLOCK(&server->serviceMutex);
-=======
-                 stopServerComponent, server);
         unlockServer(server);
->>>>>>> 4f6d0c98
         return UA_STATUSCODE_BADINTERNALERROR;
     }
 
