--- conflicted
+++ resolved
@@ -654,25 +654,13 @@
         UA_RegisteredServer_clear(&rs->registeredServer);
     }
 
-<<<<<<< HEAD
     // Always call the callback, if it is set. Previously we only called it if
     // it was a new register call. It may be the case that this endpoint
     // registered before, then crashed, restarts and registeres again. In that
     // case the entry is not deleted and the callback would not be called.
-    if(dm->registerServerCallback) {
-        UA_UNLOCK(&server->serviceMutex);
+    if(dm->registerServerCallback)
         dm->registerServerCallback(requestServer,
                                    dm->registerServerCallbackData);
-        UA_LOCK(&server->serviceMutex);
-    }
-=======
-    // Always call the callback, if it is set.
-    // Previously we only called it if it was a new register call. It may be the case that this endpoint
-    // registered before, then crashed, restarts and registeres again. In that case the entry is not deleted
-    // and the callback would not be called.
-    if(dm->registerServerCallback)
-        dm->registerServerCallback(requestServer, dm->registerServerCallbackData);
->>>>>>> 403f4628
 
     // copy the data from the request into the list
     UA_EventLoop *el = server->config.eventLoop;
