--- conflicted
+++ resolved
@@ -243,18 +243,10 @@
                          mqtt_pack_connection_request(client->mq.curr, client->mq.curr_sz,
                                                       client_id, will_topic, will_message,
                                                       will_message_size,user_name, password,
-<<<<<<< HEAD
-                                                      caFilePath, caPath, clientCertPath, clientKeyPath,
-                                                      connect_flags, keep_alive
-                                                      ),
-                         1
-                         );
-=======
                                                       caFilePath, caPath,
                                                       clientCertPath, clientKeyPath,
                                                       useTLS,
                                                       connect_flags, keep_alive), 1);
->>>>>>> 2ee20480
 #else
     /* try to pack the message */
     MQTT_CLIENT_TRY_PACK(rv, msg, client,
@@ -1215,24 +1207,9 @@
 
         /* Call the strncpy function with a size of two to zero-terminate the strTLS value */
         if (useTLS) /* useTLS = true */
-<<<<<<< HEAD
-        {
-            //strncpy(strTLS, "1", 1);
-            strTLS[0] = '1';
-            strTLS[1] = '\0';
-        }
-        else
-        {
-            //strncpy(strTLS, "0", 1);
-            strTLS[0] = '0';
-            strTLS[1] = '\0';
-
-        }
-=======
             strncpy(strTLS, "1", 2);
         else
             strncpy(strTLS, "0", 2);
->>>>>>> 2ee20480
         connect_flags |= (uint8_t)MQTT_CONNECT_USETLS;
         remaining_length += (uint32_t)__mqtt_packed_cstrlen(strTLS);
     }
