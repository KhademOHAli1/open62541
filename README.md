--- conflicted
+++ resolved
@@ -2,13 +2,8 @@
   <a href="https://open62541.org">
     <img alt="open62541 Logo" src="https://open62541.org/images/logo-open62541.svg" width="400px">
   </a>
-<<<<<<< HEAD
 </div>
 <br />
-=======
-  <br/>
-</div>
->>>>>>> 983b0401
 
 open62541 (<http://open62541.org>) is an open source implementation of OPC UA (OPC Unified Architecture / IEC 62541) written in the C language. The library is usable with all major compilers and provides the necessary tools to implement dedicated OPC UA clients and servers, or to integrate OPC UA-based communication into existing applications. See the [features overview](FEATURES.md) for full details.
 The open62541 library is platform independent: All platform-specific functionality is implemented via exchangeable plugins for easy porting to different (embedded) targets.
@@ -23,66 +18,6 @@
 [![Fuzzing Status](https://oss-fuzz-build-logs.storage.googleapis.com/badges/open62541.svg)](https://bugs.chromium.org/p/oss-fuzz/issues/list?sort=-opened&can=1&q=proj:open62541)
 [![codecov](https://codecov.io/gh/open62541/open62541/branch/master/graph/badge.svg)](https://codecov.io/gh/open62541/open62541)
 
-<<<<<<< HEAD
-=======
-## Features
-
-open62541 implements an OPC UA SDK with support for servers, clients and PubSub (publish-subscribe) communication.
-See the [features overview](FEATURES.md) for full details.
-
-- Core Stack
-  - OPC UA binary and JSON encoding
-  - TCP-based OPC UA SecureChannel
-  - Custom data types (generated from XML definitions)
-  - Portable C99 -- architecture-specific code is encapsulated behind standard interfaces
-  - Highly configurable with default plugins for encryption (OpenSSL, mbedTLS), access control, historizing, logging, etc.
-- Server
-  - Support for all OPC UA services (except the Query service -- not implemented by any SDK)
-  - Support for generating information models from standard XML definitions (Nodeset Compiler)
-  - Support for adding and removing nodes and references at runtime
-  - Support for subscriptions (data-change and event notifications)
-- Client
-  - Support for all OPC UA services
-  - Support for asynchronous service requests
-  - Background handling of subscriptions
-- PubSub
-  - PubSub message encoding (binary and JSON)
-  - Transport over UDP-multicast, Ethernet, MQTT
-  - Runtime configuration via the information model
-  - Configurable realtime fast-path
-
-## Commercial Use and Official Support
-
-open62541 is licensed under the MPLv2. That is, changes to files under MPLv2 fall under the same open-source license.
-But the library can be combined with private development from separate files, also if a static binary is produced, without the license affecting the private files.
-See the full [license document](LICENSE) for details.
-
-**Fraunhofer IOSB** employs several of the open62541 developers and provides **[commercial support](https://www.iosb.fraunhofer.de/en/projects-and-products/open62541.html)**.
-Additional service providers in the open62541 ecosystem are listed on [open62541.org](https://www.open62541.org/).
-
-## Official Certification
-
-The sample server (server_ctt) built using open62541 v1.0 is in conformance with the 'Micro Embedded Device Server' Profile of OPC Foundation supporting OPC UA client/server communication, subscriptions, method calls and security (encryption) with the security policies 'Basic128Rsa15', 'Basic256' and 'Basic256Sha256' and the facets 'method server' and 'node management'. See https://open62541.org/certified-sdk for more details.
-
-PubSub (UADP) is implemented in open62541. But the feature cannot be certified at this point in time (Sep-2019) due to the lack of official test cases and testing tools.
-
-During development, the Conformance Testing Tools (CTT) of the OPC Foundation are regularly applied.
-The CTT configuration and results are tracked at https://github.com/open62541/open62541-ctt. The OPC UA profiles under regular test in the CTT are currently:
-
-- Micro Embedded Device Server
-- Method Server Facet
-- Node Management Facet
-- Security Policies
-  - Basic128Rsa15
-  - Basic256
-  - Basic256Sha256
-- User Tokens
-  - Anonymous Facet
-  - User Name Password Server Facet
-
-See the page on [open62541 Features](FEATURES.md) for an in-depth look at the support for the conformance units that make up the OPC UA profiles.
-  
->>>>>>> 983b0401
 ## Documentation and Support
 
 A general introduction to OPC UA and the open62541 documentation can be found at http://open62541.org.
@@ -100,7 +35,6 @@
 
 We want to foster an open and welcoming community. Please take our [code of conduct](CODE_OF_CONDUCT.md) into regard.
 
-<<<<<<< HEAD
 ## Commercial Use
 
 open62541 is licensed under the MPLv2. That is, changes to files under MPLv2 fall under the same open-source license.
@@ -111,7 +45,7 @@
 
 An example server built with open62541 v1.4 was certified for the 'Standard Server 2017 Profile' by the OPC Foundation.
 See https://open62541.org/certification for more details.
-=======
+
 ## Build System, Code Structure and Dependencies
 
 The build environment of open62541 is generated via CMake. See the [build documentation](https://www.open62541.org/doc/master/building.html) for details.
@@ -129,7 +63,6 @@
 
 On most systems, a bare-bones open62541 requires the C standard library only.
 Depending on the build configuration, open62541 depends on additional libraries, such as mbedTLS or OpenSSL for encryption.
->>>>>>> 983b0401
 
 ## Development
 
@@ -154,7 +87,11 @@
 - Zero unresolved issues from fuzzing the library in Google's oss-fuzz infrastructure
 - Zero issues indicated by Valgrind (Linux), DrMemory (Windows) and Clang AddressSanitizer / MemorySanitizer for the CTT tests, unit tests and fuzzing
 
-<<<<<<< HEAD
+### Security and Vulnerability Handling
+
+The project has established a process for handling vulnerabilities.
+See the [SECURITY.md](SECURITY.md) for details and how to responsibly disclose findings to the maintainers.
+
 ## Installation and Examples
 
 On Debian/Ubuntu systems, a simple ```apt install libopen62541-1.4-dev``` installs the library and the development header files.
@@ -164,19 +101,6 @@
 In essence, clone the repository and initialize all the submodules using `git submodule update --init --recursive`. Then use CMake to configure your build.
 
 A complete list of examples can be found in the [examples directory](https://github.com/open62541/open62541/tree/master/examples).
-=======
-### Security and Vulnerability Handling
-
-The project has established a process for handling vulnerabilities.
-See the [SECURITY.md](SECURITY.md) for details and how to responsibly disclose findings to the maintainers.
-
-## Examples
-
-Code examples can be found in the [/examples](https://github.com/open62541/open62541/tree/master/examples) directory.
-To build the examples, we recommend to install open62541 as mentioned in the previous section.
-Using the GCC compiler, just run ```gcc -std=c99 <server.c> -lopen62541 -o server``` (under Windows you may need to add additionally link against the ```ws2_32``` 
-socket library).
->>>>>>> 983b0401
 
 ### Example Server Implementation
 
