/*
 * xml2ns0.c
 *
 *  Created on: 21.04.2014
 *      Author: mrt
 */

#include <expat.h>
#include <stdio.h>
#include <stdlib.h>
#include <string.h> // strlen
#include <ctype.h> // isspace
#include <unistd.h> // read

#include "opcua.h"
#include "ua_namespace.h"

// some typedefs for typical arguments in this module
typedef char const * const XML_Attr_t;
typedef char const * cstring_t;

// FIXME: We might want to have these classes and their methods defined in opcua.h
/** NodeSetAlias - a readable shortcut for References */
typedef struct UA_NodeSetAlias_T {
	UA_String alias;
	UA_String value;
} UA_NodeSetAlias;
UA_Int32 UA_NodeSetAlias_init(UA_NodeSetAlias* p) {
	UA_String_init(&(p->alias));
	UA_String_init(&(p->value));
	return UA_SUCCESS;
}
UA_Int32 UA_NodeSetAlias_new(UA_NodeSetAlias** p) {
	UA_alloc((void** )p, sizeof(UA_NodeSetAlias));
	UA_NodeSetAlias_init(*p);
	return UA_SUCCESS;
}
/* References */
typedef struct UA_NodeSetReferences_T {
	UA_Int32 size;
	UA_ReferenceNode** references;
} UA_NodeSetReferences;
UA_Int32 UA_NodeSetReferences_init(UA_NodeSetReferences* p) {
	p->size = -1;
	p->references = UA_NULL;
	return UA_SUCCESS;
}
UA_Int32 UA_NodeSetReferences_new(UA_NodeSetReferences** p) {
	UA_alloc((void** )p, sizeof(UA_NodeSetReferences));
	UA_NodeSetReferences_init(*p);
	return UA_SUCCESS;
}
UA_Int32 UA_ReferenceNode_println(cstring_t label, UA_ReferenceNode *a) {
	printf("%s{referenceType=%d, target=%d, isInverse=%d}\n",
			label,
			a->referenceTypeId.identifier.numeric,
			a->targetId.nodeId.identifier.numeric,
			a->isInverse);
	return UA_SUCCESS;
}
UA_Int32 UA_NodeSetReferences_println(cstring_t label, UA_NodeSetReferences *p) {
	UA_Int32 i;
	for (i = 0; i < p->size; i++) {
		UA_ReferenceNode* a = p->references[i];
		printf("References addr=%p, ", (void*) a);
		if (a) {
			UA_ReferenceNode_println("node=",a);
		}
		printf("\n");
	}
	return UA_SUCCESS;
}

/* The current set of aliases */
typedef struct UA_NodeSetAliases_T {
	UA_Int32 size;
	UA_NodeSetAlias** aliases;
} UA_NodeSetAliases;
UA_Int32 UA_NodeSetAliases_init(UA_NodeSetAliases* p) {
	p->size = -1;
	p->aliases = UA_NULL;
	return UA_SUCCESS;
}
UA_Int32 UA_NodeSetAliases_new(UA_NodeSetAliases** p) {
	UA_alloc((void** )p, sizeof(UA_NodeSetAliases));
	UA_NodeSetAliases_init(*p);
	return UA_SUCCESS;
}
UA_Int32 UA_NodeSetAliases_println(cstring_t label, UA_NodeSetAliases *p) {
	UA_Int32 i;
	for (i = 0; i < p->size; i++) {
		UA_NodeSetAlias* a = p->aliases[i];
		printf("Alias addr=%p, ", (void*) a);
		if (a) {
			printf("alias='%.*s', value='%.*s'", a->alias.length, a->alias.data, a->value.length, a->value.data);
		}
		printf("\n");
	}
	return UA_SUCCESS;
}

/* A nodeset consist of a namespace and a list of aliases */
typedef struct T_UA_NodeSet {
	Namespace* ns;
	UA_NodeSetAliases aliases;
} UA_NodeSet;
UA_Int32 UA_NodeSet_init(UA_NodeSet* p) {
	Namespace_create(&(p->ns), 100);
	p->aliases.size = -1;
	p->aliases.aliases = UA_NULL;
	return UA_SUCCESS;
}
UA_Int32 UA_NodeSet_new(UA_NodeSet** p) {
	UA_alloc((void** )p, sizeof(UA_NodeSet));
	UA_NodeSet_init(*p);
	return UA_SUCCESS;
}
UA_Int32 UA_NodeId_copycstring(cstring_t src, UA_NodeId* dst, UA_NodeSetAliases* aliases) {
	dst->encodingByte = UA_NODEIDTYPE_FOURBYTE;
	dst->namespace = 0;
	dst->identifier.numeric = 0;
	// FIXME: assumes i=nnnn, does not care for aliases as of now
	if (src[1] == '=') {
		dst->identifier.numeric = atoi(&src[2]);
	} else {
		UA_Int32 i;
		for (i = 0; i < aliases->size && dst->identifier.numeric == 0; ++i) {
			if (0
					== strncmp((char const*) src, (char const*) aliases->aliases[i]->alias.data,
							aliases->aliases[i]->alias.length)) {
				dst->identifier.numeric = atoi((char const*) &(aliases->aliases[i]->value.data[2]));
			}
		}
	}
	DBG_VERBOSE(printf("UA_NodeId_copycstring src=%s,id=%d\n", src, dst->identifier.numeric));
	return UA_SUCCESS;
}

UA_Int32 UA_ExpandedNodeId_copycstring(cstring_t src, UA_ExpandedNodeId* dst, UA_NodeSetAliases* aliases) {
	dst->nodeId.encodingByte = UA_NODEIDTYPE_FOURBYTE;
	dst->nodeId.namespace = 0;
	dst->nodeId.identifier.numeric = 0;
	// FIXME: assumes i=nnnn, does not care for aliases as of now
	UA_NodeId_copycstring(src, &(dst->nodeId), aliases);
	DBG_VERBOSE(printf("UA_ExpandedNodeId_copycstring src=%s,id=%d\n", src, dst->nodeId.identifier.numeric));
	return UA_SUCCESS;
}

/* the stack and it's elements */
#define XML_STACK_MAX_DEPTH 10
#define XML_STACK_MAX_CHILDREN 40
struct XML_Stack;
typedef UA_Int32 (*XML_decoder)(struct XML_Stack* s, XML_Attr_t* attr, void* dst, _Bool isStart);
typedef struct XML_child {
	cstring_t name;
	UA_Int32 type;
	XML_decoder elementHandler;
	void* obj;
} XML_child_t;

typedef struct XML_Parent {
	cstring_t name;
	int textAttribIdx; // -1 - not set
	cstring_t textAttrib;
	int activeChild; // -1 - no active child
	int len; // -1 - empty set
	XML_child_t children[XML_STACK_MAX_CHILDREN];
} XML_Parent_t;

typedef struct XML_Stack {
	int depth;
	XML_Parent_t parent[XML_STACK_MAX_DEPTH];
	UA_NodeSetAliases* aliases; // shall point to the aliases of the NodeSet after reading
} XML_Stack_t;

void XML_Stack_init(XML_Stack_t* p, cstring_t name) {
	unsigned int i, j;
	p->depth = 0;
	for (i = 0; i < XML_STACK_MAX_DEPTH; i++) {
		p->parent[i].name = UA_NULL;
		p->parent[i].len = 0;
		p->parent[i].activeChild = -1;
		p->parent[i].textAttrib = UA_NULL;
		p->parent[i].textAttribIdx = -1;
		for (j = 0; j < XML_STACK_MAX_CHILDREN; j++) {
			p->parent[i].children[j].name = UA_NULL;
			p->parent[i].children[j].elementHandler = UA_NULL;
			p->parent[i].children[j].type = UA_INVALIDTYPE;
			p->parent[i].children[j].obj = UA_NULL;
		}
	}
	p->parent[0].name = name;
}

void XML_Stack_print(XML_Stack_t* s) {
	UA_Int32 i;
	for (i = 0; i <= s->depth; i++) {
		printf("%s.", s->parent[i].name);
	}
}

// FIXME: we might want to calculate textAttribIdx
void XML_Stack_handleTextAsElementOf(XML_Stack_t* p, cstring_t textAttrib, unsigned int textAttribIdx) {
	p->parent[p->depth].textAttrib = textAttrib;
	p->parent[p->depth].textAttribIdx = textAttribIdx;
}

void XML_Stack_addChildHandler(XML_Stack_t* p, cstring_t name, XML_decoder handler, UA_Int32 type, void* dst) {
	unsigned int len = p->parent[p->depth].len;
	p->parent[p->depth].children[len].name = name;
	p->parent[p->depth].children[len].elementHandler = handler;
	p->parent[p->depth].children[len].type = type;
	p->parent[p->depth].children[len].obj = dst;
	p->parent[p->depth].len++;
}

UA_Int32 UA_Array_decodeXML(XML_Stack_t* s, XML_Attr_t* attr, void* dst, _Bool isStart) {
	// FIXME: Implement
	return UA_SUCCESS;
}

UA_Int32 UA_Boolean_copycstring(cstring_t src, UA_Boolean* dst) {
	*dst = UA_FALSE;
	if (0 == strncmp(src, "true", 4) || 0 == strncmp(src, "TRUE", 4)) {
		*dst = UA_TRUE;
	}
	return UA_SUCCESS;
}
UA_Int32 UA_Boolean_decodeXML(XML_Stack_t* s, XML_Attr_t* attr, UA_Boolean* dst, _Bool isStart) {
	DBG_VERBOSE(printf("UA_Boolean entered with dst=%p,isStart=%d\n", (void* ) dst, isStart));
	if (isStart) {
		if (dst == UA_NULL) {
			UA_Boolean_new(&dst);
			s->parent[s->depth - 1].children[s->parent[s->depth - 1].activeChild].obj = (void*) dst;
		}
		UA_Boolean_copycstring((cstring_t) attr[1], dst);
	} else {
		// TODO: It is a design flaw that we need to do this here, isn't it?
		s->parent[s->depth - 1].children[s->parent[s->depth - 1].activeChild].obj =
		UA_NULL;
	}
	return UA_SUCCESS;
}

UA_Int32 UA_Int16_copycstring(cstring_t src, UA_Int16* dst) {
	*dst = atoi(src);
	return UA_SUCCESS;
}
UA_Int32 UA_UInt16_copycstring(cstring_t src, UA_UInt16* dst) {
	*dst = atoi(src);
	return UA_SUCCESS;
}
UA_Int32 UA_Int16_decodeXML(XML_Stack_t* s, XML_Attr_t* attr, UA_Int16* dst, _Bool isStart) {
	DBG_VERBOSE(printf("UA_Int32 entered with dst=%p,isStart=%d\n", (void* ) dst, isStart));
	if (isStart) {
		if (dst == UA_NULL) {
			UA_Int16_new(&dst);
			s->parent[s->depth - 1].children[s->parent[s->depth - 1].activeChild].obj = (void*) dst;
		}
		UA_Int16_copycstring((cstring_t) attr[1], dst);
	} else {
		// TODO: It is a design flaw that we need to do this here, isn't it?
		s->parent[s->depth - 1].children[s->parent[s->depth - 1].activeChild].obj =
		UA_NULL;
	}
	return UA_SUCCESS;
}

UA_Int32 UA_Int32_decodeXML(XML_Stack_t* s, XML_Attr_t* attr, UA_Int32* dst, _Bool isStart) {
	DBG_VERBOSE(printf("UA_Int32 entered with dst=%p,isStart=%d\n", (void* ) dst, isStart));
	if (isStart) {
		if (dst == UA_NULL) {
			UA_Int32_new(&dst);
			s->parent[s->depth - 1].children[s->parent[s->depth - 1].activeChild].obj = (void*) dst;
		}
		*dst = atoi(attr[1]);
	} else {
		// TODO: It is a design flaw that we need to do this here, isn't it?
		s->parent[s->depth - 1].children[s->parent[s->depth - 1].activeChild].obj =
		UA_NULL;
	}
	return UA_SUCCESS;
}

UA_Int32 UA_String_decodeXML(XML_Stack_t* s, XML_Attr_t* attr, UA_String* dst, _Bool isStart) {
	DBG_VERBOSE(printf("UA_String entered with dst=%p,isStart=%d\n", (void* ) dst, isStart));
	UA_UInt32 i;
	if (isStart) {
		if (dst == UA_NULL) {
			UA_String_new(&dst);
			s->parent[s->depth - 1].children[s->parent[s->depth - 1].activeChild].obj = (void*) dst;
		}
		s->parent[s->depth].len = 0;
		XML_Stack_addChildHandler(s, "Data", (XML_decoder) UA_Array_decodeXML, UA_BYTE, &(dst->data));
		XML_Stack_addChildHandler(s, "Length", (XML_decoder) UA_Int32_decodeXML, UA_INT32, &(dst->length));
		XML_Stack_handleTextAsElementOf(s, "Data", 0);

		// set attributes
		for (i = 0; attr[i]; i += 2) {
			if (0 == strncmp("Data", attr[i], strlen("Data"))) {
				UA_String_copycstring(attr[i + 1], dst);
			} else {
				printf("UA_String_decodeXML - Unknown attribute - name=%s, value=%s\n", attr[i], attr[i+1]);
			}
		}
	} else {
		// TODO: It is a design flaw that we need to do this here, isn't it?
		DBG_VERBOSE(
				printf("UA_String clears %p\n",
						(void* ) (s->parent[s->depth - 1].children[s->parent[s->depth - 1].activeChild].obj)));
		s->parent[s->depth - 1].children[s->parent[s->depth - 1].activeChild].obj = UA_NULL;
	}
	return UA_SUCCESS;
}

UA_Int32 UA_NodeId_decodeXML(XML_Stack_t* s, XML_Attr_t* attr, UA_NodeId* dst, _Bool isStart) {
	DBG_VERBOSE(printf("UA_NodeId entered with dst=%p,isStart=%d\n", (void* ) dst, isStart));
	UA_UInt32 i;
	if (isStart) {
		if (dst == UA_NULL) {
			UA_NodeId_new(&dst);
			s->parent[s->depth - 1].children[s->parent[s->depth - 1].activeChild].obj = (void*) dst;
		}
		s->parent[s->depth].len = 0;
		XML_Stack_addChildHandler(s, "Namespace", (XML_decoder) UA_Int16_decodeXML, UA_INT16, &(dst->namespace));
		XML_Stack_addChildHandler(s, "Numeric", (XML_decoder) UA_Int32_decodeXML, UA_INT32, &(dst->identifier.numeric));
		XML_Stack_addChildHandler(s, "Id", (XML_decoder) UA_String_decodeXML, UA_STRING, UA_NULL);
		XML_Stack_handleTextAsElementOf(s, "Data", 2);

		// set attributes
		for (i = 0; attr[i]; i += 2) {
			if (0 == strncmp("Namespace", attr[i], strlen("Namespace"))) {
				dst->namespace = atoi(attr[i + 1]);
			} else if (0 == strncmp("Numeric", attr[i], strlen("Numeric"))) {
				dst->identifier.numeric = atoi(attr[i + 1]);
				dst->encodingByte = UA_NODEIDTYPE_FOURBYTE;
			} else {
				printf("UA_NodeId_decodeXML - Unknown attribute name=%s, value=%s\n", attr[i], attr[i+1]);
			}
		}
	} else {
		switch (s->parent[s->depth - 1].activeChild) {
		case 2:
			UA_NodeId_copycstring((cstring_t)((UA_String*)attr)->data,dst,s->aliases);
			break;
		default:
			break;
		}
		// TODO: It is a design flaw that we need to do this here, isn't it?
		DBG_VERBOSE(
				printf("UA_String clears %p\n",
						(void* ) (s->parent[s->depth - 1].children[s->parent[s->depth - 1].activeChild].obj)));
		s->parent[s->depth - 1].children[s->parent[s->depth - 1].activeChild].obj = UA_NULL;
	}
	return UA_SUCCESS;
}
UA_Int32 UA_ExpandedNodeId_decodeXML(XML_Stack_t* s, XML_Attr_t* attr, UA_ExpandedNodeId* dst, _Bool isStart) {
	DBG_VERBOSE(printf("UA_ExpandedNodeId entered with dst=%p,isStart=%d\n", (void* ) dst, isStart));
	UA_UInt32 i;
	if (isStart) {
		if (dst == UA_NULL) {
			UA_ExpandedNodeId_new(&dst);
			s->parent[s->depth - 1].children[s->parent[s->depth - 1].activeChild].obj = (void*) dst;
		}
		s->parent[s->depth].len = 0;
		XML_Stack_addChildHandler(s, "NodeId", (XML_decoder) UA_NodeId_decodeXML, UA_NODEID, &(dst->nodeId));
		XML_Stack_addChildHandler(s, "Namespace", (XML_decoder) UA_Int16_decodeXML, UA_INT16, &(dst->nodeId.namespace));
		XML_Stack_addChildHandler(s, "Numeric", (XML_decoder) UA_Int32_decodeXML, UA_INT32,
				&(dst->nodeId.identifier.numeric));
		XML_Stack_addChildHandler(s, "Id", (XML_decoder) UA_String_decodeXML, UA_STRING, UA_NULL);
		XML_Stack_handleTextAsElementOf(s, "Data", 3);

		// set attributes
		for (i = 0; attr[i]; i += 2) {
			if (0 == strncmp("Namespace", attr[i], strlen("Namespace"))) {
				UA_UInt16_copycstring((cstring_t) attr[i + 1], &(dst->nodeId.namespace));
			} else if (0 == strncmp("Numeric", attr[i], strlen("Numeric"))) {
				UA_NodeId_copycstring((cstring_t) attr[i + 1], &(dst->nodeId), s->aliases);
			} else if (0 == strncmp("NodeId", attr[i], strlen("NodeId"))) {
				UA_NodeId_copycstring((cstring_t) attr[i + 1], &(dst->nodeId), s->aliases);
			} else {
				printf("UA_ExpandedNodeId_decodeXML - unknown attribute name=%s, value=%s\n", attr[i], attr[i+1]);
			}
		}
	} else {
		// TODO: It is a design flaw that we need to do this here, isn't it?
		DBG_VERBOSE(
				printf("UA_String clears %p\n",
						(void* ) (s->parent[s->depth - 1].children[s->parent[s->depth - 1].activeChild].obj)));
		s->parent[s->depth - 1].children[s->parent[s->depth - 1].activeChild].obj = UA_NULL;
	}
	return UA_SUCCESS;
}

UA_Int32 UA_LocalizedText_decodeXML(XML_Stack_t* s, XML_Attr_t* attr, UA_LocalizedText* dst, _Bool isStart) {
	DBG_VERBOSE(printf("UA_LocalizedText entered with dst=%p,isStart=%d\n", (void* ) dst, isStart));
	UA_UInt32 i;
	if (isStart) {
		if (dst == UA_NULL) {
			UA_LocalizedText_new(&dst);
			s->parent[s->depth - 1].children[s->parent[s->depth - 1].activeChild].obj = (void*) dst;
		}
		s->parent[s->depth].len = 0;
		XML_Stack_addChildHandler(s, "Text", (XML_decoder) UA_String_decodeXML, UA_STRING, &(dst->text));
		XML_Stack_addChildHandler(s, "Locale", (XML_decoder) UA_String_decodeXML, UA_STRING, &(dst->locale));
		XML_Stack_handleTextAsElementOf(s, "Data", 0);

		// set attributes
		for (i = 0; attr[i]; i += 2) {
			if (0 == strncmp("Text", attr[i], strlen("Text"))) {
				UA_String_copycstring(attr[i + 1], &(dst->text));
				dst->encodingMask |= UA_LOCALIZEDTEXT_ENCODINGMASKTYPE_TEXT;
			} else if (0 == strncmp("Locale", attr[i], strlen("Locale"))) {
				UA_String_copycstring(attr[i + 1], &(dst->locale));
				dst->encodingMask |= UA_LOCALIZEDTEXT_ENCODINGMASKTYPE_LOCALE;
			} else {
				perror("Unknown attribute");
			}
		}
	} else {
		switch (s->parent[s->depth - 1].activeChild) {
		case 0:
		dst->encodingMask |= UA_LOCALIZEDTEXT_ENCODINGMASKTYPE_TEXT;
			break;
		case 1:
		dst->encodingMask |= UA_LOCALIZEDTEXT_ENCODINGMASKTYPE_LOCALE;
			break;
		default:
			break;
		}
		// TODO: I think it is a design flaw that we need to do this here, isn't it?
		DBG_VERBOSE(
				printf("UA_LocalizedText clears %p\n",
						(void* ) (s->parent[s->depth - 1].children[s->parent[s->depth - 1].activeChild].obj)));
		s->parent[s->depth - 1].children[s->parent[s->depth - 1].activeChild].obj = UA_NULL;
	}
	return UA_SUCCESS;
}

UA_Int32 UA_QualifiedName_decodeXML(XML_Stack_t* s, XML_Attr_t* attr, UA_QualifiedName* dst, _Bool isStart) {
	DBG_VERBOSE(printf("UA_QualifiedName entered with dst=%p,isStart=%d\n", (void* ) dst, isStart));
	UA_UInt32 i;
	if (isStart) {
		if (dst == UA_NULL) {
			UA_QualifiedName_new(&dst);
			s->parent[s->depth - 1].children[s->parent[s->depth - 1].activeChild].obj = (void*) dst;
		}
		s->parent[s->depth].len = 0;
		XML_Stack_addChildHandler(s, "Name", (XML_decoder) UA_String_decodeXML, UA_STRING, &(dst->name));
		XML_Stack_addChildHandler(s, "NamespaceIndex", (XML_decoder) UA_Int16_decodeXML, UA_STRING,
				&(dst->namespaceIndex));
		XML_Stack_handleTextAsElementOf(s, "Data", 0);

		// set attributes
		for (i = 0; attr[i]; i += 2) {
			if (0 == strncmp("NamespaceIndex", attr[i], strlen("NamespaceIndex"))) {
				dst->namespaceIndex = atoi(attr[i + 1]);
			} else if (0 == strncmp("Name", attr[i], strlen("Name"))) {
				UA_String_copycstring(attr[i + 1], &(dst->name));
			} else {
				perror("Unknown attribute");
			}
		}
	} else {
		// TODO: I think it is a design flaw that we need to do this here, isn't it?
		DBG_VERBOSE(
				printf("UA_LocalizedText clears %p\n",
						(void* ) (s->parent[s->depth - 1].children[s->parent[s->depth - 1].activeChild].obj)));
		s->parent[s->depth - 1].children[s->parent[s->depth - 1].activeChild].obj = UA_NULL;
	}
	return UA_SUCCESS;
}

UA_Int32 UA_ReferenceNode_decodeXML(XML_Stack_t* s, XML_Attr_t* attr, UA_ReferenceNode* dst, _Bool isStart) {
	DBG_VERBOSE(printf("UA_ReferenceNode_decodeXML entered with dst=%p,isStart=%d\n", (void* ) dst, isStart));
	if (isStart) {
		// create if necessary
		if (dst == UA_NULL) {
			UA_ReferenceNode_new(&dst);
			s->parent[s->depth - 1].children[s->parent[s->depth - 1].activeChild].obj = (void*) dst;
		}
		// set handlers
		s->parent[s->depth].len = 0;
		XML_Stack_addChildHandler(s, "ReferenceType", (XML_decoder) UA_NodeId_decodeXML, UA_STRING,
				&(dst->referenceTypeId));
		XML_Stack_addChildHandler(s, "IsForward", (XML_decoder) UA_Boolean_decodeXML, UA_STRING, &(dst->isInverse));
		XML_Stack_addChildHandler(s, "Target", (XML_decoder) UA_ExpandedNodeId_decodeXML, UA_STRING, &(dst->targetId));
		XML_Stack_handleTextAsElementOf(s, "NodeId", 2);

		// set attributes
		UA_Int32 i;
		for (i = 0; attr[i]; i += 2) {
			if (0 == strncmp("ReferenceType", attr[i], strlen("ReferenceType"))) {
				UA_NodeId_copycstring(attr[i + 1], &(dst->referenceTypeId), s->aliases);
			} else if (0 == strncmp("IsForward", attr[i], strlen("IsForward"))) {
				UA_Boolean_copycstring(attr[i + 1], &(dst->isInverse));
			} else if (0 == strncmp("Target", attr[i], strlen("Target"))) {
				UA_ExpandedNodeId_copycstring(attr[i + 1], &(dst->targetId), s->aliases);
			} else {
				DBG_ERR(XML_Stack_print(s));DBG_ERR(printf("%s - unknown attribute\n", attr[i]));
			}
		}
	} else {
		// sub element is ready
		// TODO: It is a design flaw that we need to do this here, isn't it?
		DBG_VERBOSE(
				printf("UA_ReferenceNode clears %p\n",
						(void* ) (s->parent[s->depth - 1].children[s->parent[s->depth - 1].activeChild].obj)));
		s->parent[s->depth - 1].children[s->parent[s->depth - 1].activeChild].obj = UA_NULL;
	}
	return UA_SUCCESS;
}

UA_Int32 UA_NodeSetReferences_decodeXML(XML_Stack_t* s, XML_Attr_t* attr, UA_NodeSetReferences* dst, _Bool isStart) {
	DBG_VERBOSE(printf("UA_NodeSetReferences entered with dst=%p,isStart=%d\n", (void* ) dst, isStart));
	if (isStart) {
		if (dst == UA_NULL) {
			UA_NodeSetReferences_new(&dst);
			s->parent[s->depth - 1].children[s->parent[s->depth - 1].activeChild].obj = (void*) dst;
		}
		s->parent[s->depth].len = 0;
		XML_Stack_addChildHandler(s, "Reference", (XML_decoder) UA_ReferenceNode_decodeXML, UA_REFERENCENODE, UA_NULL);
	} else {
		// sub element is ready, add to array
		if (dst->size < 0 || dst->size == 0) {
			dst->size = 1;
			UA_alloc((void** )&(dst->references), dst->size * sizeof(UA_ReferenceNode*));
			DBG_VERBOSE(
					printf("allocate references:dst=%p, aliases=%p, size=%d\n", (void* )dst, (void* )(dst->references),
							dst->size));
		} else {
			dst->size++;
			dst->references = realloc(dst->references, dst->size * sizeof(UA_NodeSetAlias*));
			DBG_VERBOSE(
					printf("reallocate references:dst=%p, aliases=%p, size=%d\n", (void* )dst,
							(void* )(dst->references), dst->size));
		}
		// index starts with 0, therefore size-1
		DBG_VERBOSE(printf("assign alias:dst=%p, src=%p\n", (void* )dst->references[dst->size - 1], (void* )attr));
		dst->references[dst->size - 1] = (UA_ReferenceNode*) attr;
		// TODO: It is a design flaw that we need to do this here, isn't it?
		DBG_VERBOSE(
				printf("UA_NodeSetReferences clears %p\n",
						(void* ) (s->parent[s->depth - 1].children[s->parent[s->depth - 1].activeChild].obj)));
		s->parent[s->depth - 1].children[s->parent[s->depth - 1].activeChild].obj =
		UA_NULL;
	}
	return UA_SUCCESS;
}

UA_Int32 UA_DataTypeNode_decodeXML(XML_Stack_t* s, XML_Attr_t* attr, UA_DataTypeNode* dst, _Bool isStart) {
	DBG_VERBOSE(printf("UA_DataTypeNode entered with dst=%p,isStart=%d\n", (void* ) dst, isStart));
	UA_UInt32 i;

	if (isStart) {
		// create a new object if called with UA_NULL
		if (dst == UA_NULL) {
			UA_DataTypeNode_new(&dst);
			s->parent[s->depth - 1].children[s->parent[s->depth - 1].activeChild].obj = (void*) dst;
		}

		s->parent[s->depth].len = 0;
		XML_Stack_addChildHandler(s, "DisplayName", (XML_decoder) UA_LocalizedText_decodeXML, UA_LOCALIZEDTEXT,
				&(dst->displayName));
		XML_Stack_addChildHandler(s, "Description", (XML_decoder) UA_LocalizedText_decodeXML, UA_LOCALIZEDTEXT,
				&(dst->description));
		XML_Stack_addChildHandler(s, "BrowseName", (XML_decoder) UA_QualifiedName_decodeXML, UA_QUALIFIEDNAME,
				&(dst->description));
		XML_Stack_addChildHandler(s, "References", (XML_decoder) UA_NodeSetReferences_decodeXML, UA_INVALIDTYPE,
		UA_NULL);

		// set missing default attributes
		dst->nodeClass = UA_NODECLASS_DATATYPE;

		// set attributes
		for (i = 0; attr[i]; i += 2) {
			if (0 == strncmp("NodeId", attr[i], strlen("NodeId"))) {
				UA_NodeId_copycstring(attr[i + 1], &(dst->nodeId), s->aliases);
			} else if (0 == strncmp("BrowseName", attr[i], strlen("BrowseName"))) {
				UA_String_copycstring(attr[i + 1], &(dst->browseName.name));
				dst->browseName.namespaceIndex = 0;
			} else if (0 == strncmp("DisplayName", attr[i], strlen("DisplayName"))) {
				UA_String_copycstring(attr[i + 1], &(dst->displayName.text));
				dst->displayName.encodingMask = UA_LOCALIZEDTEXT_ENCODINGMASKTYPE_TEXT;
			} else if (0 == strncmp("Description", attr[i], strlen("Description"))) {
				UA_String_copycstring(attr[i + 1], &(dst->description.text));
				dst->description.encodingMask = UA_LOCALIZEDTEXT_ENCODINGMASKTYPE_TEXT;
			} else {
				DBG_ERR(XML_Stack_print(s));DBG_ERR(printf("%s - unknown attribute\n", attr[i]));
			}
		}
	} else {
		switch (s->parent[s->depth - 1].activeChild) {
		case 3: // References
		if (attr != UA_NULL) {
			UA_NodeSetReferences* references = (UA_NodeSetReferences*) attr;
			DBG_VERBOSE(
					printf("finished aliases: references=%p, size=%d\n",(void*)references,(references==UA_NULL)?-1:references->size));
			dst->referencesSize = references->size;
			dst->references = references->references;
		}
			break;
		default:
			break;
		}
		// TODO: It is a design flaw that we need to do this here, isn't it?
		DBG_VERBOSE(
				printf("UA_DataTypeNode clears %p\n",
						(void* ) (s->parent[s->depth - 1].children[s->parent[s->depth - 1].activeChild].obj)));
		s->parent[s->depth - 1].children[s->parent[s->depth - 1].activeChild].obj =
		UA_NULL;
	}
	return UA_SUCCESS;
}

UA_Int32 UA_VariableNode_decodeXML(XML_Stack_t* s, XML_Attr_t* attr, UA_VariableNode* dst, _Bool isStart) {
	DBG_VERBOSE(printf("UA_VariableNode entered with dst=%p,isStart=%d\n", (void* ) dst, isStart));
	UA_UInt32 i;

	if (isStart) {
		// create a new object if called with UA_NULL
		if (dst == UA_NULL) {
			UA_VariableNode_new(&dst);
			s->parent[s->depth - 1].children[s->parent[s->depth - 1].activeChild].obj = (void*) dst;
		}

		s->parent[s->depth].len = 0;
		XML_Stack_addChildHandler(s, "DisplayName", (XML_decoder) UA_LocalizedText_decodeXML, UA_LOCALIZEDTEXT,
				&(dst->displayName));
		XML_Stack_addChildHandler(s, "Description", (XML_decoder) UA_LocalizedText_decodeXML, UA_LOCALIZEDTEXT,
				&(dst->description));
		// XML_Stack_addChildHandler(s, "DataType", (XML_decoder) UA_NodeId_decodeXML, UA_NODEID, &(dst->dataType));
		XML_Stack_addChildHandler(s, "ValueRank", (XML_decoder) UA_Int32_decodeXML, UA_INT32, &(dst->valueRank));
		XML_Stack_addChildHandler(s, "References", (XML_decoder) UA_NodeSetReferences_decodeXML, UA_INVALIDTYPE,
		UA_NULL);

		// set missing default attributes
		dst->nodeClass = UA_NODECLASS_VARIABLE;

		// set attributes
		for (i = 0; attr[i]; i += 2) {
			if (0 == strncmp("NodeId", attr[i], strlen("NodeId"))) {
				UA_NodeId_copycstring(attr[i + 1], &(dst->nodeId), s->aliases);
			} else if (0 == strncmp("DataType", attr[i], strlen("DataType"))) {
				UA_NodeId_copycstring(attr[i + 1], &(dst->dataType), s->aliases);
			} else if (0 == strncmp("ValueRank", attr[i], strlen("ValueRank"))) {
				dst->valueRank = atoi(attr[i + 1]);
			} else if (0 == strncmp("ParentNodeId", attr[i], strlen("ParentNodeId"))) {
				// FIXME: I do not know what to do with this parameter
			} else if (0 == strncmp("BrowseName", attr[i], strlen("BrowseName"))) {
				UA_String_copycstring(attr[i + 1], &(dst->browseName.name));
				dst->browseName.namespaceIndex = 0;
			} else if (0 == strncmp("DisplayName", attr[i], strlen("DisplayName"))) {
				UA_String_copycstring(attr[i + 1], &(dst->displayName.text));
				dst->displayName.encodingMask = UA_LOCALIZEDTEXT_ENCODINGMASKTYPE_TEXT;
			} else if (0 == strncmp("Description", attr[i], strlen("Description"))) {
				UA_String_copycstring(attr[i + 1], &(dst->description.text));
				dst->description.encodingMask = UA_LOCALIZEDTEXT_ENCODINGMASKTYPE_TEXT;
			} else {
				DBG_ERR(XML_Stack_print(s));DBG_ERR(printf("%s - unknown attribute\n", attr[i]));
			}
		}
	} else {
		switch (s->parent[s->depth - 1].activeChild) {
		case 3: // References
		if (attr != UA_NULL) {
			UA_NodeSetReferences* references = (UA_NodeSetReferences*) attr;
			DBG_VERBOSE(
					printf("finished aliases: references=%p, size=%d\n",(void*)references,(references==UA_NULL)?-1:references->size));
			dst->referencesSize = references->size;
			dst->references = references->references;
		}
			break;
		default:
			break;
		}
		// TODO: It is a design flaw that we need to do this here, isn't it?
		DBG_VERBOSE(
				printf("UA_DataTypeNode clears %p\n",
						(void* ) (s->parent[s->depth - 1].children[s->parent[s->depth - 1].activeChild].obj)));
		s->parent[s->depth - 1].children[s->parent[s->depth - 1].activeChild].obj =
		UA_NULL;
	}
	return UA_SUCCESS;
}

void print_node(UA_Node const * node) {
	if (node != UA_NULL) {
		UA_NodeId_printf("--- node.nodeId=", &(node->nodeId));
		printf("\t.browseName='%.*s'\n", node->browseName.name.length, node->browseName.name.data);
		printf("\t.displayName='%.*s'\n", node->displayName.text.length, node->displayName.text.data);
		printf("\t.description='%.*s%s'\n", node->description.text.length > 40 ? 40 : node->description.text.length,
				node->description.text.data, node->description.text.length > 40 ? "..." : "");
		printf("\t.nodeClass=%d\n", node->nodeClass);
		printf("\t.writeMask=%d\n", node->writeMask);
		printf("\t.userWriteMask=%d\n", node->userWriteMask);
		printf("\t.referencesSize=%d\n", node->referencesSize);
		UA_Int32 i;
		for (i=0;i<node->referencesSize;i++) {
			printf("\t   .references[%d]", i);
			UA_ReferenceNode_println("=",node->references[i]);
		}
		switch (node->nodeClass) {
		case UA_NODECLASS_VARIABLE: {
			UA_VariableNode const * p = (UA_VariableNode const *) node;
			printf("\t----- UA_VariableNode ----- \n");
			UA_NodeId_printf("\t.dataType=", &(p->dataType));
			printf("\t.valueRank=%d\n", p->valueRank);
			printf("\t.accessLevel=%d\n", p->accessLevel);
			printf("\t.userAccessLevel=%d\n", p->userAccessLevel);
			printf("\t.arrayDimensionsSize=%d\n", p->arrayDimensionsSize);
			printf("\t.minimumSamplingInterval=%f\n", p->minimumSamplingInterval);
			printf("\t.historizing=%d\n", p->historizing);
		}
			break;
		// case UA_NODECLASS_DATATYPE:
		default:
			break;
		}
	}
}

UA_Int32 UA_NodeSetAlias_decodeXML(XML_Stack_t* s, XML_Attr_t* attr, UA_NodeSetAlias* dst, _Bool isStart) {
	DBG_VERBOSE(printf("UA_NodeSetAlias entered with dst=%p,isStart=%d\n", (void* ) dst, isStart));
	if (isStart) {
		// create if necessary
		if (dst == UA_NULL) {
			UA_NodeSetAlias_new(&dst);
			s->parent[s->depth - 1].children[s->parent[s->depth - 1].activeChild].obj = (void*) dst;
		}
		// set handlers
		s->parent[s->depth].len = 0;
		XML_Stack_addChildHandler(s, "Alias", (XML_decoder) UA_String_decodeXML, UA_STRING, &(dst->alias));
		XML_Stack_addChildHandler(s, "Value", (XML_decoder) UA_String_decodeXML, UA_STRING, &(dst->value));
		XML_Stack_handleTextAsElementOf(s, "Data", 1);

		// set attributes
		UA_Int32 i;
		for (i = 0; attr[i]; i += 2) {
			if (0 == strncmp("Alias", attr[i], strlen("Alias"))) {
				UA_String_copycstring(attr[i + 1], &(dst->alias));
			} else if (0 == strncmp("Value", attr[i], strlen("Value"))) {
				UA_String_copycstring(attr[i + 1], &(dst->value));
			} else {
				DBG_ERR(XML_Stack_print(s));DBG_ERR(printf("%s - unknown attribute\n", attr[i]));
			}
		}
	} else {
		// sub element is ready
		// TODO: It is a design flaw that we need to do this here, isn't it?
		DBG_VERBOSE(
				printf("UA_NodeSetAlias clears %p\n",
						(void* ) (s->parent[s->depth - 1].children[s->parent[s->depth - 1].activeChild].obj)));
		s->parent[s->depth - 1].children[s->parent[s->depth - 1].activeChild].obj = UA_NULL;
	}
	return UA_SUCCESS;
}

UA_Int32 UA_NodeSetAliases_decodeXML(XML_Stack_t* s, XML_Attr_t* attr, UA_NodeSetAliases* dst, _Bool isStart) {
	DBG_VERBOSE(printf("UA_NodeSetALiases entered with dst=%p,isStart=%d\n", (void* ) dst, isStart));
	if (isStart) {
		if (dst == UA_NULL) {
			UA_NodeSetAliases_new(&dst);
			s->parent[s->depth - 1].children[s->parent[s->depth - 1].activeChild].obj = (void*) dst;
		}
		s->parent[s->depth].len = 0;
		XML_Stack_addChildHandler(s, "Alias", (XML_decoder) UA_NodeSetAlias_decodeXML, UA_INVALIDTYPE, UA_NULL);
	} else {
		// sub element is ready, add to array
		if (dst->size < 0 || dst->size == 0) {
			dst->size = 1;
			UA_alloc((void** )&(dst->aliases), dst->size * sizeof(UA_NodeSetAlias*));
			DBG_VERBOSE(
					printf("allocate aliases:dst=%p, aliases=%p, size=%d\n", (void* )dst, (void* )(dst->aliases),
							dst->size));
		} else {
			dst->size++;
			dst->aliases = realloc(dst->aliases, dst->size * sizeof(UA_NodeSetAlias*));
			DBG_VERBOSE(
					printf("reallocate aliases:dst=%p, aliases=%p, size=%d\n", (void* )dst, (void* )(dst->aliases),
							dst->size));
		}
		// index starts with 0, therefore size-1
		DBG_VERBOSE(printf("assign alias:dst=%p, src=%p\n", (void* )dst->aliases[dst->size - 1], (void* )attr));
		dst->aliases[dst->size - 1] = (UA_NodeSetAlias*) attr;
		// TODO: It is a design flaw that we need to do this here, isn't it?
		DBG_VERBOSE(
				printf("UA_NodeSetAliases clears %p\n",
						(void* ) (s->parent[s->depth - 1].children[s->parent[s->depth - 1].activeChild].obj)));
		s->parent[s->depth - 1].children[s->parent[s->depth - 1].activeChild].obj =
		UA_NULL;
	}
	return UA_SUCCESS;
}

UA_Int32 UA_NodeSet_decodeXML(XML_Stack_t* s, XML_Attr_t* attr, UA_NodeSet* dst, _Bool isStart) {
	DBG_VERBOSE(printf("UA_NodeSet entered with dst=%p,isStart=%d\n", (void* ) dst, isStart));
	if (isStart) {
		if (dst == UA_NULL) {
			UA_NodeSet_new(&dst);
			s->parent[s->depth - 1].children[s->parent[s->depth - 1].activeChild].obj = (void*) dst;
		}
		s->parent[s->depth].len = 0;
		XML_Stack_addChildHandler(s, "Aliases", (XML_decoder) UA_NodeSetAliases_decodeXML, UA_INVALIDTYPE,
				&(dst->aliases));
		XML_Stack_addChildHandler(s, "UADataType", (XML_decoder) UA_DataTypeNode_decodeXML, UA_DATATYPENODE, UA_NULL);
		XML_Stack_addChildHandler(s, "UAVariable", (XML_decoder) UA_VariableNode_decodeXML, UA_VARIABLENODE, UA_NULL);
	} else {
		switch (s->parent[s->depth - 1].activeChild) {
		case 0: // Aliases
		if (attr != UA_NULL) {
			UA_NodeSetAliases* aliases = (UA_NodeSetAliases*) attr;
			DBG_VERBOSE(
					printf("finished aliases: aliases=%p, size=%d\n",(void*)aliases,(aliases==UA_NULL)?-1:aliases->size));
			s->aliases = aliases;
		}
			break;
		case 1:
		case 2:
		if (attr != UA_NULL) {
			UA_Node* node = (UA_Node*) attr;
			DBG_VERBOSE(printf("finished node: node=%p\n", (void* )node));
			Namespace_insert(dst->ns, node);
			DBG_VERBOSE(printf("Inserting "));DBG_VERBOSE(print_node(node));
		}
			break;
		default:
			break;
		}
		// TODO: It is a design flaw that we need to do this here, isn't it?
		DBG_VERBOSE(
				printf("UA_NodeSet clears %p\n",
						(void* ) (s->parent[s->depth - 1].children[s->parent[s->depth - 1].activeChild].obj)));
		s->parent[s->depth - 1].children[s->parent[s->depth - 1].activeChild].obj = UA_NULL;
	}
	return UA_SUCCESS;
}

/** lookup if element is a known child of parent, if yes go for it otherwise ignore */
void XML_Stack_startElement(void * data, const char *el, const char **attr) {
	XML_Stack_t* s = (XML_Stack_t*) data;
	int i;

// scan expected children
	XML_Parent_t* cp = &s->parent[s->depth];
	for (i = 0; i < cp->len; i++) {
		if (0 == strncmp(cp->children[i].name, el, strlen(cp->children[i].name))) {
			DBG_VERBOSE(XML_Stack_print(s));
			DBG_VERBOSE(printf("%s - processing\n", el));

			cp->activeChild = i;

			s->depth++;
			s->parent[s->depth].name = el;
			s->parent[s->depth].len = 0;
			s->parent[s->depth].textAttribIdx = -1;
			s->parent[s->depth].activeChild = -1;

			// finally call the elementHandler and return
			cp->children[i].elementHandler(data, attr, cp->children[i].obj,
			TRUE);
			return;
		}
	}
// if we come here we rejected the processing of el
	DBG_VERBOSE(XML_Stack_print(s));
	DBG_VERBOSE(printf("%s - rejected\n", el));
	s->depth++;
	s->parent[s->depth].name = el;
// this should be sufficient to reject the children as well
	s->parent[s->depth].len = 0;
}

UA_Int32 XML_isSpace(cstring_t s, int len) {
	int i;
	for (i = 0; i < len; i++) {
		if (!isspace(s[i])) {
			return UA_FALSE;
		}
	}
	return UA_TRUE;
}

/* simulates startElement, endElement behaviour */
void XML_Stack_handleText(void * data, const char *txt, int len) {
	XML_Stack_t* s = (XML_Stack_t*) data;

	if (len > 0 && !XML_isSpace(txt, len)) {
		XML_Parent_t* cp = &(s->parent[s->depth]);
		if (cp->textAttribIdx >= 0) {
			cp->activeChild = cp->textAttribIdx;
			char* buf; // need to copy txt to add 0 as string terminator
			UA_alloc((void** )&buf, len + 1);
			strncpy(buf, txt, len);
			buf[len] = 0;
<<<<<<< HEAD
	//		XML_Attr_t attr[3] = { cp->textAttrib, buf, UA_NULL };
			DBG_VERBOSE(printf("handleText calls start elementHandler %s with dst=%p, attr=%p\n", cp->children[cp->activeChild].name, cp->children[cp->activeChild].obj, (void*) attr));
			// cp->children[cp->activeChild].elementHandler(s, attr, cp->children[cp->activeChild].obj, TRUE);
			DBG_VERBOSE(printf("handleText calls finish elementHandler %s with dst=%p, attr=(nil)\n", cp->children[cp->activeChild].name, cp->children[cp->activeChild].obj));
=======
			XML_Attr_t attr[3] = { cp->textAttrib, buf, UA_NULL };
			DBG_VERBOSE(
					printf("handleText calls start elementHandler %s with dst=%p, attr=%p\n",
							cp->children[cp->activeChild].name, cp->children[cp->activeChild].obj, (void* ) attr));
			cp->children[cp->activeChild].elementHandler(s, attr, cp->children[cp->activeChild].obj, TRUE);
			// FIXME: The indices of this call are simply wrong, so no finishing as of yet
			// DBG_VERBOSE(printf("handleText calls finish elementHandler %s with dst=%p, attr=(nil)\n", cp->children[cp->activeChild].name, cp->children[cp->activeChild].obj));
>>>>>>> 8790852c
			// cp->children[cp->activeChild].elementHandler(s, UA_NULL, cp->children[cp->activeChild].obj, FALSE);
			UA_free(buf);
		} else {
			DBG_VERBOSE(XML_Stack_print(s));
			DBG_VERBOSE(printf("textData - ignore text data '%.*s'\n", len, txt));
		}
	}
}

/** if we are an activeChild of a parent we call the child-handler */
void XML_Stack_endElement(void *data, const char *el) {
	XML_Stack_t* s = (XML_Stack_t*) data;

// the parent of the parent of the element knows the elementHandler, therefore depth-2!
	if (s->depth > 1) {
		// inform parents elementHandler that everything is done
		XML_Parent_t* cp = &(s->parent[s->depth - 1]);
		XML_Parent_t* cpp = &(s->parent[s->depth - 2]);
		if (cpp->activeChild >= 0 && cp->activeChild >= 0) {
			DBG_VERBOSE(XML_Stack_print(s));
			DBG_VERBOSE(
					printf(" - inform pop %s, arg=%p\n", cpp->children[cpp->activeChild].name,
							(void* ) cp->children[cp->activeChild].obj));
			cpp->children[cpp->activeChild].elementHandler(s, (XML_Attr_t*) cp->children[cp->activeChild].obj,
					cpp->children[cpp->activeChild].obj, FALSE);
		}
		// reset
		cp->activeChild = -1;
	}
	s->depth--;
}

int main() {
	char buf[1024];
	int len; /* len is the number of bytes in the current bufferful of data */
	XML_Stack_t s;
	XML_Stack_init(&s, "ROOT");
	UA_NodeSet n;
	UA_NodeSet_init(&n);
	XML_Stack_addChildHandler(&s, "UANodeSet", (XML_decoder) UA_NodeSet_decodeXML, UA_INVALIDTYPE, &n);

	XML_Parser parser = XML_ParserCreate(NULL);
	XML_SetUserData(parser, &s);
	XML_SetElementHandler(parser, XML_Stack_startElement, XML_Stack_endElement);
	XML_SetCharacterDataHandler(parser, XML_Stack_handleText);
	while ((len = read(0, buf, 1024)) > 0) {
		if (!XML_Parse(parser, buf, len, (len < 1024))) {
			return 1;
		}
	}
	XML_ParserFree(parser);
	Namespace_iterate(n.ns, print_node);
	printf("aliases addr=%p, size=%d\n", (void*) &(n.aliases), n.aliases.size);
	UA_NodeSetAliases_println("aliases in nodeset: ", &n.aliases);
	return 0;
}<|MERGE_RESOLUTION|>--- conflicted
+++ resolved
@@ -893,12 +893,6 @@
 			UA_alloc((void** )&buf, len + 1);
 			strncpy(buf, txt, len);
 			buf[len] = 0;
-<<<<<<< HEAD
-	//		XML_Attr_t attr[3] = { cp->textAttrib, buf, UA_NULL };
-			DBG_VERBOSE(printf("handleText calls start elementHandler %s with dst=%p, attr=%p\n", cp->children[cp->activeChild].name, cp->children[cp->activeChild].obj, (void*) attr));
-			// cp->children[cp->activeChild].elementHandler(s, attr, cp->children[cp->activeChild].obj, TRUE);
-			DBG_VERBOSE(printf("handleText calls finish elementHandler %s with dst=%p, attr=(nil)\n", cp->children[cp->activeChild].name, cp->children[cp->activeChild].obj));
-=======
 			XML_Attr_t attr[3] = { cp->textAttrib, buf, UA_NULL };
 			DBG_VERBOSE(
 					printf("handleText calls start elementHandler %s with dst=%p, attr=%p\n",
@@ -906,7 +900,6 @@
 			cp->children[cp->activeChild].elementHandler(s, attr, cp->children[cp->activeChild].obj, TRUE);
 			// FIXME: The indices of this call are simply wrong, so no finishing as of yet
 			// DBG_VERBOSE(printf("handleText calls finish elementHandler %s with dst=%p, attr=(nil)\n", cp->children[cp->activeChild].name, cp->children[cp->activeChild].obj));
->>>>>>> 8790852c
 			// cp->children[cp->activeChild].elementHandler(s, UA_NULL, cp->children[cp->activeChild].obj, FALSE);
 			UA_free(buf);
 		} else {
