if(NOT open62541_TOOLS_DIR OR "${open62541_TOOLS_DIR}" STREQUAL "")
    set(open62541_TOOLS_DIR "${PROJECT_SOURCE_DIR}/tools")
endif()

# Required when installed
find_package(Python3 REQUIRED)

# --------------- Generate NodeIDs header ---------------------
#
# Generates header file from .csv which contains defines for every
# node id to be used instead of numeric node ids.
#
# The resulting files will be put into OUTPUT_DIR with the names:
# - NAME.h
#
# The following arguments are accepted:
#   Options:
#
#   [AUTOLOAD]      Optional argument. If given, the nodeset is automatically attached to the server.
#
#   Arguments taking one value:
#
#   NAME            Full name of the generated files, e.g. di_nodeids
#   TARGET_SUFFIX   Suffix for the resulting target. e.g. ids-di
#   [TARGET_PREFIX] Optional prefix for the resulting target. Default `open62541-generator`
#   ID_PREFIX       Prefix for the generated node ID defines, e.g. NS_DI
#   [OUTPUT_DIR]    Optional target directory for the generated files. Default is '${PROJECT_BINARY_DIR}/src_generated'
#   FILE_CSV        Path to the .csv file containing the node ids, e.g. 'OpcUaDiModel.csv'
#
function(ua_generate_nodeid_header)
    set(options AUTOLOAD)
    set(oneValueArgs NAME ID_PREFIX OUTPUT_DIR FILE_CSV TARGET_SUFFIX TARGET_PREFIX)
    set(multiValueArgs )
    cmake_parse_arguments(UA_GEN_ID "${options}" "${oneValueArgs}" "${multiValueArgs}" ${ARGN} )

    if(NOT UA_GEN_ID_TARGET_SUFFIX OR "${UA_GEN_ID_TARGET_SUFFIX}" STREQUAL "")
        message(FATAL_ERROR "ua_generate_nodeid_header function requires a value for the TARGET_SUFFIX argument")
    endif()

    # Set default value for output dir
    if(NOT UA_GEN_ID_OUTPUT_DIR OR "${UA_GEN_ID_OUTPUT_DIR}" STREQUAL "")
        set(UA_GEN_ID_OUTPUT_DIR ${PROJECT_BINARY_DIR}/src_generated/open62541)
    endif()
    # Set default target prefix
    if(NOT UA_GEN_ID_TARGET_PREFIX OR "${UA_GEN_ID_TARGET_PREFIX}" STREQUAL "")
        set(UA_GEN_ID_TARGET_PREFIX "open62541-generator")
    endif()

    # Replace dash with underscore to make valid c literal
    string(REPLACE "-" "_" UA_GEN_ID_NAME ${UA_GEN_ID_NAME})

    if(NOT TARGET ${UA_GEN_ID_TARGET_PREFIX}-${UA_GEN_ID_TARGET_SUFFIX})
        add_custom_target(${UA_GEN_ID_TARGET_PREFIX}-${UA_GEN_ID_TARGET_SUFFIX} DEPENDS
            ${UA_GEN_ID_OUTPUT_DIR}/${UA_GEN_ID_NAME}.h
        )
    endif()

    if(UA_GEN_ID_AUTOLOAD AND UA_ENABLE_NODESET_INJECTOR)
        list(APPEND UA_NODESETINJECTOR_GENERATORS ${UA_GEN_ID_TARGET_PREFIX}-${UA_GEN_ID_TARGET_SUFFIX})
        set(UA_NODESETINJECTOR_GENERATORS ${UA_NODESETINJECTOR_GENERATORS} PARENT_SCOPE)
    endif()

    # Make sure that the output directory exists
    if(NOT EXISTS ${UA_GEN_ID_OUTPUT_DIR})
        file(MAKE_DIRECTORY ${UA_GEN_ID_OUTPUT_DIR})
    endif()

    # Header containing defines for all NodeIds
    add_custom_command(OUTPUT ${UA_GEN_ID_OUTPUT_DIR}/${UA_GEN_ID_NAME}.h
        PRE_BUILD
        COMMAND ${Python3_EXECUTABLE} ${open62541_TOOLS_DIR}/generate_nodeid_header.py
        ${UA_GEN_ID_FILE_CSV}  ${UA_GEN_ID_OUTPUT_DIR}/${UA_GEN_ID_NAME} ${UA_GEN_ID_ID_PREFIX}
        DEPENDS ${open62541_TOOLS_DIR}/generate_nodeid_header.py
        ${UA_GEN_ID_FILE_CSV})
endfunction()


# --------------- Generate Datatypes ---------------------
#
# Generates Datatype definition based on the .csv and .bsd files of a nodeset.
# The result of the generation will be C Code which can be compiled with the rest of the stack.
# Some nodesets come with custom datatypes. These datatype structures first need to be
# generated so that the nodeset can use these types.
#
# The resulting files will be put into OUTPUT_DIR with the names:
# - NAME_generated.c
# - NAME_generated.h
# - NAME_generated_handling.h
# - NAME_generated.rst (optional)
#
# The cmake resulting cmake target will be named like this:
#   open62541-generator-${TARGET_SUFFIX}
#
# The following arguments are accepted:
#   Options:
#
#   [BUILTIN]       Optional argument. If given, then builtin types will be generated.
#   [INTERNAL]      Optional argument. If given, then the given types file is seen as internal file (e.g. does not require a .csv)
#   [AUTOLOAD]      Optional argument. If given, the nodeset is automatically attached to the server.
#   [GEN_DOC]       Optional argument. If given, a .rst file for documenting the generated datatypes is generated.
#
#   Arguments taking one value:
#
#   NAME            Full name of the generated files, e.g. ua_types_di
#   TARGET_SUFFIX   Suffix for the resulting target. e.g. types-di
#   [TARGET_PREFIX] Optional prefix for the resulting target. Default `open62541-generator`
#   [OUTPUT_DIR]    Optional target directory for the generated files. Default is '${PROJECT_BINARY_DIR}/src_generated'
#   FILE_CSV        Path to the .csv file containing the node ids, e.g. 'OpcUaDiModel.csv'
#
#   Arguments taking multiple values:
#
#   FILES_BSD        Path to the .bsd file containing the type definitions, e.g. 'Opc.Ua.Di.Types.bsd'. Multiple files can be
#                   passed which will all combined to one resulting code.
#   IMPORT_BSD      Combination of types array and path to the .bsd file containing additional type definitions referenced by
#                   the FILES_BSD files. The value is separated with a hash sign, i.e.
#                   'UA_TYPES#${UA_NODESET_DIR}/Schema/Opc.Ua.Types.bsd'
#                   Multiple files can be passed which will all be imported.
#   [FILES_SELECTED] Optional path to a simple text file which contains a list of types which should be included in the generation.
#                   The file should contain one type per line. Multiple files can be passed to this argument.
#   NAMESPACE_MAP   [Deprecated]Array of Namespace index mappings to indicate the final namespace index of a namespace uri when the server is started.
#                   This is required to correctly map datatype node ids to the resulting server namespace index.
#                   "0:http://opcfoundation.org/UA/" is added by default.
#                   Example: ["2:http://example.org/UA/"]
#
#
function(ua_generate_datatypes)
    set(options BUILTIN INTERNAL AUTOLOAD GEN_DOC)
    set(oneValueArgs NAME TARGET_SUFFIX TARGET_PREFIX OUTPUT_DIR FILE_XML FILE_CSV)
    set(multiValueArgs FILES_BSD IMPORT_BSD FILES_SELECTED)
    cmake_parse_arguments(UA_GEN_DT "${options}" "${oneValueArgs}" "${multiValueArgs}" ${ARGN} )

    if(NOT DEFINED open62541_TOOLS_DIR)
        message(FATAL_ERROR "open62541_TOOLS_DIR must point to the open62541 tools directory")
    endif()

    # ------ Argument checking -----
    if(DEFINED UA_GEN_DT_NAMESPACE_MAP)
        message(WARNING "NAMESPACE_MAP argument is deprecated and no longer has any effect. The index of the nodeset is set automatically.")
    endif()
    if(NOT UA_GEN_DT_NAME OR "${UA_GEN_DT_NAME}" STREQUAL "")
        message(FATAL_ERROR "ua_generate_datatype function requires a value for the NAME argument")
    endif()
    if(NOT UA_GEN_DT_TARGET_SUFFIX OR "${UA_GEN_DT_TARGET_SUFFIX}" STREQUAL "")
        message(FATAL_ERROR "ua_generate_datatype function requires a value for the TARGET_SUFFIX argument")
    endif()
    if(NOT UA_GEN_DT_FILE_CSV OR "${UA_GEN_DT_FILE_CSV}" STREQUAL "")
        message(FATAL_ERROR "ua_generate_datatype function requires a value for the FILE_CSV argument")
    endif()
    if(NOT UA_GEN_DT_FILES_BSD OR "${UA_GEN_DT_FILES_BSD}" STREQUAL "")
        message(FATAL_ERROR "ua_generate_datatype function requires a value for the FILES_BSD argument")
    endif()

    # Set default value for output dir
    if(NOT UA_GEN_DT_OUTPUT_DIR OR "${UA_GEN_DT_OUTPUT_DIR}" STREQUAL "")
        set(UA_GEN_DT_OUTPUT_DIR ${PROJECT_BINARY_DIR}/src_generated/open62541)
    endif()
    # Set default target prefix
    if(NOT UA_GEN_DT_TARGET_PREFIX OR "${UA_GEN_DT_TARGET_PREFIX}" STREQUAL "")
        set(UA_GEN_DT_TARGET_PREFIX "open62541-generator")
    endif()

    # ------ Add custom command and target -----

    set(NAMESPACE_MAP_TMP "")
    foreach(f ${UA_GEN_DT_NAMESPACE_MAP})
        set(NAMESPACE_MAP_TMP ${NAMESPACE_MAP_TMP} "--namespaceMap=${f}")
    endforeach()

    set(UA_GEN_DT_NO_BUILTIN "--no-builtin")
    if (UA_GEN_DT_BUILTIN)
        set(UA_GEN_DT_NO_BUILTIN "")
    endif()

    set(UA_GEN_DOC_ARG "")
    if(UA_GEN_DT_GEN_DOC)
        set(UA_GEN_DOC_ARG "--gen-doc")
    endif()

    set(UA_GEN_DT_INTERNAL_ARG "")
    if (UA_GEN_DT_INTERNAL)
        set(UA_GEN_DT_INTERNAL_ARG "--internal")
    endif()

    set(SELECTED_TYPES_TMP "")
    foreach(f ${UA_GEN_DT_FILES_SELECTED})
        set(SELECTED_TYPES_TMP ${SELECTED_TYPES_TMP} "--selected-types=${f}")
    endforeach()

    set(BSD_FILES_TMP "")
    foreach(f ${UA_GEN_DT_FILES_BSD})
        set(BSD_FILES_TMP ${BSD_FILES_TMP} "--type-bsd=${f}")
    endforeach()

    set(IMPORT_BSD_TMP "")
    foreach(f ${UA_GEN_DT_IMPORT_BSD})
        set(IMPORT_BSD_TMP ${IMPORT_BSD_TMP} "--import=${f}")
    endforeach()

    # Make sure that the output directory exists
    if(NOT EXISTS ${UA_GEN_DT_OUTPUT_DIR})
        file(MAKE_DIRECTORY ${UA_GEN_DT_OUTPUT_DIR})
    endif()

    # Replace dash with underscore to make valid c literal
    string(REPLACE "-" "_" UA_GEN_DT_NAME ${UA_GEN_DT_NAME})

    if((MINGW) AND (DEFINED ENV{SHELL}))
        # fix issue 4156 that MINGW will do automatic Windows Path Conversion
        # powershell handles Windows Path correctly
        # MINGW SHELL only accept environment variable with "env"
        set(ARG_CONV_EXCL_ENV env MSYS2_ARG_CONV_EXCL=--import)
    endif()

    set(FILE_XML "")
    if (UA_GEN_DT_FILE_XML)
        set(FILE_XML "--xml=${UA_GEN_DT_FILE_XML}")
    endif()

    add_custom_command(OUTPUT ${UA_GEN_DT_OUTPUT_DIR}/${UA_GEN_DT_NAME}_generated.c
        ${UA_GEN_DT_OUTPUT_DIR}/${UA_GEN_DT_NAME}_generated.h
        ${UA_GEN_DT_OUTPUT_DIR}/${UA_GEN_DT_NAME}_generated_handling.h
        PRE_BUILD
        COMMAND ${ARG_CONV_EXCL_ENV} ${Python3_EXECUTABLE} ${open62541_TOOLS_DIR}/generate_datatypes.py
        ${NAMESPACE_MAP_TMP}
        ${SELECTED_TYPES_TMP}
        ${BSD_FILES_TMP}
        ${IMPORT_BSD_TMP}
        ${FILE_XML}
        --type-csv=${UA_GEN_DT_FILE_CSV}
        ${UA_GEN_DT_NO_BUILTIN}
        ${UA_GEN_DT_INTERNAL_ARG}
        ${UA_GEN_DT_OUTPUT_DIR}/${UA_GEN_DT_NAME}
        ${UA_GEN_DOC_ARG}
        DEPENDS ${open62541_TOOLS_DIR}/generate_datatypes.py
                ${open62541_TOOLS_DIR}/nodeset_compiler/backend_open62541_typedefinitions.py
        ${UA_GEN_DT_FILES_BSD}
        ${UA_GEN_DT_FILE_XML}
        ${UA_GEN_DT_FILE_CSV}
        ${UA_GEN_DT_FILES_SELECTED})
    if(NOT TARGET ${UA_GEN_DT_TARGET_PREFIX}-${UA_GEN_DT_TARGET_SUFFIX})
        add_custom_target(${UA_GEN_DT_TARGET_PREFIX}-${UA_GEN_DT_TARGET_SUFFIX} DEPENDS
                          ${UA_GEN_DT_OUTPUT_DIR}/${UA_GEN_DT_NAME}_generated.c
                          ${UA_GEN_DT_OUTPUT_DIR}/${UA_GEN_DT_NAME}_generated.h
                          ${UA_GEN_DT_OUTPUT_DIR}/${UA_GEN_DT_NAME}_generated_handling.h)
    endif()

    if(UA_GEN_DT_AUTOLOAD AND UA_ENABLE_NODESET_INJECTOR)
        list(APPEND UA_NODESETINJECTOR_GENERATORS ${UA_GEN_DT_TARGET_PREFIX}-${UA_GEN_DT_TARGET_SUFFIX})
        set(UA_NODESETINJECTOR_GENERATORS ${UA_NODESETINJECTOR_GENERATORS} PARENT_SCOPE)
        list(APPEND UA_NODESETINJECTOR_SOURCE_FILES  ${PROJECT_BINARY_DIR}/src_generated/open62541/${UA_GEN_DT_NAME}_generated.c)
        set(UA_NODESETINJECTOR_SOURCE_FILES ${UA_NODESETINJECTOR_SOURCE_FILES} PARENT_SCOPE)
    endif()

    string(TOUPPER "${UA_GEN_DT_NAME}" GEN_NAME_UPPER)
    set(UA_${GEN_NAME_UPPER}_SOURCES "${UA_GEN_DT_OUTPUT_DIR}/${UA_GEN_DT_NAME}_generated.c" CACHE INTERNAL "${UA_GEN_DT_NAME} source files")
    set(UA_${GEN_NAME_UPPER}_HEADERS "${UA_GEN_DT_OUTPUT_DIR}/${UA_GEN_DT_NAME}_generated.h;${UA_GEN_DT_OUTPUT_DIR}/${UA_GEN_DT_NAME}_generated_handling.h"
        CACHE INTERNAL "${UA_GEN_DT_NAME} header files")
endfunction()


# --------------- Generate Nodeset ---------------------
#
# Generates C code for the given NodeSet2.xml file.
# This C code can be used to initialize the server.
#
# The resulting files will be put into OUTPUT_DIR with the names:
# - ua_namespace_NAME.c
# - ua_namespace_NAME.h
#
# The resulting cmake target will be named like this:
#   open62541-generator-ns-${NAME}
#
# The following arguments are accepted:
#   Options:
#
#   [INTERNAL]      Optional argument. If given, then the generated node set code will use internal headers.
#   [AUTOLOAD]      Optional argument. If given, the nodeset is automatically attached to the server.
#
#   Arguments taking one value:
#
#   NAME            Name of the nodeset, e.g. 'di'
#   [TYPES_ARRAY]   Optional name of the types array containing the custom datatypes of this node set.
#   [OUTPUT_DIR]    Optional target directory for the generated files. Default is '${PROJECT_BINARY_DIR}/src_generated'
#   [IGNORE]        Optional file containing a list of node ids which should be ignored. The file should have one id per line.
#   [TARGET_PREFIX] Optional prefix for the resulting target. Default `open62541-generator`
#   [BLACKLIST]     Blacklist file passed as --blacklist to the nodeset compiler. All the given nodes will be removed from the generated
#                   nodeset, including all the references to and from that node. The format is a node id per line.
#                   Supported formats: "i=123" (for NS0), "ns=2;s=asdf" (matches NS2 in that specific file), or recommended
#                   "ns=http://opcfoundation.org/UA/DI/;i=123" namespace index independent node id
#
#   Arguments taking multiple values:
#
#   FILE            Path to the NodeSet2.xml file. Multiple values can be passed. These nodesets will be combined into one output.
#   [DEPENDS_TYPES]   Optional list of types array which match with the DEPENDS_NS node sets. e.g. 'UA_TYPES;UA_TYPES_DI'
#   [DEPENDS_NS]      Optional list of NodeSet2.xml files which are a dependency of this node set.
#   [DEPENDS_TARGET]  Optional list of CMake targets this nodeset depends on.
#
#
function(ua_generate_nodeset)

    set(options INTERNAL AUTOLOAD)
    set(oneValueArgs NAME TYPES_ARRAY OUTPUT_DIR IGNORE TARGET_PREFIX BLACKLIST FILES_BSD)
    set(multiValueArgs FILE DEPENDS_TYPES DEPENDS_NS DEPENDS_TARGET)
    cmake_parse_arguments(UA_GEN_NS "${options}" "${oneValueArgs}" "${multiValueArgs}" ${ARGN} )

    if(NOT DEFINED open62541_TOOLS_DIR)
        message(FATAL_ERROR "open62541_TOOLS_DIR must point to the open62541 tools directory")
    endif()

    # ------ Argument checking -----
    if(NOT UA_GEN_NS_NAME OR "${UA_GEN_NS_NAME}" STREQUAL "")
        message(FATAL_ERROR "ua_generate_nodeset function requires a value for the NAME argument")
    endif()

    if(NOT UA_GEN_NS_FILE OR "${UA_GEN_NS_FILE}" STREQUAL "")
        message(FATAL_ERROR "ua_generate_nodeset function requires a value for the FILE argument")
    endif()

    # Set default value for output dir
    if(NOT UA_GEN_NS_OUTPUT_DIR OR "${UA_GEN_NS_OUTPUT_DIR}" STREQUAL "")
        set(UA_GEN_NS_OUTPUT_DIR ${PROJECT_BINARY_DIR}/src_generated/open62541)
    endif()

    # Set default target prefix
    if(NOT UA_GEN_NS_TARGET_PREFIX OR "${UA_GEN_NS_TARGET_PREFIX}" STREQUAL "")
        set(UA_GEN_NS_TARGET_PREFIX "open62541-generator")
    endif()


    # Set blacklist file
    set(GEN_BLACKLIST "")
    set(GEN_BLACKLIST_DEPENDS "")
    if(UA_GEN_NS_BLACKLIST)
        set(GEN_BLACKLIST "--blacklist=${UA_GEN_NS_BLACKLIST}")
        set(GEN_BLACKLIST_DEPENDS "${UA_GEN_NS_BLACKLIST}")
    endif()

    # Set bsd files
    set(GEN_BSB "")
    set(GEN_BSD_DEPENDS "")
    if(UA_GEN_NS_FILES_BSD)
        foreach(f ${UA_GEN_NS_FILES_BSD})
            set(GEN_BSD ${GEN_BSD} "--bsd=${f}")
        endforeach()
        set(GEN_BSD_DEPENDS "${UA_GEN_NS_FILES_BSD}")
    endif()

    # ------ Add custom command and target -----

    set(GEN_INTERNAL_HEADERS "")
    if (UA_GEN_NS_INTERNAL)
        set(GEN_INTERNAL_HEADERS "--internal-headers")
    endif()

    set(GEN_NS0 "")
    set(TARGET_SUFFIX "ns-${UA_GEN_NS_NAME}")
    set(FILE_SUFFIX "_${UA_GEN_NS_NAME}_generated")
    string(REPLACE "-" "_" FILE_SUFFIX ${FILE_SUFFIX})

    if ("${UA_GEN_NS_NAME}" STREQUAL "ns0")
        set(TARGET_SUFFIX "namespace")
        set(FILE_SUFFIX "0_generated")
    endif()

    set(GEN_IGNORE "")
    if (UA_GEN_NS_IGNORE)
        set(GEN_IGNORE "--ignore=${UA_GEN_NS_IGNORE}")
    endif()

    set(TYPES_ARRAY_LIST "")
    foreach(f ${UA_GEN_NS_DEPENDS_TYPES})
        # Replace dash with underscore to make valid c literal
        string(REPLACE "-" "_" TYPE_ARRAY ${f})

        set(TYPES_ARRAY_LIST ${TYPES_ARRAY_LIST} "--types-array=${TYPE_ARRAY}")
    endforeach()
    if(UA_GEN_NS_TYPES_ARRAY)
        # Replace dash with underscore to make valid c literal
        string(REPLACE "-" "_" TYPE_ARRAY ${UA_GEN_NS_TYPES_ARRAY})
        set(TYPES_ARRAY_LIST ${TYPES_ARRAY_LIST} "--types-array=${TYPE_ARRAY}")
    endif()

    set(DEPENDS_FILE_LIST "")
    foreach(f ${UA_GEN_NS_DEPENDS_NS})
        set(DEPENDS_FILE_LIST ${DEPENDS_FILE_LIST} "--existing=${f}")
    endforeach()
    set(FILE_LIST "")
    foreach(f ${UA_GEN_NS_FILE})
        set(FILE_LIST ${FILE_LIST} "--xml=${f}")
    endforeach()

    # Make sure that the output directory exists
    if(NOT EXISTS ${UA_GEN_NS_OUTPUT_DIR})
        file(MAKE_DIRECTORY ${UA_GEN_NS_OUTPUT_DIR})
    endif()

    add_custom_command(OUTPUT ${UA_GEN_NS_OUTPUT_DIR}/namespace${FILE_SUFFIX}.c
                       ${UA_GEN_NS_OUTPUT_DIR}/namespace${FILE_SUFFIX}.h
                       PRE_BUILD
                       COMMAND ${Python3_EXECUTABLE} ${open62541_TOOLS_DIR}/nodeset_compiler/nodeset_compiler.py
                       ${GEN_INTERNAL_HEADERS}
                       ${GEN_NS0}
                       ${GEN_BIN_SIZE}
                       ${GEN_IGNORE}
                       ${GEN_BLACKLIST}
                       ${GEN_BSD}
                       ${TYPES_ARRAY_LIST}
                       ${DEPENDS_FILE_LIST}
                       ${FILE_LIST}
                       ${UA_GEN_NS_OUTPUT_DIR}/namespace${FILE_SUFFIX}
                       DEPENDS
                       ${open62541_TOOLS_DIR}/nodeset_compiler/nodeset_compiler.py
                       ${open62541_TOOLS_DIR}/nodeset_compiler/nodes.py
                       ${open62541_TOOLS_DIR}/nodeset_compiler/nodeset.py
                       ${open62541_TOOLS_DIR}/nodeset_compiler/datatypes.py
                       ${open62541_TOOLS_DIR}/nodeset_compiler/backend_open62541.py
                       ${open62541_TOOLS_DIR}/nodeset_compiler/backend_open62541_nodes.py
                       ${open62541_TOOLS_DIR}/nodeset_compiler/backend_open62541_datatypes.py
                       ${UA_GEN_NS_FILE}
                       ${UA_GEN_NS_DEPENDS_NS}
                       ${GEN_BLACKLIST_DEPENDS}
                       ${GEN_BSD_DEPENDS}
                       )

    if(NOT TARGET ${UA_GEN_NS_TARGET_PREFIX}-${TARGET_SUFFIX})
        add_custom_target(${UA_GEN_NS_TARGET_PREFIX}-${TARGET_SUFFIX}
                          DEPENDS
                          ${UA_GEN_NS_OUTPUT_DIR}/namespace${FILE_SUFFIX}.c
                          ${UA_GEN_NS_OUTPUT_DIR}/namespace${FILE_SUFFIX}.h)
    endif()

    if(UA_GEN_NS_AUTOLOAD)
        if(NOT UA_ENABLE_NODESET_INJECTOR)
            message(WARNING "The AUTOLOAD flag is set. However, the Nodesetinjector feature isn't enabled.")
        else()
            if(NOT TARGET ${UA_GEN_NS_TARGET_PREFIX}-${TARGET_SUFFIX}-autoinjection)
                add_dependencies(${UA_GEN_NS_TARGET_PREFIX}-${TARGET_SUFFIX} open62541-generator-nodesetinjector)
                add_custom_target(${UA_GEN_NS_TARGET_PREFIX}-${TARGET_SUFFIX}-autoinjection
                                  COMMAND ${Python3_EXECUTABLE} ${open62541_TOOLS_DIR}/nodeset_injector/generate_nodesetinjector_content.py
<<<<<<< HEAD
                                  ${PROJECT_BINARY_DIR}/src_generated/open62541/nodesetinjector
=======
                                  ${CMAKE_BINARY_DIR}/src_generated/open62541/nodesetinjector
>>>>>>> 4d0b97ec
                                  "namespace${FILE_SUFFIX}"
                                  DEPENDS
                                  ${UA_GEN_NS_OUTPUT_DIR}/namespace${FILE_SUFFIX}.c
                                  ${UA_GEN_NS_OUTPUT_DIR}/namespace${FILE_SUFFIX}.h
                                  )
                set_source_files_properties(${UA_GEN_NS_TARGET_PREFIX}-${TARGET_SUFFIX}-autoinjection PROPERTIES SYMBOLIC "true")
                add_dependencies(${UA_GEN_NS_TARGET_PREFIX}-${TARGET_SUFFIX} ${UA_GEN_NS_TARGET_PREFIX}-${TARGET_SUFFIX}-autoinjection)

                # The dependency ensures that the generated code is in the correct order in the nodeset injector and
                # that the required namespaces are loaded first. Otherwise it can happen that e.g. machinery is loaded before di,
                # which does not work because machinery is based on di.
                foreach(DEPEND ${UA_GEN_NS_DEPENDS_TARGET})
                    string(FIND ${DEPEND} "open62541-generator-ns" POS)
                    if(POS GREATER_EQUAL 0)
                        add_dependencies(${UA_GEN_NS_TARGET_PREFIX}-${TARGET_SUFFIX}-autoinjection ${DEPEND}-autoinjection)
                    endif()
                endforeach()

                list(APPEND UA_NODESETINJECTOR_GENERATORS ${UA_GEN_NS_TARGET_PREFIX}-${TARGET_SUFFIX})
                set(UA_NODESETINJECTOR_GENERATORS ${UA_NODESETINJECTOR_GENERATORS} PARENT_SCOPE)

                list(APPEND UA_NODESETINJECTOR_SOURCE_FILES  ${UA_GEN_NS_OUTPUT_DIR}/namespace${FILE_SUFFIX}.c)
                set(UA_NODESETINJECTOR_SOURCE_FILES ${UA_NODESETINJECTOR_SOURCE_FILES} PARENT_SCOPE)
            endif()
        endif()
    endif()

    if (UA_GEN_NS_DEPENDS_TARGET)
        add_dependencies(${UA_GEN_NS_TARGET_PREFIX}-${TARGET_SUFFIX} ${UA_GEN_NS_DEPENDS_TARGET})
    endif()

    string(REPLACE "-" "_" UA_GEN_NS_NAME ${UA_GEN_NS_NAME})
    string(TOUPPER "${UA_GEN_NS_NAME}" GEN_NAME_UPPER)

    set_property(GLOBAL PROPERTY "UA_GEN_NS_DEPENDS_FILE_${UA_GEN_NS_NAME}" ${UA_GEN_NS_DEPENDS_NS} ${UA_GEN_NS_FILE})
    set_property(GLOBAL PROPERTY "UA_GEN_NS_DEPENDS_TYPES_${UA_GEN_NS_NAME}" ${UA_GEN_NS_DEPENDS_TYPES} ${UA_GEN_NS_TYPES_ARRAY})

    set_property(GLOBAL PROPERTY UA_NODESET_${GEN_NAME_UPPER}_SOURCES ${UA_GEN_NS_OUTPUT_DIR}/namespace${FILE_SUFFIX}.c)
    set_property(GLOBAL PROPERTY UA_NODESET_${GEN_NAME_UPPER}_HEADERS ${UA_GEN_NS_OUTPUT_DIR}/namespace${FILE_SUFFIX}.h)
    set_property(GLOBAL PROPERTY UA_NODESET_${GEN_NAME_UPPER}_TARGET ${UA_GEN_NS_TARGET_PREFIX}-${TARGET_SUFFIX})

    set(UA_NODESET_${GEN_NAME_UPPER}_SOURCES "${UA_GEN_NS_OUTPUT_DIR}/namespace${FILE_SUFFIX}.c" CACHE INTERNAL "UA_NODESET_${GEN_NAME_UPPER} source files")
    set(UA_NODESET_${GEN_NAME_UPPER}_HEADERS "${UA_GEN_NS_OUTPUT_DIR}/namespace${FILE_SUFFIX}.h" CACHE INTERNAL "UA_NODESET_${GEN_NAME_UPPER} header files")
    set(UA_NODESET_${GEN_NAME_UPPER}_TARGET "${UA_GEN_NS_TARGET_PREFIX}-${TARGET_SUFFIX}" CACHE INTERNAL "UA_NODESET_${GEN_NAME_UPPER} target")

endfunction()


# --------------- Generate Nodeset and Datatypes ---------------------
#
# Generates C code for the given NodeSet2.xml and Datatype file.
# This C code can be used to initialize the server.
#
# This is a combination of the ua_generate_datatypes, ua_generate_nodeset, and
# ua_generate_nodeid_header macros.
# This function can also be used to just create a nodeset without datatypes by
# omitting the CSV and BSD parameter.
# If only one of the previous parameters is given, all of them are required.
#
# It is possible to define dependencies of nodesets by using the DEPENDS argument.
# E.g. the PLCOpen nodeset depends on the 'di' nodeset. Thus it is enough to just
# pass 'DEPENDS di' to the function. The 'di' nodeset then first needs to be generated
# with this function or with the ua_generate_nodeset function.
#
# The resulting cmake target will be named like this:
#   open62541-generator-ns-${NAME}
#
# The following arguments are accepted:
#
#   Options:
#
#   INTERNAL        Include internal headers. Required if custom datatypes are added.
#   [AUTOLOAD]      Optional argument. If given, the nodeset is automatically attached to the server.
#
#   Arguments taking one value:
#
#   NAME            Short name of the nodeset. E.g. 'di'
#   FILE_NS         Path to the NodeSet2.xml file. Multiple values can be passed. These nodesets will be combined into one output.
#
#   [FILE_CSV]      Optional path to the .csv file containing the node ids, e.g. 'OpcUaDiModel.csv'
#   [FILE_BSD]      Optional path to the .bsd file containing the type definitions, e.g. 'Opc.Ua.Di.Types.bsd'. Multiple files can be
#                   passed which will all combined to one resulting code.
#   [BLACKLIST]     Blacklist file passed as --blacklist to the nodeset compiler. All the given nodes will be removed from the generated
#                   nodeset, including all the references to and from that node. The format is a node id per line.
#                   Supported formats: "i=123" (for NS0), "ns=2;s=asdf" (matches NS2 in that specific file), or recommended
#                   "ns=http://opcfoundation.org/UA/DI/;i=123" namespace index independent node id
#   [TARGET_PREFIX] Optional prefix for the resulting targets. Default `open62541-generator`
#
#   Arguments taking multiple values:
#   [NAMESPACE_MAP] [Deprecated]Array of Namespace index mappings to indicate the final namespace index of a namespace uri when the server is started.
#                   This parameter is mandatory if FILE_CSV or FILE_BSD is set.
#   [IMPORT_BSD]    Optional combination of types array and path to the .bsd file containing additional type definitions referenced by
#                   the FILES_BSD files. The value is separated with a hash sign, i.e.
#                   'UA_TYPES#${PROJECT_SOURCE_DIR}/deps/ua-nodeset/Schema/Opc.Ua.Types.bsd'
#                   Multiple files can be passed which will all be imported.
#   [DEPENDS]       Optional list of nodeset names on which this nodeset depends. These names must match any name from a previous
#                   call to this funtion. E.g. 'di' if you are generating the 'plcopen' nodeset
#
#
function(ua_generate_nodeset_and_datatypes)

    set(options INTERNAL AUTOLOAD)
    set(oneValueArgs NAME FILE_NS FILE_CSV FILE_BSD OUTPUT_DIR TARGET_PREFIX BLACKLIST)
    set(multiValueArgs DEPENDS IMPORT_BSD)
    cmake_parse_arguments(UA_GEN "${options}" "${oneValueArgs}" "${multiValueArgs}" ${ARGN} )

    if(NOT DEFINED open62541_TOOLS_DIR)
        message(FATAL_ERROR "open62541_TOOLS_DIR must point to the open62541 tools directory")
    endif()

    if(NOT DEFINED UA_NODESET_DIR)
        message(FATAL_ERROR "UA_NODESET_DIR must point to the open62541/deps/ua-nodeset directory")
    endif()

    # ------ Argument checking -----
    if(DEFINED UA_GEN_NAMESPACE_MAP)
        message(WARNING "NAMESPACE_MAP argument is deprecated and no longer has any effect. The index of the nodeset is set automatically.")
    endif()

    if(NOT UA_GEN_NAME OR "${UA_GEN_NAME}" STREQUAL "")
        message(FATAL_ERROR "ua_generate_nodeset_and_datatypes function requires a value for the NAME argument")
    endif()
    string(TOUPPER "${UA_GEN_NAME}" GEN_NAME_UPPER)

    if(NOT UA_GEN_FILE_NS OR "${UA_GEN_FILE_NS}" STREQUAL "")
        message(FATAL_ERROR "ua_generate_nodeset_and_datatypes function requires a value for the FILE_NS argument")
    endif()

    if((NOT UA_GEN_FILE_CSV OR "${UA_GEN_FILE_CSV}" STREQUAL "") AND
    (NOT "${UA_GEN_FILE_BSD}" STREQUAL ""))
        message(FATAL_ERROR "ua_generate_nodeset_and_datatypes function requires FILE_CSV argument if FILE_BSD is set")
    endif()

    # Set default value for output dir
    if(NOT UA_GEN_OUTPUT_DIR OR "${UA_GEN_OUTPUT_DIR}" STREQUAL "")
        set(UA_GEN_OUTPUT_DIR ${PROJECT_BINARY_DIR}/src_generated/open62541)
    endif()
    # Set default target prefix
    if(NOT UA_GEN_TARGET_PREFIX OR "${UA_GEN_TARGET_PREFIX}" STREQUAL "")
        set(UA_GEN_TARGET_PREFIX "open62541-generator")
    endif()

    set(NODESET_DEPENDS_TARGET "")
    set(NODESET_TYPES_ARRAY "UA_TYPES")

    set(NODESET_AUTOLOAD "")
    if (${UA_GEN_AUTOLOAD})
        set(NODESET_AUTOLOAD "AUTOLOAD")
    endif()

    # Extracts the bsd from the xml file and creates a file in the build directory if the bsd file is not specified.
    if("${UA_GEN_FILE_BSD}" STREQUAL "" AND NOT "${UA_GEN_FILE_CSV}" STREQUAL "")
        string(TOUPPER "${UA_GEN_NAME}" BSD_NAME)
        file(MAKE_DIRECTORY "${PROJECT_BINARY_DIR}/bsd_files_gen")
        execute_process(COMMAND ${Python3_EXECUTABLE} ${open62541_TOOLS_DIR}/generate_bsd.py
                        --xml ${UA_GEN_FILE_NS}
                        ${PROJECT_BINARY_DIR}/bsd_files_gen/Opc.Ua.${BSD_NAME}.Types.bsd)
        if(EXISTS "${PROJECT_BINARY_DIR}/bsd_files_gen/Opc.Ua.${BSD_NAME}.Types.bsd")
            set(UA_GEN_FILE_BSD "${PROJECT_BINARY_DIR}/bsd_files_gen/Opc.Ua.${BSD_NAME}.Types.bsd")
        endif()
    endif()

    if(NOT "${UA_GEN_FILE_BSD}" STREQUAL "")
        set(NAMESPACE_MAP_DEPENDS "${UA_GEN_NAMESPACE_MAP}")

        string(REPLACE "-" "_" GEN_NAME_UPPER ${GEN_NAME_UPPER})
        string(TOUPPER "${GEN_NAME_UPPER}" GEN_NAME_UPPER)
        # Create a list of namespace maps for dependent calls
        if (UA_GEN_DEPENDS AND NOT "${UA_GEN_DEPENDS}" STREQUAL "" )
            foreach(f ${UA_GEN_DEPENDS})
                string(REPLACE "-" "_" DEPENDS_NAME "${f}")
                string(TOUPPER "${DEPENDS_NAME}" DEPENDS_NAME)
                get_property(DEPENDS_NAMESPACE_MAP GLOBAL PROPERTY "UA_GEN_DT_DEPENDS_NAMESPACE_MAP_${DEPENDS_NAME}")

                set(NAMESPACE_MAP_DEPENDS ${NAMESPACE_MAP_DEPENDS} "${DEPENDS_NAMESPACE_MAP}")
            endforeach()
        endif()

        set_property(GLOBAL PROPERTY "UA_GEN_DT_DEPENDS_NAMESPACE_MAP_${GEN_NAME_UPPER}" ${NAMESPACE_MAP_DEPENDS})

        # Generate Datatypes for nodeset
        ua_generate_datatypes(
            NAME "types_${UA_GEN_NAME}"
            TARGET_PREFIX "${UA_GEN_TARGET_PREFIX}"
            TARGET_SUFFIX "types-${UA_GEN_NAME}"
            FILE_XML "${UA_GEN_FILE_NS}"
            FILE_CSV "${UA_GEN_FILE_CSV}"
            FILES_BSD "${UA_GEN_FILE_BSD}"
            ${NODESET_AUTOLOAD}
            IMPORT_BSD "${UA_GEN_IMPORT_BSD}"
            OUTPUT_DIR "${UA_GEN_OUTPUT_DIR}"
        )
        set(NODESET_DEPENDS_TARGET "${UA_GEN_TARGET_PREFIX}-types-${UA_GEN_NAME}")
        set(NODESET_TYPES_ARRAY "UA_TYPES_${GEN_NAME_UPPER}")

        ua_generate_nodeid_header(
            NAME "${UA_GEN_NAME}_nodeids"
            ID_PREFIX "${GEN_NAME_UPPER}"
            FILE_CSV "${UA_GEN_FILE_CSV}"
            OUTPUT_DIR "${UA_GEN_OUTPUT_DIR}"
            TARGET_PREFIX "${UA_GEN_TARGET_PREFIX}"
            TARGET_SUFFIX "ids-${UA_GEN_NAME}"
            ${NODESET_AUTOLOAD}
        )
        set(NODESET_DEPENDS_TARGET ${NODESET_DEPENDS_TARGET} "${UA_GEN_TARGET_PREFIX}-ids-${UA_GEN_NAME}")
    else() # Handle nodesets without types in the dependency chain
        if (UA_GEN_DEPENDS AND NOT "${UA_GEN_DEPENDS}" STREQUAL "")
            foreach(f ${UA_GEN_DEPENDS})
                string(REPLACE "-" "_" DEPENDS_NAME "${f}")
                string(TOUPPER "${DEPENDS_NAME}" DEPENDS_NAME)
                get_property(DEPENDS_NAMESPACE_MAP GLOBAL PROPERTY "UA_GEN_DT_DEPENDS_NAMESPACE_MAP_${DEPENDS_NAME}")

                set(NAMESPACE_MAP_DEPENDS ${NAMESPACE_MAP_DEPENDS} "${DEPENDS_NAMESPACE_MAP}")
            endforeach()
        endif()

        # Use namespace 0 as default value
        if (NOT NAMESPACE_MAP_DEPENDS OR "${NAMESPACE_MAP_DEPENDS}" STREQUAL "")
            set(NAMESPACE_MAP_DEPENDS "0:http://opcfoundation.org/UA/")
        endif()

        set_property(GLOBAL PROPERTY "UA_GEN_DT_DEPENDS_NAMESPACE_MAP_${GEN_NAME_UPPER}" ${NAMESPACE_MAP_DEPENDS})
    endif()

    # Create a list of nodesets on which this nodeset depends on
    if (NOT UA_GEN_DEPENDS OR "${UA_GEN_DEPENDS}" STREQUAL "" )
        if(NOT UA_FILE_NS0)
            set(NODESET_DEPENDS "${UA_NODESET_DIR}/Schema/Opc.Ua.NodeSet2.xml")
        else()
            set(NODESET_DEPENDS "${UA_FILE_NS0}")
        endif()
        set(TYPES_DEPENDS "UA_TYPES")
    else()
        foreach(f ${UA_GEN_DEPENDS})
          if(EXISTS ${f})
            set(NODESET_DEPENDS ${NODESET_DEPENDS} "${f}")
          else()
            string(REPLACE "-" "_" DEPENDS_NAME "${f}")
            get_property(DEPENDS_FILE GLOBAL PROPERTY "UA_GEN_NS_DEPENDS_FILE_${DEPENDS_NAME}")
            if(NOT DEPENDS_FILE OR "${DEPENDS_FILE}" STREQUAL "")
                message(FATAL_ERROR "Nodeset dependency ${f} needs to be generated before ${UA_GEN_NAME}")
            endif()

            set(NODESET_DEPENDS ${NODESET_DEPENDS} "${DEPENDS_FILE}")
            get_property(DEPENDS_TYPES GLOBAL PROPERTY "UA_GEN_NS_DEPENDS_TYPES_${DEPENDS_NAME}")
            set(TYPES_DEPENDS ${TYPES_DEPENDS} "${DEPENDS_TYPES}")
            set(NODESET_DEPENDS_TARGET ${NODESET_DEPENDS_TARGET} "${UA_GEN_TARGET_PREFIX}-ns-${f}")
          endif()
        endforeach()
    endif()


    set(NODESET_INTERNAL "")
    if (${UA_GEN_INTERNAL})
        set(NODESET_INTERNAL "INTERNAL")
    endif()

    ua_generate_nodeset(
        NAME "${UA_GEN_NAME}"
        FILE "${UA_GEN_FILE_NS}"
        TYPES_ARRAY "${NODESET_TYPES_ARRAY}"
        BLACKLIST "${UA_GEN_BLACKLIST}"
        FILES_BSD "${UA_GEN_FILE_BSD}"
        ${NODESET_INTERNAL}
        ${NODESET_AUTOLOAD}
        DEPENDS_TYPES ${TYPES_DEPENDS}
        DEPENDS_NS ${NODESET_DEPENDS}
        DEPENDS_TARGET ${NODESET_DEPENDS_TARGET}
        OUTPUT_DIR "${UA_GEN_OUTPUT_DIR}"
        TARGET_PREFIX "${UA_GEN_TARGET_PREFIX}"
    )

    set(UA_NODESETINJECTOR_GENERATORS ${UA_NODESETINJECTOR_GENERATORS} PARENT_SCOPE)
    set(UA_NODESETINJECTOR_SOURCE_FILES ${UA_NODESETINJECTOR_SOURCE_FILES} PARENT_SCOPE)
endfunction()<|MERGE_RESOLUTION|>--- conflicted
+++ resolved
@@ -437,11 +437,7 @@
                 add_dependencies(${UA_GEN_NS_TARGET_PREFIX}-${TARGET_SUFFIX} open62541-generator-nodesetinjector)
                 add_custom_target(${UA_GEN_NS_TARGET_PREFIX}-${TARGET_SUFFIX}-autoinjection
                                   COMMAND ${Python3_EXECUTABLE} ${open62541_TOOLS_DIR}/nodeset_injector/generate_nodesetinjector_content.py
-<<<<<<< HEAD
                                   ${PROJECT_BINARY_DIR}/src_generated/open62541/nodesetinjector
-=======
-                                  ${CMAKE_BINARY_DIR}/src_generated/open62541/nodesetinjector
->>>>>>> 4d0b97ec
                                   "namespace${FILE_SUFFIX}"
                                   DEPENDS
                                   ${UA_GEN_NS_OUTPUT_DIR}/namespace${FILE_SUFFIX}.c
