/* This Source Code Form is subject to the terms of the Mozilla Public
 * License, v. 2.0. If a copy of the MPL was not distributed with this
 * file, You can obtain one at http://mozilla.org/MPL/2.0/.
 *
 *    Copyright 2021, 2024 (c) Fraunhofer IOSB (Author: Julius Pfrommer)
 */

#include <open62541/plugin/log.h>
#include <open62541/client.h>
#include <open62541/client_highlevel.h>
#include <open62541/client_config_default.h>
#include <open62541/plugin/certificategroup_default.h>

#include <readline/readline.h>
#include <readline/history.h>

#include <stdlib.h>
#include <stdio.h>
#include <string.h>

static UA_Client *client = NULL;
static UA_ClientConfig cc;
static char *url = NULL;
static char *username = NULL;
static char *password = NULL;
static UA_ByteString certificate;
static UA_ByteString privateKey;
static UA_ByteString securityPolicyUri;
static int return_value = 0;

#define MAX_TOKENS 256
static char * tokens[MAX_TOKENS];
size_t tokenPos = 0;
size_t tokensSize = 0;

bool shellMode = false; /* How to abort */

/***********/
/* Logging */
/***********/

/* Custom logger that prints to stderr. So the "good output" can be easily separated. */
static UA_LogLevel logLevel = UA_LOGLEVEL_ERROR;

/* ANSI escape sequences for color output taken from here:
 * https://stackoverflow.com/questions/3219393/stdlib-and-colored-output-in-c*/
#define ANSI_COLOR_RED     "\x1b[31m"
#define ANSI_COLOR_GREEN   "\x1b[32m"
#define ANSI_COLOR_YELLOW  "\x1b[33m"
#define ANSI_COLOR_BLUE    "\x1b[34m"
#define ANSI_COLOR_MAGENTA "\x1b[35m"
#define ANSI_COLOR_CYAN    "\x1b[36m"
#define ANSI_COLOR_RESET   "\x1b[0m"

static const char *
logLevelNames[6] = {"trace", "debug", ANSI_COLOR_GREEN "info",
                    ANSI_COLOR_YELLOW "warn", ANSI_COLOR_RED "error",
                    ANSI_COLOR_MAGENTA "fatal"};

static const char *
logCategoryNames[UA_LOGCATEGORIES] =
    {"network", "channel", "session", "server", "client",
     "userland", "security", "eventloop", "pubsub", "discovery"};

static void
cliLog(void *context, UA_LogLevel level, UA_LogCategory category,
       const char *msg, va_list args) {

    /* Set to fatal if the level is outside the range */
    int l = ((int)level / 100) - 1;
    if(l < 0 || l > 5)
        l = 5;

    if((int)logLevel - 1 > l)
        return;

    /* Log */
#define LOGBUFSIZE 512
    UA_Byte logbuf[LOGBUFSIZE];
    UA_String out = {LOGBUFSIZE, logbuf};
    UA_String_vprintf(&out, msg, args);
    fprintf(stderr, "%s/%s" ANSI_COLOR_RESET "\t",
           logLevelNames[l], logCategoryNames[category]);
    fprintf(stderr, "%s\n", logbuf);
    fflush(stderr);
}

static UA_Logger stderrLog = {cliLog, NULL, NULL};

/******************/
/* Helper Methods */
/******************/

static void
abortWithStatus(UA_StatusCode res) {
    fprintf(stderr, "Error with StatusCode %s\n", UA_StatusCode_name(res));
    if(shellMode)
        return;

    if(client) {
        UA_Client_disconnect(client);
        UA_Client_delete(client);
    }
    exit(res);
}

static void
abortWithMessage(const char *format, ...) {
    va_list args;
    va_start(args, format);
    vfprintf(stderr, format, args);
    va_end(args);

    if(shellMode)
        return;

    if(client) {
        UA_Client_disconnect(client);
        UA_Client_delete(client);
    }
    exit(EXIT_FAILURE);
}

static void
usage(void) {
    if(shellMode) {
        fprintf(stderr, "Invalid input\n");
        return;
    }

    fprintf(stderr, "Usage: ua [--help | <options>] opc.tcp://domain[:port] [service]\n"
            " No service defined -> Shell taking repeated service calls\n"
            " service -> getendpoints: Print the endpoint descriptions of the server\n"
            " service -> read   <AttributeOperand>: Read an attribute\n"
            " service -> browse <AttributeOperand>: Browse the references of a node\n"
            " service -> write  <AttributeOperand> <value>: Write an attribute\n"
            " service -> explore <RelativePath> [--depth <int>]: Print the structure of the information model below the indicated node\n"
            //" <service> -> call <method-id> <object-id> <arguments>: Call the method \n"
            " Options:\n"
            " --username: Username for the session creation\n"
            " --password: Password for the session creation\n"
            " --certificate <certfile>: Certificate in DER format\n"
            " --privatekey <keyfile>: Private key in DER format\n"
            " --securitypolicy <policy-uri>: SecurityPolicy to be used\n"
            " --loglevel <level>: Logging detail [0 -> TRACE, 6 -> FATAL]\n"
            " --help: Print this message\n");
    exit(EXIT_FAILURE);
}

static UA_ByteString
loadFile(const char *const path) {
    /* Open the file */
    FILE *fp = fopen(path, "rb");
    if(!fp) {
        fprintf(stderr, "Cannot open file %s\n", path);
        exit(EXIT_FAILURE);
    }

    /* Get the file length, allocate the data and read */
    UA_ByteString fileContents = UA_STRING_NULL;
    fseek(fp, 0, SEEK_END);
    fileContents.length = (size_t)ftell(fp);
    fileContents.data = (UA_Byte *)UA_malloc(fileContents.length * sizeof(UA_Byte));
    fseek(fp, 0, SEEK_SET);
    size_t read = fread(fileContents.data, sizeof(UA_Byte), fileContents.length, fp);
    if(read == 0)
        UA_ByteString_clear(&fileContents);
    fclose(fp);

    return fileContents;
}

static void
printType(void *p, const UA_DataType *type) {
    UA_ByteString out = UA_BYTESTRING_NULL;
    UA_StatusCode res = UA_print(p, type, &out);
    (void)res;
    printf("%.*s\n", (int)out.length, out.data);
    UA_ByteString_clear(&out);
}

static UA_StatusCode
parseVariant(UA_Variant *v, UA_String valstr);

static UA_StatusCode
parseVariantArray(UA_Variant *v, UA_String valstr, const UA_DataType *datatype) {
    v->type = datatype;
    bool hascomma = true;
    while(valstr.length > 0) {
        /* Skip space */
        if(isspace(*valstr.data)) {
            valstr.data++;
            valstr.length--;
            continue;
        }

        /* Comma (only a single comma allowed between elements) */
        if(*valstr.data == ',') {
            if(hascomma)
                return UA_STATUSCODE_BADDECODINGERROR;
            hascomma = true;
            valstr.data++;
            valstr.length--;
            continue;
        }

        /* Closing bracket, only whitespace allowed after */
        if(*valstr.data == ']') {
            for(size_t i = 0; i < valstr.length; i++) {
                if(!isspace(valstr.data[i]))
                    return UA_STATUSCODE_BADDECODINGERROR;
            }
            return UA_STATUSCODE_GOOD;
        }

        /* Allocate memory */
        void *data =
            UA_realloc(v->data, (v->arrayLength + 1) * datatype->memSize);
        if(!data)
            return UA_STATUSCODE_BADOUTOFMEMORY;

        uintptr_t elem = (uintptr_t)data + (v->arrayLength * datatype->memSize);

        v->data = data;
        v->arrayLength++;

        /* Decode element */
        size_t jsonOffset = 0;
        UA_DecodeJsonOptions options;
        memset(&options, 0, sizeof(UA_DecodeJsonOptions));
        options.decodedLength = &jsonOffset;
        UA_StatusCode res =
            UA_decodeJson(&valstr, (void*)elem, &UA_TYPES[UA_TYPES_VARIANT], &options);
        if(res != UA_STATUSCODE_GOOD)
            return res;

        /* Move forward in the token */
        valstr.data += jsonOffset;
        valstr.length -= jsonOffset;
    }

    /* Array does not close with ] */
    return UA_STATUSCODE_BADDECODINGERROR;
}

static UA_StatusCode
parseVariant(UA_Variant *v, UA_String valstr) {
    /* Empty token */
    if(valstr.length == 0)
        return UA_STATUSCODE_BADDECODINGERROR;

    /* Detect Boolean */
    UA_Boolean b;
    UA_String f = UA_STRING("false");
    UA_String t = UA_STRING("true");
    if(UA_String_equal(&valstr, &f)) {
        b = false;
        return UA_Variant_setScalarCopy(v, &b, &UA_TYPES[UA_TYPES_BOOLEAN]);
    } else if(UA_String_equal(&valstr, &t)) {
        b = true;
        return UA_Variant_setScalarCopy(v, &b, &UA_TYPES[UA_TYPES_BOOLEAN]);
    }

    /* Detect String */
    UA_String s = UA_STRING_NULL;
    UA_StatusCode res = UA_STATUSCODE_GOOD;
    if(valstr.data[0] == '\"' || valstr.data[0] == '\'') {
        UA_StatusCode res = UA_decodeJson(&valstr, &s, &UA_TYPES[UA_TYPES_STRING], NULL);
        res |= UA_Variant_setScalarCopy(v, &s, &UA_TYPES[UA_TYPES_STRING]);
        return res;
    }

    /* Detect integer and float */
    UA_Int32 i;
    UA_Float ff;
    if(valstr.data[0] == '.' || isdigit(valstr.data[0])) {
        res = UA_decodeJson(&valstr, &i, &UA_TYPES[UA_TYPES_INT32], NULL);
        if(res == UA_STATUSCODE_GOOD)
            return UA_Variant_setScalarCopy(v, &i, &UA_TYPES[UA_TYPES_INT32]);
        res = UA_decodeJson(&valstr, &ff, &UA_TYPES[UA_TYPES_FLOAT], NULL);
        res |= UA_Variant_setScalarCopy(v, &ff, &UA_TYPES[UA_TYPES_FLOAT]);
        return res;
    }

    /* Data type name in parentheses (default is Variant) */
    const UA_DataType *datatype = &UA_TYPES[UA_TYPES_VARIANT];
    if(valstr.data[0] == '(') {
        char typeString[512];
        UA_STACKARRAY(char, type, valstr.length);
        int elem = sscanf((char*)valstr.data, "(%511[^)])", type);
        if(elem <= 0) {
            abortWithMessage("Wrong datatype definition\n");
            return UA_STATUSCODE_BADDECODINGERROR;
        }

        /* Find type under the name */
        size_t i = 0;
        for(; i < UA_TYPES_COUNT; i++) {
            if(strcmp(UA_TYPES[i].typeName, typeString) == 0) {
                datatype = &UA_TYPES[i];
                break;
            }
        }
        if(i == UA_TYPES_COUNT) {
            abortWithMessage("Data type %s unknown\n", type);
            return UA_STATUSCODE_BADDECODINGERROR;
        }

        /* Advance beyond the datatype definition and more space */
        size_t advance = strlen(typeString) + 2;
        valstr.data += advance;
        valstr.length -= advance;
        while(valstr.length > 0 && isspace(valstr.data[0])) {
            valstr.data++;
            valstr.length--;
        }

        /* A value must remain */
        if(valstr.length == 0)
            return UA_STATUSCODE_BADDECODINGERROR;
    }

    /* Parse an array */
    if(valstr.data[0] == '[')
        return parseVariantArray(v, valstr, datatype);

    /* Parse as JSON */
    void *val = UA_new(datatype);
    if(!val)
        return UA_STATUSCODE_BADOUTOFMEMORY;
    res = UA_decodeJson(&valstr, val, datatype, NULL);
    UA_Variant_setScalar(v, val, datatype);
    return UA_STATUSCODE_GOOD;
}

static void
connectClient(void) {
    UA_SecureChannelState channelState = UA_SECURECHANNELSTATE_CLOSED;
    UA_Client_getState(client, &channelState, NULL, NULL);
    if(channelState != UA_SECURECHANNELSTATE_CLOSED)
        return;

    UA_StatusCode res;
    if(username) {
        if(!password) {
            fprintf(stderr, "Username without password\n");
            exit(EXIT_FAILURE);
        }
        res = UA_Client_connectUsername(client, url, username, password);
    } else {
        res = UA_Client_connect(client, url);
    }
    if(res != UA_STATUSCODE_GOOD)
        abortWithStatus(res);
}

/******************/
/* OPC UA Service */
/******************/

static void
getEndpoints(void) {
    /* Validate the arguments */
    if(tokenPos != tokensSize) {
        abortWithMessage("Arguments after \"getendpoints\" could not be parsed\n");
        return;
    }

    /* Get Endpoints */
    size_t endpointDescriptionsSize = 0;
    UA_EndpointDescription* endpointDescriptions = NULL;
    UA_StatusCode res = UA_Client_getEndpoints(client, url,
                                               &endpointDescriptionsSize,
                                               &endpointDescriptions);
    if(res != UA_STATUSCODE_GOOD) {
        abortWithStatus(res);
        return;
    }

    /* Print the results */
    UA_Variant var;
    UA_Variant_setArray(&var, endpointDescriptions, endpointDescriptionsSize,
                        &UA_TYPES[UA_TYPES_ENDPOINTDESCRIPTION]);
    printType(&var, &UA_TYPES[UA_TYPES_VARIANT]);

    /* Delete the allocated array */
    UA_Variant_clear(&var);
}

static void
readService(void) {
    /* Validate the arguments */
    if(tokenPos != tokensSize - 1) {
        abortWithMessage("The read service takes an AttributeOperand "
                         "expression as the last argument\n");
        return;
    }

    /* Connect */
    connectClient();

    /* Parse the AttributeOperand */
    UA_AttributeOperand ao;
    UA_StatusCode res = UA_AttributeOperand_parse(&ao, UA_STRING(tokens[tokenPos]));
    if(res != UA_STATUSCODE_GOOD) {
        abortWithStatus(res);
        return;
    }

    /* Resolve the RelativePath */
    if(ao.browsePath.elementsSize > 0) {
        UA_BrowsePath bp;
        UA_BrowsePath_init(&bp);
        bp.startingNode = ao.nodeId;
        bp.relativePath = ao.browsePath;

        UA_BrowsePathResult bpr =
            UA_Client_translateBrowsePathToNodeIds(client, &bp);
        if(bpr.statusCode != UA_STATUSCODE_GOOD)
            abortWithStatus(bpr.statusCode);

        /* Validate the response */
        if(bpr.targetsSize != 1) {
            abortWithMessage("The RelativePath did resolve to %u different NodeIds\n",
                             (unsigned)bpr.targetsSize);
            return;
        }

        if(bpr.targets[0].remainingPathIndex != UA_UINT32_MAX) {
            abortWithMessage("The RelativePath was not fully resolved\n");
            return;
        }

        if(!UA_ExpandedNodeId_isLocal(&bpr.targets[0].targetId)) {
            abortWithMessage("The RelativePath resolves to an ExpandedNodeId "
                             "on a different server\n");
            return;
        }

        UA_NodeId_clear(&ao.nodeId);
        ao.nodeId = bpr.targets[0].targetId.nodeId;
        UA_ExpandedNodeId_init(&bpr.targets[0].targetId);
        UA_BrowsePathResult_clear(&bpr);
    }

    /* Read the attribute */
    UA_ReadValueId rvi;
    UA_ReadValueId_init(&rvi);
    rvi.nodeId = ao.nodeId;
    rvi.attributeId = ao.attributeId;
    rvi.indexRange = ao.indexRange;

    UA_DataValue resp = UA_Client_read(client, &rvi);
    printType(&resp, &UA_TYPES[UA_TYPES_DATAVALUE]);
    UA_DataValue_clear(&resp);
    UA_AttributeOperand_clear(&ao);
}

static void
writeService(void) {
    /* Validate the arguments */
    if(tokenPos + 1 >= tokensSize) {
        abortWithMessage("The Write Service takes an AttributeOperand "
                         "expression and the value as arguments\n");
        return;
    }

    /* Parse the AttributeOperand */
    UA_AttributeOperand ao;
    UA_StatusCode res = UA_AttributeOperand_parse(&ao, UA_STRING(tokens[tokenPos++]));
    if(res != UA_STATUSCODE_GOOD) {
        abortWithStatus(res);
        return;
    }

    /* Aggregate all the remaining arguments into a single token */
    UA_String valstr = UA_STRING_NULL;
    for(; tokenPos < tokensSize; tokenPos++) {
        UA_String_append(&valstr, UA_STRING(tokens[tokenPos]));
        if(tokenPos != tokensSize - 1)
            UA_String_append(&valstr, UA_STRING(" "));
    }

    /* Parse the value */
    UA_Variant v;
    UA_Variant_init(&v);
    res = parseVariant(&v, valstr);
    UA_String_clear(&valstr);
    if(res != UA_STATUSCODE_GOOD) {
        abortWithMessage("Could not parse the value\n");
        return;
    }

    /* Connect */
    connectClient();

    /* Resolve the RelativePath */
    if(ao.browsePath.elementsSize > 0) {
        UA_BrowsePath bp;
        UA_BrowsePath_init(&bp);
        bp.startingNode = ao.nodeId;
        bp.relativePath = ao.browsePath;

        UA_BrowsePathResult bpr =
            UA_Client_translateBrowsePathToNodeIds(client, &bp);
        if(bpr.statusCode != UA_STATUSCODE_GOOD)
            abortWithStatus(bpr.statusCode);

        /* Validate the response */
        if(bpr.targetsSize != 1) {
            abortWithMessage("The RelativePath did resolve to %u different NodeIds\n",
                             (unsigned)bpr.targetsSize);
            return;
        }

        if(bpr.targets[0].remainingPathIndex != UA_UINT32_MAX) {
            abortWithMessage("The RelativePath was not fully resolved\n");
            return;
        }

        if(!UA_ExpandedNodeId_isLocal(&bpr.targets[0].targetId)) {
            abortWithMessage("The RelativePath resolves to an ExpandedNodeId "
                             "on a different server\n");
            return;
        }

        UA_NodeId_clear(&ao.nodeId);
        ao.nodeId = bpr.targets[0].targetId.nodeId;
        UA_ExpandedNodeId_init(&bpr.targets[0].targetId);
        UA_BrowsePathResult_clear(&bpr);
    }

    /* Write the attribute */
    UA_WriteValue wv;
    UA_WriteValue_init(&wv);
    wv.value.value = v;
    wv.value.hasValue = true;
    wv.nodeId = ao.nodeId;
    wv.attributeId = ao.attributeId;
    wv.indexRange = ao.indexRange;
    res = UA_Client_write(client, &wv);

    /* Print the StatusCode and return */
    fprintf(stdout, "%s\n", UA_StatusCode_name(res));
    if(res != UA_STATUSCODE_GOOD)
        return_value = EXIT_FAILURE;

    UA_AttributeOperand_clear(&ao);
    UA_Variant_clear(&v);
}

static void
browseService(void) {
    /* Validate the arguments */
    if(tokenPos != tokensSize - 1) {
        abortWithMessage("The browse service takes an AttributeOperand "
                         "expression as the last argument\n");
        return;
    }

    /* Connect */
    connectClient();

    /* Parse the AttributeOperand */
    UA_AttributeOperand ao;
    UA_StatusCode res = UA_AttributeOperand_parse(&ao, UA_STRING(tokens[tokenPos]));
    if(res != UA_STATUSCODE_GOOD)
        abortWithStatus(res);

    /* Resolve the RelativePath */
    if(ao.browsePath.elementsSize > 0) {
        UA_BrowsePath bp;
        UA_BrowsePath_init(&bp);
        bp.startingNode = ao.nodeId;
        bp.relativePath = ao.browsePath;

        UA_BrowsePathResult bpr =
            UA_Client_translateBrowsePathToNodeIds(client, &bp);
        if(bpr.statusCode != UA_STATUSCODE_GOOD)
            abortWithStatus(bpr.statusCode);

        /* Validate the response */
        if(bpr.targetsSize != 1) {
            abortWithMessage("The RelativePath did resolve to %u different NodeIds\n",
                             (unsigned)bpr.targetsSize);
            return;
        }

        if(bpr.targets[0].remainingPathIndex != UA_UINT32_MAX) {
            abortWithMessage("The RelativePath was not fully resolved\n");
            return;
        }

        if(!UA_ExpandedNodeId_isLocal(&bpr.targets[0].targetId)) {
            abortWithMessage("The RelativePath resolves to an ExpandedNodeId "
                             "on a different server\n");
            return;
        }

        UA_NodeId_clear(&ao.nodeId);
        ao.nodeId = bpr.targets[0].targetId.nodeId;
        UA_ExpandedNodeId_init(&bpr.targets[0].targetId);
        UA_BrowsePathResult_clear(&bpr);
    }

    /* Read the attribute */
    UA_BrowseDescription bd;
    UA_BrowseDescription_init(&bd);
    bd.browseDirection = UA_BROWSEDIRECTION_BOTH;
    bd.includeSubtypes = true;
    bd.nodeId = ao.nodeId;
    bd.referenceTypeId = UA_NS0ID(REFERENCES);
    bd.resultMask = UA_BROWSERESULTMASK_ALL;

    UA_BrowseResult br = UA_Client_browse(client, NULL, 0, &bd);

    printType(&br, &UA_TYPES[UA_TYPES_BROWSERESULT]);
    UA_BrowseResult_clear(&br);
    UA_AttributeOperand_clear(&ao);
}

static char *nodeClassNames[] = {
    "Unspecified  ",
    "Object       ",
    "Variable     ",
    "Method       ",
    "ObjectType   ",
    "VariableType ",
    "ReferenceType",
    "DataType     ",
    "View         "
};

static void
exploreRecursive(char *pathString, size_t pos, const UA_NodeId current,
                 UA_NodeClass nc, size_t depth) {
    size_t targetlevel = 0;
    while(nc) {
        ++targetlevel;
        nc = (UA_NodeClass)((size_t)nc >> 1);
    }
    printf("%s %.*s\n", nodeClassNames[targetlevel], (int)pos, pathString);

    if(depth == 0)
        return;

    /* Read the attribute */
    UA_BrowseDescription bd;
    UA_BrowseDescription_init(&bd);
    bd.browseDirection = UA_BROWSEDIRECTION_FORWARD;
    bd.includeSubtypes = true;
    bd.nodeId = current;
    bd.referenceTypeId = UA_NS0ID(HIERARCHICALREFERENCES);
    bd.resultMask = UA_BROWSERESULTMASK_BROWSENAME | UA_BROWSERESULTMASK_NODECLASS;

    UA_BrowseResult br = UA_Client_browse(client, NULL, 0, &bd);

    for(size_t i = 0; i < br.referencesSize; i++) {
        UA_ReferenceDescription *rd = &br.references[i];
        if(!UA_ExpandedNodeId_isLocal(&rd->nodeId))
            continue;
<<<<<<< HEAD
        unsigned char browseName[80];
        UA_String bnString = {80, browseName};

        UA_SimpleAttributeOperand sao;
        UA_SimpleAttributeOperand_init(&sao);
        sao.typeDefinitionId = UA_NS0ID(BASEEVENTTYPE); /* Prevent printing */
        sao.browsePathSize = 1;
        sao.browsePath = &rd->browseName;
        sao.attributeId = UA_ATTRIBUTEID_VALUE; /* Prevent printing */
        UA_SimpleAttributeOperand_print(&sao, &bnString);
        memcpy(pathString + pos, browseName, bnString.length);

        exploreRecursive(pathString, pos + bnString.length,
                         rd->nodeId.nodeId, rd->nodeClass, depth-1);
=======
        char browseName[80];
        int len = snprintf(browseName, 80, "%u:%.*s",
                           (unsigned)rd->browseName.namespaceIndex,
                           (int)rd->browseName.name.length,
                           (char*)rd->browseName.name.data);
        if(len < 0)
            continue;
        if(len > 80)
            len = 80;
        memcpy(pathString + pos, "/", 1);
        memcpy(pathString + pos + 1, browseName, (size_t)len);
        exploreRecursive(pathString, pos + 1 + (size_t)len, rd->nodeId.nodeId, rd->nodeClass, depth-1);
>>>>>>> fd84b3b4
    }

    UA_BrowseResult_clear(&br);
}

static void
explore(void) {
    /* Parse the arguments */
    char *pathArg = NULL;
    size_t depth = 1;

    for(; tokenPos < tokensSize; tokenPos++) {
        /* AttributeOperand */
        if(strncmp(tokens[tokenPos], "--", 2) != 0) {
            if(pathArg != NULL) {
                usage();
                return;
            }
            pathArg = tokens[tokenPos];
            continue;
        }

        /* Maximum depth */
        if(strcmp(tokens[tokenPos], "--depth") == 0) {
            tokenPos++;
            if(tokenPos == tokensSize) {
                usage();
                return;
            }
            depth = (size_t)atoi(tokens[tokenPos]);
            continue;
        }

        /* Unknown */
        usage();
        return;
    }

    /* Connect */
    connectClient();

    /* Parse the AttributeOperand */
    UA_AttributeOperand ao;
    UA_StatusCode res = UA_AttributeOperand_parse(&ao, UA_STRING(pathArg));
    if(res != UA_STATUSCODE_GOOD)
        abortWithStatus(res);

    /* Remove trailing slash */
    size_t origPathElems = ao.browsePath.elementsSize;
    if(ao.browsePath.elementsSize > 0) {
        size_t i = ao.browsePath.elementsSize - 1;
        UA_QualifiedName *last = &ao.browsePath.elements[i].targetName;
        if(last->namespaceIndex == 0 &&
           last->name.length == 0)
            ao.browsePath.elementsSize--;
    }

    /* Resolve the RelativePath */
    if(ao.browsePath.elementsSize > 0) {
        UA_BrowsePath bp;
        UA_BrowsePath_init(&bp);
        bp.relativePath = ao.browsePath;
        bp.startingNode = ao.nodeId;

        UA_BrowsePathResult bpr =
            UA_Client_translateBrowsePathToNodeIds(client, &bp);
        if(bpr.statusCode != UA_STATUSCODE_GOOD)
            abortWithStatus(bpr.statusCode);

        /* Validate the response */
        if(bpr.targetsSize != 1) {
            abortWithMessage("The RelativePath did resolve to %u different NodeIds\n",
                             (unsigned)bpr.targetsSize);
            return;
        }

        if(bpr.targets[0].remainingPathIndex != UA_UINT32_MAX) {
            abortWithMessage("The RelativePath was not fully resolved\n");
            return;
        }

        if(!UA_ExpandedNodeId_isLocal(&bpr.targets[0].targetId)) {
            abortWithMessage("The RelativePath resolves to an ExpandedNodeId "
                             "on a different server\n");
            return;
        }

        UA_NodeId_clear(&ao.nodeId);
        ao.nodeId = bpr.targets[0].targetId.nodeId;
        UA_ExpandedNodeId_init(&bpr.targets[0].targetId);
        UA_BrowsePathResult_clear(&bpr);
    }

    ao.browsePath.elementsSize = origPathElems;

    /* Read the NodeClass of the root node */
    UA_NodeClass nc = UA_NODECLASS_UNSPECIFIED;
    res = UA_Client_readNodeClassAttribute(client, ao.nodeId, &nc);
    if(res != UA_STATUSCODE_GOOD)
        abortWithStatus(res);

    /* Forward the current path, remove trailing slash */
    char relativepath[512];
    size_t pos = strlen(pathArg);
    if(pos > 0 && pathArg[pos-1] == '/')
        pos--;
    memcpy(relativepath, pathArg, pos);

    exploreRecursive(relativepath, pos, ao.nodeId, nc, depth);

    UA_AttributeOperand_clear(&ao);
}

/*****************/
/* Service Calls */
/*****************/

static void
processInputTokens(void) {
    if(tokensSize == 0)
        return;

    char *service = tokens[tokenPos++];
    if(strcmp(service, "getendpoints") == 0) {
        getEndpoints();
    } else if(strcmp(service, "read") == 0) {
        readService();
    } else if(strcmp(service, "browse") == 0) {
        browseService();
    } else if(strcmp(service, "write") == 0) {
        writeService();
    } else if(strcmp(service, "explore") == 0) {
        explore();
    } else {
        if(shellMode) {
            /* Quit the shell */
            if(strcmp(service, "q") == 0 ||
               strcmp(service, "quit") == 0 ||
               strcmp(service, "close") == 0) {
                shellMode = false;
                return;
            }
        }
        usage(); /* Unknown service */
    }
}

/******************/
/* Option Parsing */
/******************/

/* Parse options beginning with --.
 * Returns the position in the argv list. */
static int
parseOptions(int argc, char **argv, int argpos) {
    for(; argpos < argc; argpos++) {
        /* End of the arguments list */
        if(strncmp(argv[argpos], "--", 2) != 0)
            break;

        /* Help */
        if(strcmp(argv[argpos], "--help") == 0)
            usage();

        /* Username/Password */
        if(strcmp(argv[argpos], "--username") == 0) {
            argpos++;
            if(argpos == argc)
                usage();
            username = argv[argpos];
            continue;
        }
        if(strcmp(argv[argpos], "--password") == 0) {
            argpos++;
            if(argpos == argc)
                usage();
            password = argv[argpos];
            continue;
        }

        if(strcmp(argv[argpos], "--loglevel") == 0) {
            argpos++;
            if(argpos == argc)
                usage();
            logLevel = (UA_LogLevel)atoi(argv[argpos]);
            continue;
        }

        if(strcmp(argv[argpos], "--certificate") == 0) {
            argpos++;
            if(argpos == argc)
                usage();
            certificate = loadFile(argv[argpos]);
            continue;
        }

        if(strcmp(argv[argpos], "--privatekey") == 0) {
            argpos++;
            if(argpos == argc)
                usage();
            privateKey = loadFile(argv[argpos]);
            continue;
        }

        if(strcmp(argv[argpos], "--securitypolicy") == 0) {
            argpos++;
            if(argpos == argc)
                usage();
            securityPolicyUri = UA_STRING_ALLOC(argv[argpos]);
            continue;
        }

        /* Unknown option */
        usage();
    }

    return argpos;
}

static void
tokenize(char *line) {
    /* Quotes */
    bool in_single = false, in_double = false;

    /* If a token begins with [ or {, count opening
     * and closing braces to get a json object or array */
    unsigned braces = 0;

    tokensSize = 0;
    char *pos = line; /* For backslash-escaping, pos is the write-pos */
    char *begin = line;
    for(; (*pos = *line); pos++, line++) {
        /* Break tokens at spaces, skip repeated space */
        if(isspace(*line)) {
            if(!in_single && !in_double && braces == 0) {
                if(begin != line) {
                    *pos = '\0';
                    tokens[tokensSize++] = begin;
                }
                pos = line;
                begin = line + 1;
            }
            continue;
        }

        switch(*line) {
        /* Going in and out of strings */
        case '\'': if(!in_double) { in_single = !in_single; } break;
        case '"':  if(!in_single) { in_double = !in_double; } break;

        /* Backslash escaping outside of single-quotes.
         * Keep the backslash in the token. */
        case '\\': if(!in_single && line[1]) { *pos = *(++line); } break;

        /* Opening and closing braces */
        case '[':
        case '{':
            if(!in_double && !in_single && (braces > 0 || begin == line)) { braces++; } break;
        case ']':
        case '}':
            if(!in_double && !in_single && braces > 0) { braces--; } break;

        /* Normal character */
        default: break;
        }
    }

    /* Add the last token which ended the loop */
    if(begin != line)
        tokens[tokensSize++] = begin;
}

static void
shellInterface(void) {
    shellMode = true;

    char *line;
    while(shellMode && (line = readline(">>> ")) != NULL) {
        /* Lines that don't begin with a space are added to the history */
        if(*line && !isspace(*line))
            add_history(line);

        /* Tokenize the input and process */
        tokenPos = 0;
        tokenize(line);
        processInputTokens();

        /* Clean up and repeat */
        free(line);
    }
}

/****************/
/* Main Program */
/****************/

int
main(int argc, char **argv) {
    /* Read the command line options. Set used options to NULL.
     * Service-specific options are parsed later. */
    if(argc < 2)
        usage();

    /* Parse the options */
    int argpos = parseOptions(argc, argv, 1);

    /* Get the url */
    if(argpos >= argc)
        usage();
    url = argv[argpos++];

    /* Initialize the client config */
    cc.logging = &stderrLog;
    UA_ClientConfig_setDefault(&cc);

    /* TODO: Trustlist end revocation list */
#ifdef UA_ENABLE_ENCRYPTION
    if(certificate.length > 0) {
        UA_StatusCode res =
            UA_ClientConfig_setDefaultEncryption(&cc, certificate, privateKey,
                                                 NULL, 0, NULL, 0);
        if(res != UA_STATUSCODE_GOOD)
            exit(EXIT_FAILURE);
    }
#endif

    /* Accept all certificates without a trustlist */
    cc.certificateVerification.clear(&cc.certificateVerification);
    UA_CertificateGroup_AcceptAll(&cc.certificateVerification);

    /* Filter endpoints with the securitypolicy.
     * The allocated string gets cleaned up as part of the client config. */
    cc.securityPolicyUri = securityPolicyUri;

    /* Initialize the client */
    client = UA_Client_newWithConfig(&cc);
    if(!client) {
        fprintf(stderr, "Client configuration invalid\n");
        exit(EXIT_FAILURE);
    }

    /* Too many arguments */
    if(argc - argpos > MAX_TOKENS)
        usage();

    if(argpos >= argc) {
        /* No service call -> Shell */
        shellInterface();
    } else {
        /* Move remaining arguments to the tokens */
        for(int i = argpos; i < argc; i++)
            tokens[i-argpos] = argv[i];
        tokensSize = (size_t)(argc - argpos);

        /* Process the tokens */
        tokenPos = 0;
        processInputTokens();
    }

    UA_ByteString_clear(&certificate);
    UA_ByteString_clear(&privateKey);

    UA_Client_delete(client);
    return return_value;
}<|MERGE_RESOLUTION|>--- conflicted
+++ resolved
@@ -659,7 +659,6 @@
         UA_ReferenceDescription *rd = &br.references[i];
         if(!UA_ExpandedNodeId_isLocal(&rd->nodeId))
             continue;
-<<<<<<< HEAD
         unsigned char browseName[80];
         UA_String bnString = {80, browseName};
 
@@ -674,20 +673,6 @@
 
         exploreRecursive(pathString, pos + bnString.length,
                          rd->nodeId.nodeId, rd->nodeClass, depth-1);
-=======
-        char browseName[80];
-        int len = snprintf(browseName, 80, "%u:%.*s",
-                           (unsigned)rd->browseName.namespaceIndex,
-                           (int)rd->browseName.name.length,
-                           (char*)rd->browseName.name.data);
-        if(len < 0)
-            continue;
-        if(len > 80)
-            len = 80;
-        memcpy(pathString + pos, "/", 1);
-        memcpy(pathString + pos + 1, browseName, (size_t)len);
-        exploreRecursive(pathString, pos + 1 + (size_t)len, rd->nodeId.nodeId, rd->nodeClass, depth-1);
->>>>>>> fd84b3b4
     }
 
     UA_BrowseResult_clear(&br);
