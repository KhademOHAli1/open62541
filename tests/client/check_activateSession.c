/* This Source Code Form is subject to the terms of the Mozilla Public
 * License, v. 2.0. If a copy of the MPL was not distributed with this
 * file, You can obtain one at http://mozilla.org/MPL/2.0/. */

#include <open62541/client.h>
#include <open62541/client_highlevel.h>
#include <open62541/client_subscriptions.h>
#include <open62541/client_config_default.h>
#include <open62541/server.h>
#include <open62541/server_config_default.h>
#include <open62541/plugin/accesscontrol_default.h>

#include "client/ua_client_internal.h"
#include "ua_server_internal.h"

#include <check.h>
#include <stdlib.h>

#include "test_helpers.h"
#include "testing_clock.h"
#include "thread_wrapper.h"

UA_Server *server;
UA_Boolean running;
THREAD_HANDLE server_thread;

static void
addVariable(size_t size) {
    /* Define the attribute of the myInteger variable node */
    UA_VariableAttributes attr = UA_VariableAttributes_default;
    UA_Int32* array = (UA_Int32*)UA_malloc(size * sizeof(UA_Int32));
    for(size_t i = 0; i < size; i++)
        array[i] = (UA_Int32)i;
    UA_Variant_setArray(&attr.value, array, size, &UA_TYPES[UA_TYPES_INT32]);

    char name[] = "my.variable";
    attr.description = UA_LOCALIZEDTEXT("en-US", name);
    attr.displayName = UA_LOCALIZEDTEXT("en-US", name);
    attr.dataType = UA_TYPES[UA_TYPES_INT32].typeId;

    /* Add the variable node to the information model */
    UA_NodeId myIntegerNodeId = UA_NODEID_STRING(1, name);
    UA_QualifiedName myIntegerName = UA_QUALIFIEDNAME(1, name);
    UA_NodeId parentNodeId = UA_NODEID_NUMERIC(0, UA_NS0ID_OBJECTSFOLDER);
    UA_NodeId parentReferenceNodeId = UA_NODEID_NUMERIC(0, UA_NS0ID_ORGANIZES);
    UA_Server_addVariableNode(server, myIntegerNodeId, parentNodeId,
                              parentReferenceNodeId, myIntegerName,
                              UA_NODEID_NUMERIC(0, UA_NS0ID_BASEDATAVARIABLETYPE),
                              attr, NULL, NULL);

   /* add displayname to variable */
    UA_Server_writeDisplayName(server, myIntegerNodeId,
                              UA_LOCALIZEDTEXT("de", "meine.Variable"));
    UA_free(array);
}

THREAD_CALLBACK(serverloop) {
    while(running)
        UA_Server_run_iterate(server, true);
    return 0;
}

#define VARLENGTH 16366

static const size_t usernamePasswordsSize = 2;
static UA_UsernamePasswordLogin usernamePasswords[2] = {
    {UA_STRING_STATIC("user1"), UA_STRING_STATIC("password")},
    {UA_STRING_STATIC("user2"), UA_STRING_STATIC("password1")}};

static void setup(void) {
    running = true;
    server = UA_Server_newForUnitTest();
    ck_assert(server != NULL);

    UA_ServerConfig *config = UA_Server_getConfig(server);
    UA_SecurityPolicy *sp = &config->securityPolicies[config->securityPoliciesSize-1];
    UA_AccessControl_default(config, true, &sp->policyUri,
                             usernamePasswordsSize, usernamePasswords);

    UA_Server_run_startup(server);
    addVariable(VARLENGTH);
    THREAD_CREATE(server_thread, serverloop);
}

static void teardown(void) {
    running = false;
    THREAD_JOIN(server_thread);
    UA_Server_run_shutdown(server);
    UA_Server_delete(server);
}

static void clearLocale(UA_ClientConfig *config) {
    if(config->sessionLocaleIdsSize > 0 && config->sessionLocaleIds) {
        UA_Array_delete(config->sessionLocaleIds,
                        config->sessionLocaleIdsSize, &UA_TYPES[UA_TYPES_LOCALEID]);
    }
    config->sessionLocaleIds = NULL;
    config->sessionLocaleIdsSize = 0;
}

static void changeLocale(UA_Client *client) {
    UA_LocalizedText loc;
    UA_ClientConfig *config = UA_Client_getConfig(client);
    clearLocale(config);
    config->sessionLocaleIdsSize = 2;
    config->sessionLocaleIds = (UA_LocaleId *)UA_Array_new(2, &UA_TYPES[UA_TYPES_LOCALEID]);
    config->sessionLocaleIds[0] = UA_STRING_ALLOC("en-US"); 
    config->sessionLocaleIds[1] = UA_STRING_ALLOC("de");
    UA_StatusCode retval = UA_Client_activateCurrentSession(client);
    ck_assert_uint_eq(retval, UA_STATUSCODE_GOOD);

    const UA_NodeId nodeIdString = UA_NODEID_STRING(1, "my.variable");
    retval = UA_Client_readDisplayNameAttribute(client, nodeIdString, &loc);
    ck_assert_uint_eq(retval, UA_STATUSCODE_GOOD);

    UA_LocalizedText newLocaleEng = UA_LOCALIZEDTEXT("en-US", "my.variable");
    ck_assert(UA_String_equal(&newLocaleEng.locale, &loc.locale));
    ck_assert(UA_String_equal(&newLocaleEng.text, &loc.text));
    UA_LocalizedText_clear(&loc);

    clearLocale(config);
    config->sessionLocaleIdsSize = 2;
    config->sessionLocaleIds = (UA_LocaleId *)UA_Array_new(2, &UA_TYPES[UA_TYPES_LOCALEID]);
    config->sessionLocaleIds[0] = UA_STRING_ALLOC("de"); 
    config->sessionLocaleIds[1] = UA_STRING_ALLOC("en-US");
    retval = UA_Client_activateCurrentSession(client);
    ck_assert_uint_eq(retval, UA_STATUSCODE_GOOD);

    retval = UA_Client_readDisplayNameAttribute(client, nodeIdString, &loc);
    ck_assert_uint_eq(retval, UA_STATUSCODE_GOOD);
    
    UA_LocalizedText newLocaleGerm = UA_LOCALIZEDTEXT("de", "meine.Variable");
    ck_assert(UA_String_equal(&newLocaleGerm.locale, &loc.locale));
    ck_assert(UA_String_equal(&newLocaleGerm.text, &loc.text));
    UA_LocalizedText_clear(&loc);
}

START_TEST(Client_activateSessionWithoutConnect) {
    UA_Client *client = UA_Client_newForUnitTest();
    UA_ClientConfig *config = UA_Client_getConfig(client);
    config->sessionLocaleIdsSize = 2;
    config->sessionLocaleIds = (UA_LocaleId *)UA_Array_new(2, &UA_TYPES[UA_TYPES_LOCALEID]);
    config->sessionLocaleIds[0] = UA_STRING_ALLOC("en-US");
    config->sessionLocaleIds[1] = UA_STRING_ALLOC("de");

    changeLocale(client);
    ck_assert_uint_eq(server->sessionCount, 0);
    UA_LocaleId_delete(&config->sessionLocaleIds[0]);
    UA_LocaleId_delete(&config->sessionLocaleIds[1]);
    UA_Client_delete(client);
}
END_TEST

START_TEST(Client_activateSession) {
    UA_Client *client = UA_Client_newForUnitTest();
    UA_ClientConfig *config = UA_Client_getConfig(client);
    config->sessionLocaleIdsSize = 2;
    config->sessionLocaleIds = (UA_LocaleId *)UA_Array_new(2, &UA_TYPES[UA_TYPES_LOCALEID]);
    config->sessionLocaleIds[0] = UA_STRING_ALLOC("en-US");
    config->sessionLocaleIds[1] = UA_STRING_ALLOC("de");
    UA_StatusCode retval = UA_Client_connect(client, "opc.tcp://localhost:4840");
    ck_assert_uint_eq(retval, UA_STATUSCODE_GOOD);

    changeLocale(client);
    UA_Client_delete(client);
}
END_TEST

START_TEST(Client_activateSession_username) {
<<<<<<< HEAD
    UA_Client *client = UA_Client_newForUnitTest();
=======
    UA_ServerConfig *sc = UA_Server_getConfig(server);
    sc->allowNonePolicyPassword = true;

    UA_Client *client = UA_Client_new();
>>>>>>> 16264590
    UA_ClientConfig *config = UA_Client_getConfig(client);
    config->sessionLocaleIdsSize = 2;
    config->sessionLocaleIds = (UA_LocaleId *)UA_Array_new(2, &UA_TYPES[UA_TYPES_LOCALEID]);
    config->sessionLocaleIds[0] = UA_STRING_ALLOC("en-US");
    config->sessionLocaleIds[1] = UA_STRING_ALLOC("de");
    UA_StatusCode retval =
        UA_Client_connectUsername(client, "opc.tcp://localhost:4840", "user1", "password");
    ck_assert_uint_eq(retval, UA_STATUSCODE_GOOD);

    changeLocale(client);
    UA_Client_delete(client);
}
END_TEST

START_TEST(Client_read) {
    UA_Client *client = UA_Client_newForUnitTest();
    UA_ClientConfig *config = UA_Client_getConfig(client);
    config->sessionLocaleIdsSize = 2;
    config->sessionLocaleIds = (UA_LocaleId *)UA_Array_new(2, &UA_TYPES[UA_TYPES_LOCALEID]);
    config->sessionLocaleIds[0] = UA_STRING_ALLOC("en-US");
    config->sessionLocaleIds[1] = UA_STRING_ALLOC("de");
    UA_StatusCode retval = UA_Client_connect(client, "opc.tcp://localhost:4840");
    ck_assert_uint_eq(retval, UA_STATUSCODE_GOOD);

    changeLocale(client);

    UA_Variant val;
    UA_NodeId nodeId = UA_NODEID_STRING(1, "my.variable");
    retval = UA_Client_readValueAttribute(client, nodeId, &val);
    ck_assert_uint_eq(retval, UA_STATUSCODE_GOOD);

    ck_assert(val.type == &UA_TYPES[UA_TYPES_INT32]);
    UA_Int32 *var = (UA_Int32*)val.data;
    for(size_t i = 0; i < VARLENGTH; i++)
        ck_assert_uint_eq((size_t)var[i], i);
    UA_Variant_clear(&val);

    UA_Client_delete(client);
}
END_TEST

START_TEST(Client_renewSecureChannel) {
    UA_Client *client = UA_Client_newForUnitTest();
    UA_ClientConfig *config = UA_Client_getConfig(client);
    config->sessionLocaleIdsSize = 2;
    config->sessionLocaleIds = (UA_LocaleId *)UA_Array_new(2, &UA_TYPES[UA_TYPES_LOCALEID]);
    config->sessionLocaleIds[0] = UA_STRING_ALLOC("en-US");
    config->sessionLocaleIds[1] = UA_STRING_ALLOC("de");
    UA_StatusCode retval = UA_Client_connect(client, "opc.tcp://localhost:4840");
    ck_assert_uint_eq(retval, UA_STATUSCODE_GOOD);

    changeLocale(client);

    /* Forward the time */
    UA_ClientConfig *cc = UA_Client_getConfig(client);
    UA_fakeSleep((UA_UInt32)((UA_Double)cc->secureChannelLifeTime * 0.8));

    /* Make the client renew the channel */
    retval = UA_Client_run_iterate(client, 1);
    ck_assert_uint_eq(retval, UA_STATUSCODE_GOOD);

    /* Now read */
    UA_Variant val;
    UA_NodeId nodeId = UA_NODEID_STRING(1, "my.variable");
    retval = UA_Client_readValueAttribute(client, nodeId, &val);
    ck_assert(retval == UA_STATUSCODE_GOOD);
    UA_Variant_clear(&val);

    UA_Client_delete(client);

} END_TEST

#ifdef UA_ENABLE_SUBSCRIPTIONS
START_TEST(Client_renewSecureChannelWithActiveSubscription) {
    UA_Client *client = UA_Client_newForUnitTest();
    UA_ClientConfig *config = UA_Client_getConfig(client);
    config->sessionLocaleIdsSize = 2;
    config->sessionLocaleIds = (UA_LocaleId *)UA_Array_new(2, &UA_TYPES[UA_TYPES_LOCALEID]);
    config->sessionLocaleIds[0] = UA_STRING_ALLOC("en-US");
    config->sessionLocaleIds[1] = UA_STRING_ALLOC("de");
    config->secureChannelLifeTime = 60000;

    UA_StatusCode retval = UA_Client_connect(client, "opc.tcp://localhost:4840");
    ck_assert_uint_eq(retval, UA_STATUSCODE_GOOD);

    UA_CreateSubscriptionRequest request = UA_CreateSubscriptionRequest_default();
    /* Force the server to send keep alive responses every second to trigg
     * the client to send new publish requests. Requests from the client
     * will make the server to change to the new SecurityToken after renewal.
     */
    request.requestedPublishingInterval = 1000;
    request.requestedMaxKeepAliveCount = 1;
    UA_CreateSubscriptionResponse response = UA_Client_Subscriptions_create(client, request,
                                                                            NULL, NULL, NULL);

    UA_CreateSubscriptionResponse_clear(&response);
    changeLocale(client);

    /* manually control the server thread */
    running = false;
    THREAD_JOIN(server_thread);

    for(int i = 0; i < 15; ++i) {
        UA_fakeSleep(1000);
        UA_Server_run_iterate(server, true);
        retval = UA_Client_run_iterate(client, 1);
        ck_assert_uint_eq(retval, UA_STATUSCODE_GOOD);
    }

    /* run the server in an independent thread again */
    running = true;
    THREAD_CREATE(server_thread, serverloop);

 //   UA_Client_disconnect(client);
    UA_Client_delete(client);
} END_TEST
#endif

START_TEST(Client_switch) {
    UA_Client *client = UA_Client_newForUnitTest();
    UA_ClientConfig *config = UA_Client_getConfig(client);
    config->sessionLocaleIdsSize = 2;
    config->sessionLocaleIds = (UA_LocaleId *)UA_Array_new(2, &UA_TYPES[UA_TYPES_LOCALEID]);
    config->sessionLocaleIds[0] = UA_STRING_ALLOC("en-US");
    config->sessionLocaleIds[1] = UA_STRING_ALLOC("de");
    UA_StatusCode retval = UA_Client_connect(client, "opc.tcp://localhost:4840");
    ck_assert_uint_eq(retval, UA_STATUSCODE_GOOD);

    changeLocale(client);
    UA_Variant val;
    UA_NodeId nodeId = UA_NODEID_STRING(1, "my.variable");
    retval = UA_Client_readValueAttribute(client, nodeId, &val);
    ck_assert_uint_eq(retval, UA_STATUSCODE_GOOD);
    UA_Variant_clear(&val);

    UA_NodeId authenticationToken;
    UA_ByteString sessionNonce;
    UA_Client_getSessionAuthenticationToken(client, &authenticationToken,
                                            &sessionNonce);

    UA_Client *client2 = UA_Client_newForUnitTest();
    retval = UA_Client_connectSecureChannel(client2, "opc.tcp://localhost:4840");
    ck_assert_uint_eq(retval, UA_STATUSCODE_GOOD);

    retval = UA_Client_activateSession(client2, authenticationToken, sessionNonce);
    ck_assert_uint_eq(retval, UA_STATUSCODE_GOOD);

    retval = UA_Client_readValueAttribute(client, nodeId, &val);
    ck_assert_uint_ne(retval, UA_STATUSCODE_GOOD);
    UA_Variant_clear(&val);

    retval = UA_Client_readValueAttribute(client2, nodeId, &val);
    ck_assert_uint_eq(retval, UA_STATUSCODE_GOOD);
    UA_Variant_clear(&val);

    UA_NodeId_clear(&authenticationToken);
    UA_ByteString_clear(&sessionNonce);

    UA_Client_delete(client);
    UA_Client_delete(client2);
}
END_TEST

START_TEST(Client_activateSessionClose) {
    // restart server
    teardown();
    setup();
    ck_assert_uint_eq(server->sessionCount, 0);

    UA_Client *client = UA_Client_newForUnitTest();
    UA_ClientConfig *config = UA_Client_getConfig(client);
    config->sessionLocaleIdsSize = 2;
    config->sessionLocaleIds = (UA_LocaleId *)UA_Array_new(2, &UA_TYPES[UA_TYPES_LOCALEID]);
    config->sessionLocaleIds[0] = UA_STRING_ALLOC("en-US");
    config->sessionLocaleIds[1] = UA_STRING_ALLOC("de");
    UA_StatusCode retval = UA_Client_connect(client, "opc.tcp://localhost:4840");
    ck_assert_uint_eq(retval, UA_STATUSCODE_GOOD);
    ck_assert_uint_eq(server->sessionCount, 1);

    UA_Variant val;
    UA_NodeId nodeId = UA_NODEID_STRING(1, "my.variable");
    retval = UA_Client_readValueAttribute(client, nodeId, &val);
    ck_assert_uint_eq(retval, UA_STATUSCODE_GOOD);
    UA_Variant_clear(&val);
    changeLocale(client);

    UA_Client_disconnect(client);
    retval = UA_Client_connect(client, "opc.tcp://localhost:4840");
    ck_assert_uint_eq(retval, UA_STATUSCODE_GOOD);
    ck_assert_uint_eq(server->sessionCount, 1);

    changeLocale(client);
    nodeId = UA_NODEID_STRING(1, "my.variable");
    retval = UA_Client_readValueAttribute(client, nodeId, &val);
    ck_assert_uint_eq(retval, UA_STATUSCODE_GOOD);
    UA_Variant_clear(&val);

    UA_Client_delete(client);
    ck_assert_uint_eq(server->sessionCount, 0);
}
END_TEST

START_TEST(Client_activateSessionTimeout) {
    // restart server
    teardown();
    setup();
    ck_assert_uint_eq(server->sessionCount, 0);

    UA_Client *client = UA_Client_newForUnitTest();
    UA_ClientConfig *config = UA_Client_getConfig(client);
    config->sessionLocaleIdsSize = 2;
    config->sessionLocaleIds = (UA_LocaleId *)UA_Array_new(2, &UA_TYPES[UA_TYPES_LOCALEID]);
    config->sessionLocaleIds[0] = UA_STRING_ALLOC("en-US");
    config->sessionLocaleIds[1] = UA_STRING_ALLOC("de");
    UA_StatusCode retval = UA_Client_connect(client, "opc.tcp://localhost:4840");
    ck_assert_uint_eq(retval, UA_STATUSCODE_GOOD);

    ck_assert_uint_eq(server->sessionCount, 1);
    changeLocale(client);
    ck_assert_uint_eq(server->sessionCount, 1);

    UA_Variant val;
    UA_Variant_init(&val);
    UA_NodeId nodeId = UA_NODEID_NUMERIC(0, UA_NS0ID_SERVER_SERVERSTATUS_STATE);
    retval = UA_Client_readValueAttribute(client, nodeId, &val);
    ck_assert_uint_eq(retval, UA_STATUSCODE_GOOD);
    UA_Variant_clear(&val);

    /* Manually close the connection. The connection is internally closed at the
     * next iteration of the EventLoop. Hence the next request is sent out. But
     * the connection "actually closes" before receiving the response. */
    UA_ConnectionManager *cm = client->channel.connectionManager;
    uintptr_t connId = client->channel.connectionId;
    cm->closeConnection(cm, connId);

    UA_Variant_init(&val);
    retval = UA_Client_readValueAttribute(client, nodeId, &val);
    ck_assert_uint_eq(retval, UA_STATUSCODE_BADCONNECTIONCLOSED);

    retval = UA_Client_connect(client, "opc.tcp://localhost:4840");
    ck_assert_uint_eq(retval, UA_STATUSCODE_GOOD);
    ck_assert_uint_eq(server->sessionCount, 1);

    retval = UA_Client_readValueAttribute(client, nodeId, &val);
    ck_assert_uint_eq(retval, UA_STATUSCODE_GOOD);
    UA_Variant_clear(&val);

    UA_Client_delete(client);

    ck_assert_uint_eq(server->sessionCount, 0);
}
END_TEST

START_TEST(Client_activateSessionLocaleIds) {
    // restart server
    teardown();
    setup();
    ck_assert_uint_eq(server->sessionCount, 0);

    UA_Client *client = UA_Client_newForUnitTest();
    UA_ClientConfig *config = UA_Client_getConfig(client);
    config->sessionLocaleIdsSize = 2;
    config->sessionLocaleIds = (UA_LocaleId*)UA_Array_new(2, &UA_TYPES[UA_TYPES_LOCALEID]);
    config->sessionLocaleIds[0] = UA_STRING_ALLOC("en");
    config->sessionLocaleIds[1] = UA_STRING_ALLOC("fr");

    UA_StatusCode retval = UA_Client_connect(client, "opc.tcp://localhost:4840");
    ck_assert_uint_eq(retval, UA_STATUSCODE_GOOD);
    ck_assert_uint_eq(server->sessionCount, 1);

    changeLocale(client);
    ck_assert_uint_eq(server->sessionCount, 1);

    UA_QualifiedName key = {0, UA_STRING_STATIC("localeIds")};
    UA_Variant locales;
    UA_Server_getSessionAttribute(server, &server->sessions.lh_first->session.sessionId,
                                  key, &locales);

    ck_assert_uint_eq(locales.arrayLength, 2);
    UA_String *localeIds = (UA_String*)locales.data;
    ck_assert(UA_String_equal(localeIds, &config->sessionLocaleIds[0]));

    UA_Client_delete(client);
    ck_assert_uint_eq(server->sessionCount, 0);
}
END_TEST

static Suite* testSuite_Client(void) {
    Suite *s = suite_create("Client");
    TCase *tc_client = tcase_create("Client Basic");
    tcase_add_checked_fixture(tc_client, setup, teardown);
    tcase_add_test(tc_client, Client_activateSession);
    tcase_add_test(tc_client, Client_activateSession_username);
    tcase_add_test(tc_client, Client_read);
    tcase_add_test(tc_client, Client_renewSecureChannel);
#ifdef UA_ENABLE_SUBSCRIPTIONS
    tcase_add_test(tc_client, Client_renewSecureChannelWithActiveSubscription);
#endif

    tcase_add_test(tc_client, Client_activateSessionClose);
    tcase_add_test(tc_client, Client_activateSessionTimeout);
    tcase_add_test(tc_client, Client_activateSessionLocaleIds);
    suite_add_tcase(s,tc_client);

    TCase *tc_client_reconnect = tcase_create("Client Session Switch");
    tcase_add_checked_fixture(tc_client_reconnect, setup, teardown);
    tcase_add_test(tc_client_reconnect, Client_switch);
    suite_add_tcase(s,tc_client_reconnect);
    return s;
}

int main(void) {
    Suite *s = testSuite_Client();
    SRunner *sr = srunner_create(s);
    srunner_set_fork_status(sr, CK_NOFORK);
    srunner_run_all(sr,CK_NORMAL);
    int number_failed = srunner_ntests_failed(sr);
    srunner_free(sr);
    return (number_failed == 0) ? EXIT_SUCCESS : EXIT_FAILURE;
}<|MERGE_RESOLUTION|>--- conflicted
+++ resolved
@@ -167,14 +167,10 @@
 END_TEST
 
 START_TEST(Client_activateSession_username) {
-<<<<<<< HEAD
-    UA_Client *client = UA_Client_newForUnitTest();
-=======
     UA_ServerConfig *sc = UA_Server_getConfig(server);
     sc->allowNonePolicyPassword = true;
 
-    UA_Client *client = UA_Client_new();
->>>>>>> 16264590
+    UA_Client *client = UA_Client_newForUnitTest();
     UA_ClientConfig *config = UA_Client_getConfig(client);
     config->sessionLocaleIdsSize = 2;
     config->sessionLocaleIds = (UA_LocaleId *)UA_Array_new(2, &UA_TYPES[UA_TYPES_LOCALEID]);
