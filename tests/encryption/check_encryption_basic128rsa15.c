--- conflicted
+++ resolved
@@ -198,12 +198,7 @@
     UA_ClientConfig_setDefaultEncryption(cc, certificate, privateKey,
                                          trustList, trustListSize,
                                          revocationList, revocationListSize);
-<<<<<<< HEAD
-    cc->certificateVerification.clear(&cc->certificateVerification);
     UA_CertificateGroup_AcceptAll(&cc->certificateVerification);
-=======
-    UA_CertificateVerification_AcceptAll(&cc->certificateVerification);
->>>>>>> 199a29d3
 
     /* Manually add the Basic128Rsa15 SecurityPolicy.
      * It does not get added by default as it is considered unsecure. */
@@ -301,12 +296,7 @@
     UA_ClientConfig_setDefaultEncryption(cc, certificate, privateKey,
                                          trustList, trustListSize,
                                          revocationList, revocationListSize);
-<<<<<<< HEAD
-    cc->certificateVerification.clear(&cc->certificateVerification);
     UA_CertificateGroup_AcceptAll(&cc->certificateVerification);
-=======
-    UA_CertificateVerification_AcceptAll(&cc->certificateVerification);
->>>>>>> 199a29d3
 
     /* Manually add the Basic128Rsa15 SecurityPolicy.
      * It does not get added by default as it is considered unsecure. */
