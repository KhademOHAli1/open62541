--- conflicted
+++ resolved
@@ -202,12 +202,7 @@
     UA_ClientConfig_setDefaultEncryption(cc, certificate, privateKey,
                                          trustList, trustListSize,
                                          revocationList, revocationListSize);
-<<<<<<< HEAD
-    cc->certificateVerification.clear(&cc->certificateVerification);
     UA_CertificateGroup_AcceptAll(&cc->certificateVerification);
-=======
-    UA_CertificateVerification_AcceptAll(&cc->certificateVerification);
->>>>>>> 199a29d3
 
     /* Manually add the Basic256 SecurityPolicy.
      * It does not get added by default as it is considered unsecure. */
@@ -305,12 +300,7 @@
     UA_ClientConfig_setDefaultEncryption(cc, certificate, privateKey,
                                          trustList, trustListSize,
                                          revocationList, revocationListSize);
-<<<<<<< HEAD
-    cc->certificateVerification.clear(&cc->certificateVerification);
     UA_CertificateGroup_AcceptAll(&cc->certificateVerification);
-=======
-    UA_CertificateVerification_AcceptAll(&cc->certificateVerification);
->>>>>>> 199a29d3
 
     /* Manually add the Basic256 SecurityPolicy.
      * It does not get added by default as it is considered unsecure. */
