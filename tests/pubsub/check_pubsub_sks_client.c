/* This Source Code Form is subject to the terms of the Mozilla Public
 * License, v. 2.0. If a copy of the MPL was not distributed with this
 * file, You can obtain one at http://mozilla.org/MPL/2.0/.
 *
 * Copyright (c) 2022 Linutronix GmbH (Author: Muddasir Shakil)
 */

#include <open62541/client.h>
#include <open62541/client_config_default.h>
#include <open62541/client_highlevel.h>
#include <open62541/plugin/securitypolicy_default.h>
#include <open62541/server_config_default.h>
#include <open62541/server_pubsub.h>

#include "ua_pubsub.h"
#include "ua_pubsub_keystorage.h"
#include "ua_server_internal.h"

#include <check.h>

#include "../encryption/certificates.h"
#include "testing_clock.h"
#include "thread_wrapper.h"

#define PUBLISHER_ID 2234             /*Publisher Id*/
#define WRITER_GROUP_ID 100           /*Writer group Id*/
#define DATASET_WRITER_ID 62541       /*Dataset Writer id*/
#define PUBLISHVARIABLE_NODEID 1000   /* Published data nodeId */
#define SUBSCRIBEVARIABLE_NODEID 1002 /* Subscribed data nodeId */
#define UA_PUBSUB_KEYMATERIAL_NONCELENGTH 32
#define policUri "http://opcfoundation.org/UA/SecurityPolicy#PubSub-Aes256-CTR"
#define testingSKSEndpointUrl "opc.tcp://localhost:4840"
#define MAX_RETRIES 1000

#define TESTINGSECURITYMODE UA_MESSAGESECURITYMODE_SIGNANDENCRYPT


UA_Boolean running;
UA_UInt32 maxKeyCount;
UA_String securityGroupId;
THREAD_HANDLE server_thread;
UA_Server *sksServer, *publisherApp, *subscriberApp;
UA_NodeId writerGroupId, readerGroupId;
UA_NodeId publisherConnection, subscriberConnection;
UA_ByteString allowedUsername;
THREAD_CALLBACK(serverloop) {
    while(running)
        UA_Server_run_iterate(sksServer, true);
    return 0;
}

static void
disableAnonymous(UA_ServerConfig *config) {
    for(size_t i = 0; i < config->endpointsSize; i++) {
        UA_EndpointDescription *ep = &config->endpoints[i];

        for(size_t j = 0; j < ep->userIdentityTokensSize; j++) {
            UA_UserTokenPolicy *utp = &ep->userIdentityTokens[j];
            if(utp->tokenType != UA_USERTOKENTYPE_ANONYMOUS)
                continue;

            UA_UserTokenPolicy_clear(utp);
            /* Move the last to this position */
            if(j + 1 < ep->userIdentityTokensSize) {
                ep->userIdentityTokens[j] = ep->userIdentityTokens[ep->userIdentityTokensSize-1];
                j--;
            }
            ep->userIdentityTokensSize--;
        }

        /* Delete the entire array if the last UserTokenPolicy was removed */
        if(ep->userIdentityTokensSize == 0) {
            UA_free(ep->userIdentityTokens);
            ep->userIdentityTokens = NULL;
        }
    }
}

static void
addSecurityGroup(void) {
    UA_NodeId securityGroupParent =
        UA_NODEID_NUMERIC(0, UA_NS0ID_PUBLISHSUBSCRIBE_SECURITYGROUPS);
    UA_NodeId outNodeId;
    UA_SecurityGroupConfig config;
    memset(&config, 0, sizeof(UA_SecurityGroupConfig));
    config.keyLifeTime = 200;
    config.securityPolicyUri = UA_STRING(policUri);
    config.securityGroupName = UA_STRING("TestSecurityGroup");
    config.maxFutureKeyCount = 1;
    config.maxPastKeyCount = 1;

    maxKeyCount = config.maxPastKeyCount + 1 + config.maxFutureKeyCount;

    UA_Server_addSecurityGroup(sksServer, securityGroupParent, &config, &outNodeId);
    securityGroupId = config.securityGroupName;

    allowedUsername = UA_STRING("user1");
    ck_assert_int_eq(UA_Server_setNodeContext(sksServer, outNodeId, &allowedUsername),
                     UA_STATUSCODE_GOOD);
}

static UA_Boolean
getUserExecutableOnObject_sks(UA_Server *server, UA_AccessControl *ac,
                              const UA_NodeId *sessionId, void *sessionContext,
                              const UA_NodeId *methodId, void *methodContext,
                              const UA_NodeId *objectId, void *objectContext) {
    if(!objectContext)
        return true;
    if(!sessionContext)
        return false;
    UA_ExtensionObject *userIdentityToken = (UA_ExtensionObject*)sessionContext;
    if(userIdentityToken->content.decoded.type != &UA_TYPES[UA_TYPES_USERNAMEIDENTITYTOKEN])
        return false;
    UA_UserNameIdentityToken *token = (UA_UserNameIdentityToken*)
        userIdentityToken->content.decoded.data;
    UA_ByteString *username = (UA_ByteString *)objectContext;
    return UA_ByteString_equal(username, &token->userName);
}

static void
skssetup(void) {
    running = true;

    UA_ByteString certificate;
    certificate.length = CERT_DER_LENGTH;
    certificate.data = CERT_DER_DATA;

    UA_ByteString privateKey;
    privateKey.length = KEY_DER_LENGTH;
    privateKey.data = KEY_DER_DATA;

    size_t trustListSize = 0;
    UA_ByteString *trustList = NULL;
    size_t issuerListSize = 0;
    UA_ByteString *issuerList = NULL;
    UA_ByteString *revocationList = NULL;
    size_t revocationListSize = 0;

    sksServer = UA_Server_new();
    UA_ServerConfig *config = UA_Server_getConfig(sksServer);
    UA_ServerConfig_setDefaultWithSecurityPolicies(
        config, 4840, &certificate, &privateKey, trustList, trustListSize, issuerList,
        issuerListSize, revocationList, revocationListSize);
    UA_String_clear(&config->applicationDescription.applicationUri);
    config->applicationDescription.applicationUri =
        UA_STRING_ALLOC("urn:unconfigured:application");

    disableAnonymous(config);

    config->pubSubConfig.securityPolicies =
        (UA_PubSubSecurityPolicy *)UA_malloc(sizeof(UA_PubSubSecurityPolicy));
    config->pubSubConfig.securityPoliciesSize = 1;
    UA_PubSubSecurityPolicy_Aes256Ctr(config->pubSubConfig.securityPolicies,
                                      &config->logger);

    /*User Access Control*/
    config->accessControl.getUserExecutableOnObject = getUserExecutableOnObject_sks;

    addSecurityGroup();

    UA_Server_run_startup(sksServer);
    THREAD_CREATE(server_thread, serverloop);
}

static void
publishersetup(void) {
    running = true;
    publisherApp = UA_Server_new();
    UA_StatusCode retVal = UA_STATUSCODE_GOOD;
    UA_ServerConfig *config = UA_Server_getConfig(publisherApp);
    retVal |= UA_ServerConfig_setMinimal(config, 4841, NULL);

    config->pubSubConfig.securityPolicies =
        (UA_PubSubSecurityPolicy *)UA_malloc(sizeof(UA_PubSubSecurityPolicy));
    config->pubSubConfig.securityPoliciesSize = 1;
    UA_PubSubSecurityPolicy_Aes256Ctr(config->pubSubConfig.securityPolicies,
                                      &config->logger);

    UA_PubSubConnectionConfig connectionConfig;
    memset(&connectionConfig, 0, sizeof(UA_PubSubConnectionConfig));
    connectionConfig.name = UA_STRING("UADP Connection");
    UA_NetworkAddressUrlDataType networkAddressUrl = {
        UA_STRING_NULL, UA_STRING("opc.udp://224.0.0.22:4840/")};
    UA_Variant_setScalar(&connectionConfig.address, &networkAddressUrl,
                         &UA_TYPES[UA_TYPES_NETWORKADDRESSURLDATATYPE]);
    connectionConfig.transportProfileUri =
        UA_STRING("http://opcfoundation.org/UA-Profile/Transport/pubsub-udp-uadp");
    connectionConfig.publisherIdType = UA_PUBLISHERIDTYPE_UINT16;
    connectionConfig.publisherId.uint16 = PUBLISHER_ID;
    retVal |= UA_Server_addPubSubConnection(publisherApp, &connectionConfig, &publisherConnection);
    retVal |= UA_Server_run_startup(publisherApp);
    ck_assert_int_eq(retVal, UA_STATUSCODE_GOOD);
}

static void
subscribersetup(void) {
    running = true;
    subscriberApp = UA_Server_new();
    UA_StatusCode retVal = UA_STATUSCODE_GOOD;
    UA_ServerConfig *config = UA_Server_getConfig(subscriberApp);
    retVal |= UA_ServerConfig_setMinimal(config, 4842, NULL);

    config->pubSubConfig.securityPolicies =
        (UA_PubSubSecurityPolicy *)UA_malloc(sizeof(UA_PubSubSecurityPolicy));
    config->pubSubConfig.securityPoliciesSize = 1;
    UA_PubSubSecurityPolicy_Aes256Ctr(config->pubSubConfig.securityPolicies,
                                      &config->logger);

    UA_PubSubConnectionConfig connectionConfig;
    memset(&connectionConfig, 0, sizeof(UA_PubSubConnectionConfig));
    connectionConfig.name = UA_STRING("UADP Connection");
    UA_NetworkAddressUrlDataType networkAddressUrl = {
        UA_STRING_NULL, UA_STRING("opc.udp://224.0.0.22:4840/")};
    UA_Variant_setScalar(&connectionConfig.address, &networkAddressUrl,
                         &UA_TYPES[UA_TYPES_NETWORKADDRESSURLDATATYPE]);
    connectionConfig.transportProfileUri =
        UA_STRING("http://opcfoundation.org/UA-Profile/Transport/pubsub-udp-uadp");
    retVal |= UA_Server_addPubSubConnection(subscriberApp, &connectionConfig,
                                  &subscriberConnection);
    retVal |= UA_Server_run_startup(subscriberApp);
    ck_assert_int_eq(retVal, UA_STATUSCODE_GOOD);
}

static void
sksteardown(void) {
    running = false;
    THREAD_JOIN(server_thread);
    UA_Server_run_shutdown(sksServer);
    UA_Server_delete(sksServer);
}

static void
publisherteardown(void) {
    running = false;
    UA_Server_run_shutdown(publisherApp);
    UA_Server_delete(publisherApp);
}

static void
subscriberteardown(void) {
    running = false;
    UA_Server_run_shutdown(subscriberApp);
    UA_Server_delete(subscriberApp);
}

static UA_StatusCode
addPublisher(UA_Server *server) {
    UA_StatusCode retval = UA_STATUSCODE_BAD;
    UA_NodeId publishedDataSetIdent;
    UA_NodeId dataSetFieldIdent;
    UA_NodeId dataSetWriterIdent;

    UA_ServerConfig *config = UA_Server_getConfig(server);

    UA_WriterGroupConfig writerGroupConfig;
    memset(&writerGroupConfig, 0, sizeof(UA_WriterGroupConfig));
    writerGroupConfig.name = UA_STRING("Demo WriterGroup");
    writerGroupConfig.publishingInterval = 100;
    writerGroupConfig.enabled = UA_FALSE;
    writerGroupConfig.writerGroupId = WRITER_GROUP_ID;
    writerGroupConfig.encodingMimeType = UA_PUBSUB_ENCODING_UADP;

    writerGroupConfig.securityMode = TESTINGSECURITYMODE;
    writerGroupConfig.securityGroupId = securityGroupId;
    writerGroupConfig.securityPolicy = &config->pubSubConfig.securityPolicies[0];

    writerGroupConfig.messageSettings.encoding = UA_EXTENSIONOBJECT_DECODED;
    writerGroupConfig.messageSettings.content.decoded.type =
        &UA_TYPES[UA_TYPES_UADPWRITERGROUPMESSAGEDATATYPE];
    UA_UadpWriterGroupMessageDataType *writerGroupMessage =
        UA_UadpWriterGroupMessageDataType_new();
    writerGroupMessage->networkMessageContentMask =
        (UA_UadpNetworkMessageContentMask)(UA_UADPNETWORKMESSAGECONTENTMASK_PUBLISHERID |
                                           (UA_UadpNetworkMessageContentMask)
                                               UA_UADPNETWORKMESSAGECONTENTMASK_GROUPHEADER |
                                           (UA_UadpNetworkMessageContentMask)
                                               UA_UADPNETWORKMESSAGECONTENTMASK_WRITERGROUPID |
                                           (UA_UadpNetworkMessageContentMask)
                                               UA_UADPNETWORKMESSAGECONTENTMASK_PAYLOADHEADER);
    writerGroupConfig.messageSettings.content.decoded.data = writerGroupMessage;

    retval = UA_Server_addWriterGroup(server, publisherConnection, &writerGroupConfig,
                                      &writerGroupId);
    ck_assert_int_eq(retval, UA_STATUSCODE_GOOD);
    UA_UadpWriterGroupMessageDataType_delete(writerGroupMessage);
    UA_PublishedDataSetConfig publishedDataSetConfig;
    memset(&publishedDataSetConfig, 0, sizeof(UA_PublishedDataSetConfig));
    publishedDataSetConfig.publishedDataSetType = UA_PUBSUB_DATASET_PUBLISHEDITEMS;
    publishedDataSetConfig.name = UA_STRING("test PDS");
    retval = UA_Server_addPublishedDataSet(server, &publishedDataSetConfig,
                                  &publishedDataSetIdent).addResult;
    ck_assert_int_eq(retval, UA_STATUSCODE_GOOD);
    /* Create variable to publish integer data */
    UA_NodeId publisherNode;
    UA_VariableAttributes attr = UA_VariableAttributes_default;
    attr.description = UA_LOCALIZEDTEXT("en-US", "The answer");
    attr.displayName = UA_LOCALIZEDTEXT("en-US", "The answer");
    attr.dataType = UA_TYPES[UA_TYPES_INT32].typeId;
    UA_Int32 publisherData = 42;
    UA_Variant_setScalar(&attr.value, &publisherData, &UA_TYPES[UA_TYPES_INT32]);

    retval = UA_Server_addVariableNode(
        server, UA_NODEID_NUMERIC(1, PUBLISHVARIABLE_NODEID),
        UA_NODEID_NUMERIC(0, UA_NS0ID_OBJECTSFOLDER),
        UA_NODEID_NUMERIC(0, UA_NS0ID_ORGANIZES), UA_QUALIFIEDNAME(1, "The answer"),
        UA_NODEID_NUMERIC(0, UA_NS0ID_BASEDATAVARIABLETYPE), attr, NULL, &publisherNode);
    ck_assert_int_eq(retval, UA_STATUSCODE_GOOD);

    UA_DataSetFieldConfig dataSetFieldConfig;
    memset(&dataSetFieldConfig, 0, sizeof(UA_DataSetFieldConfig));
    dataSetFieldConfig.dataSetFieldType = UA_PUBSUB_DATASETFIELD_VARIABLE;
    dataSetFieldConfig.field.variable.fieldNameAlias = UA_STRING("The answer");
    dataSetFieldConfig.field.variable.promotedField = UA_FALSE;
    dataSetFieldConfig.field.variable.publishParameters.publishedVariable = publisherNode;
    dataSetFieldConfig.field.variable.publishParameters.attributeId =
        UA_ATTRIBUTEID_VALUE;
    retval = UA_Server_addDataSetField(server, publishedDataSetIdent, &dataSetFieldConfig,
                              &dataSetFieldIdent).result;
    ck_assert_int_eq(retval , UA_STATUSCODE_GOOD);
    UA_DataSetWriterConfig dataSetWriterConfig;
    memset(&dataSetWriterConfig, 0, sizeof(UA_DataSetWriterConfig));
    dataSetWriterConfig.name = UA_STRING("Demo DataSetWriter");
    dataSetWriterConfig.dataSetWriterId = DATASET_WRITER_ID;
    dataSetWriterConfig.keyFrameCount = 10;
    retval = UA_Server_addDataSetWriter(server, writerGroupId, publishedDataSetIdent,
                               &dataSetWriterConfig, &dataSetWriterIdent);
    ck_assert_int_eq(retval , UA_STATUSCODE_GOOD);
    return retval;
}

static UA_StatusCode
addSubscriber(UA_Server *server) {
    UA_StatusCode retval = UA_STATUSCODE_BAD;
    UA_NodeId readerIdentifier;

    UA_ReaderGroupConfig readerGroupConfig;
    memset(&readerGroupConfig, 0, sizeof(UA_ReaderGroupConfig));
    readerGroupConfig.name = UA_STRING("ReaderGroup1");

    /* Encryption settings */
    UA_ServerConfig *config = UA_Server_getConfig(server);
    readerGroupConfig.securityMode = TESTINGSECURITYMODE;
    readerGroupConfig.securityGroupId = securityGroupId;
    readerGroupConfig.securityPolicy = &config->pubSubConfig.securityPolicies[0];

    retval |= UA_Server_addReaderGroup(server, subscriberConnection, &readerGroupConfig,
                                       &readerGroupId);

    UA_DataSetReaderConfig readerConfig;
    memset(&readerConfig, 0, sizeof(UA_DataSetReaderConfig));
    readerConfig.name = UA_STRING("DataSet Reader 1");
    UA_UInt16 publisherIdentifier = PUBLISHER_ID;
    readerConfig.publisherId.type = &UA_TYPES[UA_TYPES_UINT16];
    readerConfig.publisherId.data = &publisherIdentifier;
    readerConfig.writerGroupId = WRITER_GROUP_ID;
    readerConfig.dataSetWriterId = DATASET_WRITER_ID;

    UA_DataSetMetaDataType_init(&readerConfig.dataSetMetaData);
    readerConfig.dataSetMetaData.name = UA_STRING("DataSet 1");

    readerConfig.dataSetMetaData.fieldsSize = 1;
    readerConfig.dataSetMetaData.fields = (UA_FieldMetaData *)UA_Array_new(
        readerConfig.dataSetMetaData.fieldsSize, &UA_TYPES[UA_TYPES_FIELDMETADATA]);

    UA_FieldMetaData_init(&readerConfig.dataSetMetaData.fields[0]);
    UA_NodeId_copy(&UA_TYPES[UA_TYPES_INT32].typeId,
                   &readerConfig.dataSetMetaData.fields[0].dataType);
    readerConfig.dataSetMetaData.fields[0].builtInType = UA_NS0ID_INT32;
    readerConfig.dataSetMetaData.fields[0].name = UA_STRING("The answer");
    readerConfig.dataSetMetaData.fields[0].valueRank = -1; /* scalar */

    retval = UA_Server_addDataSetReader(server, readerGroupId, &readerConfig,
                                        &readerIdentifier);
    UA_LOG_INFO(&server->config.logger, UA_LOGCATEGORY_SERVER, "%s \n",
                UA_StatusCode_name(retval));
    /*Add Subscribed Variable and target variable */
    UA_NodeId folderId;
    UA_String folderName = readerConfig.dataSetMetaData.name;
    UA_ObjectAttributes oAttr = UA_ObjectAttributes_default;
    UA_QualifiedName folderBrowseName;
    if(folderName.length > 0) {
        oAttr.displayName.locale = UA_STRING("en-US");
        oAttr.displayName.text = folderName;
        folderBrowseName.namespaceIndex = 1;
        folderBrowseName.name = folderName;
    } else {
        oAttr.displayName = UA_LOCALIZEDTEXT("en-US", "Subscribed Variables");
        folderBrowseName = UA_QUALIFIEDNAME(1, "Subscribed Variables");
    }

    retval = UA_Server_addObjectNode(
        server, UA_NODEID_NULL, UA_NODEID_NUMERIC(0, UA_NS0ID_OBJECTSFOLDER),
        UA_NODEID_NUMERIC(0, UA_NS0ID_ORGANIZES), folderBrowseName,
        UA_NODEID_NUMERIC(0, UA_NS0ID_BASEOBJECTTYPE), oAttr, NULL, &folderId);

    ck_assert_int_eq(retval, UA_STATUSCODE_GOOD);    
    UA_FieldTargetVariable *targetVars = (UA_FieldTargetVariable *)UA_calloc(
        readerConfig.dataSetMetaData.fieldsSize, sizeof(UA_FieldTargetVariable));
    /* Variable to subscribe data */
    UA_VariableAttributes vAttr = UA_VariableAttributes_default;
    UA_LocalizedText_copy(&readerConfig.dataSetMetaData.fields->description,
                          &vAttr.description);
    vAttr.displayName.locale = UA_STRING("en-US");
    vAttr.displayName.text = readerConfig.dataSetMetaData.fields->name;
    vAttr.dataType = readerConfig.dataSetMetaData.fields->dataType;

    UA_NodeId newNode;
    retval = UA_Server_addVariableNode(
        server, UA_NODEID_NUMERIC(1, SUBSCRIBEVARIABLE_NODEID), folderId,
        UA_NODEID_NUMERIC(0, UA_NS0ID_HASCOMPONENT),
        UA_QUALIFIEDNAME(1, (char *)readerConfig.dataSetMetaData.fields->name.data),
        UA_NODEID_NUMERIC(0, UA_NS0ID_BASEDATAVARIABLETYPE), vAttr, NULL, &newNode);

    /* For creating Targetvariables */
    UA_FieldTargetDataType_init(&targetVars->targetVariable);
    targetVars->targetVariable.attributeId = UA_ATTRIBUTEID_VALUE;
    targetVars->targetVariable.targetNodeId = newNode;

    retval = UA_Server_DataSetReader_createTargetVariables(
        server, readerIdentifier, readerConfig.dataSetMetaData.fieldsSize, targetVars);
    UA_FieldTargetDataType_clear(&targetVars->targetVariable);

    UA_free(targetVars);
    UA_free(readerConfig.dataSetMetaData.fields);
    return retval;
}

static UA_ClientConfig *
newEncryptedClientConfig(const char *username, const char *password) {
    UA_ByteString *trustList = NULL;
    size_t trustListSize = 0;
    UA_ByteString *revocationList = NULL;
    size_t revocationListSize = 0;

    /* Load certificate and private key */
    UA_ByteString certificate;
    certificate.length = CERT_DER_LENGTH;
    certificate.data = CERT_DER_DATA;

    UA_ByteString privateKey;
    privateKey.length = KEY_DER_LENGTH;
    privateKey.data = KEY_DER_DATA;

    /* Secure client initialization */

    UA_ClientConfig *cc = (UA_ClientConfig *)UA_calloc(1, sizeof(UA_ClientConfig));
    cc->securityMode = UA_MESSAGESECURITYMODE_SIGNANDENCRYPT;

    UA_ClientConfig_setDefaultEncryption(cc, certificate, privateKey, trustList,
                                         trustListSize, revocationList,
                                         revocationListSize);
    cc->securityPolicyUri =
        UA_STRING_ALLOC("http://opcfoundation.org/UA/SecurityPolicy#Basic256Sha256");

    UA_UserNameIdentityToken* identityToken = UA_UserNameIdentityToken_new();
    identityToken->userName = UA_STRING_ALLOC(username);
    identityToken->password = UA_STRING_ALLOC(password);
    UA_ExtensionObject_clear(&cc->userIdentityToken);
    cc->userIdentityToken.encoding = UA_EXTENSIONOBJECT_DECODED;
    cc->userIdentityToken.content.decoded.type = &UA_TYPES[UA_TYPES_USERNAMEIDENTITYTOKEN];
    cc->userIdentityToken.content.decoded.data = identityToken;

    return cc;
}

UA_StatusCode sksPullStatus = UA_STATUSCODE_BAD;

static void
sksPullRequestCallback_publisher(UA_Server *server, UA_StatusCode sksPullRequestStatus, void *data) {
    sksPullStatus = sksPullRequestStatus;
    UA_Server_setWriterGroupActivateKey(server, writerGroupId);
}

static void
sksPullRequestCallback_subscriber(UA_Server *server, UA_StatusCode sksPullRequestStatus, void *data) {
    sksPullStatus = sksPullRequestStatus;
    UA_Server_setReaderGroupActivateKey(server, readerGroupId);
}

static void
sksPullRequestCallback_pubsub(UA_Server *server, UA_StatusCode sksPullRequestStatus, void *data) {
    sksPullStatus = sksPullRequestStatus;
    UA_Server_setWriterGroupActivateKey(server, writerGroupId);
    UA_Server_setReaderGroupActivateKey(server, readerGroupId);
}

START_TEST(AddValidSksClientwithWriterGroup) {
    UA_StatusCode retval = UA_STATUSCODE_BAD;
    int retryCnt = 0;
    UA_ClientConfig *config = newEncryptedClientConfig("user1", "password");
    retval = addPublisher(publisherApp);
    retval = UA_Server_enableWriterGroup(publisherApp, writerGroupId);
    ck_assert_msg(retval == UA_STATUSCODE_GOOD,
                  "Expected Statuscode to be Good, but failed with: %s ",
                  UA_StatusCode_name(retval));

    retval = UA_Server_setSksClient(publisherApp, securityGroupId, config, testingSKSEndpointUrl, sksPullRequestCallback_publisher, NULL);
    ck_assert_msg(retval == UA_STATUSCODE_GOOD,
                  "Expected Statuscode to be Good, but failed with: %s ",
                  UA_StatusCode_name(retval));
    while(UA_StatusCode_isBad(sksPullStatus) && (retryCnt++ < MAX_RETRIES)) {
        UA_Server_run_iterate(publisherApp, true);
        UA_fakeSleep(50);
    }
    ck_assert_msg(sksPullStatus == UA_STATUSCODE_GOOD,
                  "Expected Statuscode to be Good, but failed with: %s (%u retries)",
                  UA_StatusCode_name(retval), retryCnt);
    UA_WriterGroup *wg = UA_WriterGroup_findWGbyId(publisherApp, writerGroupId);
    ck_assert(wg != NULL);
    
    ck_assert(wg->keyStorage->keyListSize > 0);
    UA_LOCK(&sksServer->serviceMutex);
    UA_PubSubKeyListItem *sksKsItr =
        UA_PubSubKeyStorage_findKeyStorage(sksServer, securityGroupId)
            ->currentItem;
    UA_UNLOCK(&sksServer->serviceMutex);
    UA_PubSubKeyListItem *wgKsItr = TAILQ_FIRST(&wg->keyStorage->keyList);
    for(size_t i = 0; i < wg->keyStorage->keyListSize; i++) {
        ck_assert_msg(UA_ByteString_equal(&sksKsItr->key, &wgKsItr->key) == UA_TRUE,
                      "Expected the Current Key and future keys in the SKS to be equal "
                      "to the Current and future keys in Publisher");
        ck_assert_uint_eq(sksKsItr->keyID, wgKsItr->keyID);
        sksKsItr = TAILQ_NEXT(sksKsItr, keyListEntry);
        wgKsItr = TAILQ_NEXT(wgKsItr, keyListEntry);
    }
    UA_free(config);
}
END_TEST

START_TEST(AddValidSksClientwithReaderGroup) {
    UA_StatusCode retval = UA_STATUSCODE_BAD;
    UA_ClientConfig *config = newEncryptedClientConfig("user1", "password");
    int retryCnt = 0;
    retval = addSubscriber(subscriberApp);
    ck_assert_msg(retval == UA_STATUSCODE_GOOD,
                  "Expected Statuscode to be Good but failed with: %s ",
                  UA_StatusCode_name(retval));
    retval = UA_Server_setSksClient(subscriberApp, securityGroupId, config, testingSKSEndpointUrl, sksPullRequestCallback_subscriber, NULL);
    ck_assert_msg(retval == UA_STATUSCODE_GOOD,
                  "Expected Statuscode to be Good, but failed with: %s ",
                  UA_StatusCode_name(retval));
    sksPullStatus = UA_STATUSCODE_BAD;
    while(UA_StatusCode_isBad(sksPullStatus) && (retryCnt++ < MAX_RETRIES)) {
        UA_Server_run_iterate(subscriberApp, false);
        UA_fakeSleep(50);
    }
    ck_assert_msg(sksPullStatus == UA_STATUSCODE_GOOD,
                  "Expected Statuscode to be Good, but failed with: %s (%u retries)",
                  UA_StatusCode_name(retval), retryCnt);
    UA_ReaderGroup *rg = UA_ReaderGroup_findRGbyId(subscriberApp, readerGroupId);
    ck_assert(rg != NULL);

    retval = UA_Server_enableReaderGroup(subscriberApp, writerGroupId);
    ck_assert_msg(retval == UA_STATUSCODE_GOOD,
                  "Expected Statuscode to be Good, but failed with: %s ",
                  UA_StatusCode_name(retval));
    ck_assert(rg->keyStorage->keyListSize > 0);
    UA_LOCK(&sksServer->serviceMutex);
    UA_PubSubKeyListItem *sksKsItr =
        UA_PubSubKeyStorage_findKeyStorage(sksServer, securityGroupId)
            ->currentItem;
    UA_UNLOCK(&sksServer->serviceMutex);
    UA_PubSubKeyListItem *rgKsItr = TAILQ_FIRST(&rg->keyStorage->keyList);
    for(size_t i = 0; i < rg->keyStorage->keyListSize; i++) {
        ck_assert_msg(UA_ByteString_equal(&sksKsItr->key, &rgKsItr->key) == UA_TRUE,
                      "Expected the Current Key and future keys in the SKS to be equal "
                      "to the Current and future keys in Publisher");
        ck_assert_uint_eq(sksKsItr->keyID, rgKsItr->keyID);
        sksKsItr = TAILQ_NEXT(sksKsItr, keyListEntry);
        rgKsItr = TAILQ_NEXT(rgKsItr, keyListEntry);
    }
    ck_assert(rg->keyStorage->keyListSize > 0);
    UA_free(config);
}
END_TEST

START_TEST(SetInvalidSKSClient) {
    addPublisher(publisherApp);
    UA_Client *client = UA_Client_new();
    UA_ClientConfig *config = UA_Client_getConfig(client);
<<<<<<< HEAD
    UA_Server_setSksClient(publisherApp, securityGroupId, config, testingSKSEndpointUrl, sksPullRequestCallback_publisher, NULL);
=======
    int retryCnt = 0;
    UA_Server_setSksClient(publisherApp, securityGroupId, config, testingSKSEndpointUrl, sksPullRequestCallback, NULL);
>>>>>>> 6aacce6b
    sksPullStatus = UA_STATUSCODE_GOOD;
    while(UA_StatusCode_isGood(sksPullStatus) && (retryCnt++ < MAX_RETRIES)) {
        UA_Server_run_iterate(publisherApp, false);
        UA_fakeSleep(50);
    }
    ck_assert_msg(sksPullStatus != UA_STATUSCODE_GOOD,
                  "Expected Statuscode to be not GOOD, but failed with: %s (%u retries)",
                  UA_StatusCode_name(sksPullStatus), retryCnt);
    UA_Client_delete(client);
}
END_TEST

START_TEST(SetInvalidSKSEndpointUrl) {
    UA_StatusCode retval = UA_STATUSCODE_BAD;
    retval = addPublisher(publisherApp);
    UA_Client *client = UA_Client_new();
    UA_ClientConfig *config = UA_Client_getConfig(client);
    UA_ClientConfig_setDefault(config);

    retval = UA_Server_setSksClient(publisherApp, securityGroupId, config, "opc.tcp:[invalid:host]:4840", sksPullRequestCallback_publisher, NULL);
    ck_assert_msg(retval == UA_STATUSCODE_BADTCPENDPOINTURLINVALID,
                  "Expected Statuscode to be BADTCPENDPOINTURLINVALID, but failed with: %s ",
                  UA_StatusCode_name(retval));
    UA_Client_delete(client);
}
END_TEST

START_TEST(SetWrongSKSEndpointUrl) {
    UA_StatusCode retval = UA_STATUSCODE_BAD;
    retval = addPublisher(publisherApp);
    UA_Client *client = UA_Client_new();
    UA_ClientConfig *config = UA_Client_getConfig(client);
    UA_ClientConfig_setDefault(config);

    retval = UA_Server_setSksClient(publisherApp, securityGroupId, config, "opc.tcp://WrongHost:4840", sksPullRequestCallback_publisher, NULL);
    ck_assert_msg(retval == UA_STATUSCODE_BADCONNECTIONCLOSED,
                  "Expected Statuscode to be BADCONNECTIONCLOSED, but failed with: %s ",
                  UA_StatusCode_name(retval));
    UA_Client_delete(client);
}
END_TEST

START_TEST(CheckPublishedValuesInUserLand) {
    UA_StatusCode retval = UA_STATUSCODE_BAD;
    int retryCnt = 0;
    retval = addPublisher(publisherApp);
    ck_assert(retval == UA_STATUSCODE_GOOD);
    retval = addSubscriber(subscriberApp);
    ck_assert(retval == UA_STATUSCODE_GOOD);

    retval = UA_Server_enableWriterGroup(publisherApp, writerGroupId);
    ck_assert(retval == UA_STATUSCODE_GOOD);
    retval = UA_Server_enableReaderGroup(subscriberApp, readerGroupId);
    ck_assert(retval == UA_STATUSCODE_GOOD);

    UA_ClientConfig *pubSksClientConfig = newEncryptedClientConfig("user1", "password");
    retval =
        UA_Server_setSksClient(publisherApp, securityGroupId, pubSksClientConfig, testingSKSEndpointUrl, sksPullRequestCallback_publisher, NULL);
    ck_assert(retval == UA_STATUSCODE_GOOD);
    sksPullStatus = UA_STATUSCODE_BAD;
    while(UA_StatusCode_isBad(sksPullStatus) && (retryCnt++ < MAX_RETRIES)) {
        UA_Server_run_iterate(publisherApp, false);
        UA_fakeSleep(50);
    }
    ck_assert(retryCnt < MAX_RETRIES);

    UA_ClientConfig *subSksClientConfig = newEncryptedClientConfig("user1", "password");
    retval =
        UA_Server_setSksClient(subscriberApp, securityGroupId, subSksClientConfig, testingSKSEndpointUrl, sksPullRequestCallback_subscriber, NULL);
    ck_assert(retval == UA_STATUSCODE_GOOD);
    sksPullStatus = UA_STATUSCODE_BAD;
    retryCnt = 0;
    while(UA_StatusCode_isBad(sksPullStatus) && (retryCnt++ < MAX_RETRIES)) {
        UA_Server_run_iterate(subscriberApp, false);
        UA_fakeSleep(50);
    }
    ck_assert(retryCnt < MAX_RETRIES);

    /* run server - publisher and subscriber */
    UA_fakeSleep(100 + 1);
    UA_Server_run_iterate(publisherApp, true);
    UA_Server_run_iterate(subscriberApp, true);
    UA_fakeSleep(100 + 1);
    UA_Server_run_iterate(publisherApp, true);
    UA_Server_run_iterate(subscriberApp, true);

    UA_Variant *publishedNodeData = UA_Variant_new();
    retval = UA_Server_readValue(publisherApp,
                                 UA_NODEID_NUMERIC(1, PUBLISHVARIABLE_NODEID),
                                 publishedNodeData);
    ck_assert_int_eq(retval, UA_STATUSCODE_GOOD);

    while(true) {
        UA_Variant *subscribedNodeData = UA_Variant_new();
        retval = UA_Server_readValue(subscriberApp,
                                     UA_NODEID_NUMERIC(1, SUBSCRIBEVARIABLE_NODEID),
                                     subscribedNodeData);
        ck_assert_int_eq(retval, UA_STATUSCODE_GOOD);
        UA_Boolean isEqual = (UA_order(publishedNodeData->data, subscribedNodeData->data,
                                       publishedNodeData->type) == UA_ORDER_EQ);
        UA_Variant_delete(subscribedNodeData);
        if(isEqual)
            break;
        UA_Server_run_iterate(publisherApp, false);
        UA_Server_run_iterate(subscriberApp, false);
        UA_fakeSleep(50);
    }
    UA_Variant_delete(publishedNodeData);
    UA_free(pubSksClientConfig);
    UA_free(subSksClientConfig);
}
END_TEST

START_TEST(PublisherSubscriberTogethor) {
    UA_StatusCode retval = UA_STATUSCODE_BAD;
    int retryCnt = 0;
    retval = addSubscriber(publisherApp);
    ck_assert(retval == UA_STATUSCODE_GOOD);
     retval = addPublisher(publisherApp);
    ck_assert(retval == UA_STATUSCODE_GOOD);

    retval = UA_Server_enableWriterGroup(publisherApp, writerGroupId);
    ck_assert(retval == UA_STATUSCODE_GOOD);
    retval = UA_Server_enableReaderGroup(publisherApp, readerGroupId);
    ck_assert(retval == UA_STATUSCODE_GOOD);
    
    UA_ClientConfig *pubSksClientConfig = newEncryptedClientConfig("user1", "password");
    retval =
        UA_Server_setSksClient(publisherApp, securityGroupId, pubSksClientConfig, testingSKSEndpointUrl, sksPullRequestCallback_pubsub, NULL);
    ck_assert(retval == UA_STATUSCODE_GOOD);

    sksPullStatus = UA_STATUSCODE_BAD;
    while(UA_StatusCode_isBad(sksPullStatus) && (retryCnt++ < MAX_RETRIES)) {
        UA_Server_run_iterate(publisherApp, false);
        UA_fakeSleep(50);
    }
<<<<<<< HEAD
=======
    ck_assert(retryCnt < MAX_RETRIES);
    retval = UA_Server_setWriterGroupOperational(publisherApp, writerGroupId);
    ck_assert(retval == UA_STATUSCODE_GOOD);
    retval = UA_Server_setReaderGroupOperational(publisherApp, readerGroupId);
    ck_assert(retval == UA_STATUSCODE_GOOD);
>>>>>>> 6aacce6b

    /* run server - publisher and subscriber */
    UA_fakeSleep(100 + 1);
    UA_Server_run_iterate(publisherApp, true);
    UA_fakeSleep(100 + 1);
    UA_Server_run_iterate(publisherApp, true);
    
    UA_Variant *publishedNodeData = UA_Variant_new();
    retval = UA_Server_readValue(publisherApp,
                                 UA_NODEID_NUMERIC(1, PUBLISHVARIABLE_NODEID),
                                 publishedNodeData);
    ck_assert_int_eq(retval, UA_STATUSCODE_GOOD);

    while(true) {
        UA_Variant *subscribedNodeData = UA_Variant_new();
        retval = UA_Server_readValue(publisherApp,
                                     UA_NODEID_NUMERIC(1, SUBSCRIBEVARIABLE_NODEID),
                                     subscribedNodeData);
        ck_assert_int_eq(retval, UA_STATUSCODE_GOOD);
        UA_Boolean isEqual = (UA_order(publishedNodeData->data, subscribedNodeData->data,
                                       publishedNodeData->type) == UA_ORDER_EQ);
        UA_Variant_delete(subscribedNodeData);
        if(isEqual)
            break;
        UA_Server_run_iterate(publisherApp, false);
        UA_Server_run_iterate(subscriberApp, false);
        UA_fakeSleep(50);
    }

    UA_Variant_delete(publishedNodeData);
    UA_free(pubSksClientConfig);
}
END_TEST

START_TEST(PublisherDelayedSubscriberTogethor) {
    UA_StatusCode retval = UA_STATUSCODE_BAD;
    int retryCnt = 0;

    retval = addPublisher(publisherApp);
    ck_assert(retval == UA_STATUSCODE_GOOD);

    UA_ClientConfig *pubSksClientConfig = newEncryptedClientConfig("user1", "password");

    retval = addSubscriber(publisherApp);
    ck_assert(retval == UA_STATUSCODE_GOOD);

    retval = UA_Server_enableWriterGroup(publisherApp, writerGroupId);
    ck_assert(retval == UA_STATUSCODE_GOOD);

    retval = UA_Server_enableReaderGroup(publisherApp, readerGroupId);
    ck_assert(retval == UA_STATUSCODE_GOOD);

    retval =
        UA_Server_setSksClient(publisherApp, securityGroupId, pubSksClientConfig, testingSKSEndpointUrl, sksPullRequestCallback_pubsub, NULL);
    ck_assert(retval == UA_STATUSCODE_GOOD);

    sksPullStatus = UA_STATUSCODE_BAD;
    while(UA_StatusCode_isBad(sksPullStatus) && (retryCnt++ < MAX_RETRIES)) {
        UA_Server_run_iterate(publisherApp, false);
        UA_fakeSleep(50);
    }
    ck_assert(retryCnt < MAX_RETRIES);

    /* run server - publisher and subscriber */
    UA_fakeSleep(100 + 1);
    UA_Server_run_iterate(publisherApp, true);
    UA_fakeSleep(100 + 1);
    UA_Server_run_iterate(publisherApp, true);

    UA_ReaderGroup *rg = UA_ReaderGroup_findRGbyId(publisherApp, readerGroupId);
    ck_assert(rg->securityPolicyContext != NULL);
    UA_Variant *publishedNodeData = UA_Variant_new();
    retval = UA_Server_readValue(
        publisherApp, UA_NODEID_NUMERIC(1, PUBLISHVARIABLE_NODEID), publishedNodeData);
    ck_assert_int_eq(retval, UA_STATUSCODE_GOOD);

    while(true) {
        UA_Variant *subscribedNodeData = UA_Variant_new();
        retval = UA_Server_readValue(publisherApp,
                                     UA_NODEID_NUMERIC(1, SUBSCRIBEVARIABLE_NODEID),
                                     subscribedNodeData);
        ck_assert_int_eq(retval, UA_STATUSCODE_GOOD);
        UA_Boolean isEqual = (UA_order(publishedNodeData->data, subscribedNodeData->data,
                                       publishedNodeData->type) == UA_ORDER_EQ);
        UA_Variant_delete(subscribedNodeData);
        if(isEqual)
            break;
        UA_Server_run_iterate(publisherApp, false);
        UA_Server_run_iterate(subscriberApp, false);
        UA_fakeSleep(50);
    }

    UA_Variant_delete(publishedNodeData);
    UA_free(pubSksClientConfig);
}
END_TEST

START_TEST(FetchNextbatchOfKeys) {
    UA_StatusCode retval = UA_STATUSCODE_BAD;
    int retryCnt = 0;

    retval = addPublisher(publisherApp);
    ck_assert(retval == UA_STATUSCODE_GOOD);

    UA_ClientConfig *pubSksClientConfig = newEncryptedClientConfig("user1", "password");
    retval =
        UA_Server_setSksClient(publisherApp, securityGroupId, pubSksClientConfig, testingSKSEndpointUrl, sksPullRequestCallback_publisher, NULL);
    ck_assert(retval == UA_STATUSCODE_GOOD);

    sksPullStatus = UA_STATUSCODE_BAD;
    while(UA_StatusCode_isBad(sksPullStatus) && (retryCnt++ < MAX_RETRIES)) {
        UA_Server_run_iterate(publisherApp, false);
        UA_fakeSleep(50);
    }
    ck_assert(retryCnt < MAX_RETRIES);

    retval = addSubscriber(subscriberApp);
    ck_assert(retval == UA_STATUSCODE_GOOD);

    retval = UA_Server_enableWriterGroup(publisherApp, writerGroupId);
    ck_assert(retval == UA_STATUSCODE_GOOD);

    retval = UA_Server_enableReaderGroup(subscriberApp, readerGroupId);
    ck_assert(retval == UA_STATUSCODE_GOOD);

    UA_ClientConfig *subSksClientConfig = newEncryptedClientConfig("user1", "password");

    retval =
        UA_Server_setSksClient(subscriberApp, securityGroupId, subSksClientConfig, testingSKSEndpointUrl, sksPullRequestCallback_subscriber, NULL);
    ck_assert(retval == UA_STATUSCODE_GOOD);

    sksPullStatus = UA_STATUSCODE_BAD;
    retryCnt = 0;
    while(UA_StatusCode_isBad(sksPullStatus) && (retryCnt++ < MAX_RETRIES)) {
        UA_Server_run_iterate(subscriberApp, false);
        UA_fakeSleep(50);
    }
    ck_assert(retryCnt < MAX_RETRIES);

    UA_LOCK(&publisherApp->serviceMutex);
    UA_PubSubKeyStorage *pubKs = UA_PubSubKeyStorage_findKeyStorage(
        publisherApp, securityGroupId);
    UA_UNLOCK(&publisherApp->serviceMutex);
    UA_LOCK(&subscriberApp->serviceMutex);
    UA_PubSubKeyStorage *subKs = UA_PubSubKeyStorage_findKeyStorage(
        subscriberApp, securityGroupId);
    UA_UNLOCK(&subscriberApp->serviceMutex);

    sksPullStatus = UA_STATUSCODE_BAD;
    UA_UInt16 sksPullIteration = 0;
    while(true) {
        UA_Server_run_iterate(subscriberApp, true);
        UA_Server_run_iterate(publisherApp, true);
        /* we make sure to iterate for few sks pull cycles */
        if(UA_StatusCode_isGood(sksPullStatus)) {
            sksPullStatus = UA_STATUSCODE_BAD;
            ++sksPullIteration;
        }
        /* we need to run extra iterations for key rollover callbacks */
        if(sksPullIteration > 10 &&
           subKs->currentItem->keyID == pubKs->currentItem->keyID)
            break;
        UA_fakeSleep(50);
    }
    ck_assert(subKs->currentItem->keyID == pubKs->currentItem->keyID);
    ck_assert(UA_ByteString_equal(&subKs->currentItem->key, &pubKs->currentItem->key));
    UA_Variant *publishedNodeData = UA_Variant_new();
    retval = UA_Server_readValue(
        publisherApp, UA_NODEID_NUMERIC(1, PUBLISHVARIABLE_NODEID), publishedNodeData);
    ck_assert_int_eq(retval, UA_STATUSCODE_GOOD);
    UA_Variant *subscribedNodeData = UA_Variant_new();
    retval =
        UA_Server_readValue(subscriberApp, UA_NODEID_NUMERIC(1, SUBSCRIBEVARIABLE_NODEID),
                            subscribedNodeData);
    ck_assert_int_eq(retval, UA_STATUSCODE_GOOD);
    ck_assert_int_eq(*(UA_Int32 *)publishedNodeData->data,
                     *(UA_Int32 *)subscribedNodeData->data);
    UA_Variant_delete(subscribedNodeData);
    UA_Variant_delete(publishedNodeData);
    UA_free(pubSksClientConfig);
    UA_free(subSksClientConfig);
}
END_TEST

int
main(void) {
    int number_failed = 0;
    TCase *tc_pubsub_sks_client = tcase_create("PubSub SKS Client");
    tcase_add_checked_fixture(tc_pubsub_sks_client, skssetup, sksteardown);
    tcase_add_checked_fixture(tc_pubsub_sks_client, publishersetup, publisherteardown);
    tcase_add_checked_fixture(tc_pubsub_sks_client, subscribersetup, subscriberteardown);
    tcase_add_test(tc_pubsub_sks_client, AddValidSksClientwithWriterGroup);
    tcase_add_test(tc_pubsub_sks_client, AddValidSksClientwithReaderGroup);
    tcase_add_test(tc_pubsub_sks_client, SetInvalidSKSClient);
    tcase_add_test(tc_pubsub_sks_client, SetInvalidSKSEndpointUrl);
    tcase_add_test(tc_pubsub_sks_client, SetWrongSKSEndpointUrl);
    tcase_add_test(tc_pubsub_sks_client, CheckPublishedValuesInUserLand);
    tcase_add_test(tc_pubsub_sks_client, PublisherSubscriberTogethor);
    tcase_add_test(tc_pubsub_sks_client, PublisherDelayedSubscriberTogethor);
    tcase_add_test(tc_pubsub_sks_client, FetchNextbatchOfKeys);

    Suite *s = suite_create("PubSub SKS Client");
    suite_add_tcase(s, tc_pubsub_sks_client);

    SRunner *sr = srunner_create(s);
    srunner_set_fork_status(sr, CK_NOFORK);
    srunner_run_all(sr, CK_NORMAL);
    number_failed = srunner_ntests_failed(sr);
    srunner_free(sr);
    return (number_failed == 0) ? EXIT_SUCCESS : EXIT_FAILURE;
}<|MERGE_RESOLUTION|>--- conflicted
+++ resolved
@@ -578,12 +578,8 @@
     addPublisher(publisherApp);
     UA_Client *client = UA_Client_new();
     UA_ClientConfig *config = UA_Client_getConfig(client);
-<<<<<<< HEAD
-    UA_Server_setSksClient(publisherApp, securityGroupId, config, testingSKSEndpointUrl, sksPullRequestCallback_publisher, NULL);
-=======
     int retryCnt = 0;
     UA_Server_setSksClient(publisherApp, securityGroupId, config, testingSKSEndpointUrl, sksPullRequestCallback, NULL);
->>>>>>> 6aacce6b
     sksPullStatus = UA_STATUSCODE_GOOD;
     while(UA_StatusCode_isGood(sksPullStatus) && (retryCnt++ < MAX_RETRIES)) {
         UA_Server_run_iterate(publisherApp, false);
@@ -720,14 +716,11 @@
         UA_Server_run_iterate(publisherApp, false);
         UA_fakeSleep(50);
     }
-<<<<<<< HEAD
-=======
     ck_assert(retryCnt < MAX_RETRIES);
     retval = UA_Server_setWriterGroupOperational(publisherApp, writerGroupId);
     ck_assert(retval == UA_STATUSCODE_GOOD);
     retval = UA_Server_setReaderGroupOperational(publisherApp, readerGroupId);
     ck_assert(retval == UA_STATUSCODE_GOOD);
->>>>>>> 6aacce6b
 
     /* run server - publisher and subscriber */
     UA_fakeSleep(100 + 1);
