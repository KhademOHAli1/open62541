--- conflicted
+++ resolved
@@ -47,21 +47,21 @@
 
 UA_INLINABLE( UA_StatusCode
 UA_Client_readNodeIdAttribute(UA_Client *client, const UA_NodeId nodeId,
-                              UA_NodeId *outNodeId) ,{
+                              UA_NodeId *outNodeId), {
     return __UA_Client_readAttribute(client, &nodeId, UA_ATTRIBUTEID_NODEID,
                                      outNodeId, &UA_TYPES[UA_TYPES_NODEID]);
 })
 
 UA_INLINABLE( UA_StatusCode
 UA_Client_readNodeClassAttribute(UA_Client *client, const UA_NodeId nodeId,
-                                 UA_NodeClass *outNodeClass) ,{
+                                 UA_NodeClass *outNodeClass), {
     return __UA_Client_readAttribute(client, &nodeId, UA_ATTRIBUTEID_NODECLASS,
                                      outNodeClass, &UA_TYPES[UA_TYPES_NODECLASS]);
 })
 
 UA_INLINABLE( UA_StatusCode
 UA_Client_readBrowseNameAttribute(UA_Client *client, const UA_NodeId nodeId,
-                                  UA_QualifiedName *outBrowseName) ,{
+                                  UA_QualifiedName *outBrowseName), {
     return __UA_Client_readAttribute(client, &nodeId, UA_ATTRIBUTEID_BROWSENAME,
                                      outBrowseName,
                                      &UA_TYPES[UA_TYPES_QUALIFIEDNAME]);
@@ -69,7 +69,7 @@
 
 UA_INLINABLE( UA_StatusCode
 UA_Client_readDisplayNameAttribute(UA_Client *client, const UA_NodeId nodeId,
-                                   UA_LocalizedText *outDisplayName) ,{
+                                   UA_LocalizedText *outDisplayName), {
     return __UA_Client_readAttribute(client, &nodeId, UA_ATTRIBUTEID_DISPLAYNAME,
                                      outDisplayName,
                                      &UA_TYPES[UA_TYPES_LOCALIZEDTEXT]);
@@ -77,7 +77,7 @@
 
 UA_INLINABLE( UA_StatusCode
 UA_Client_readDescriptionAttribute(UA_Client *client, const UA_NodeId nodeId,
-                                   UA_LocalizedText *outDescription) ,{
+                                   UA_LocalizedText *outDescription), {
     return __UA_Client_readAttribute(client, &nodeId, UA_ATTRIBUTEID_DESCRIPTION,
                                      outDescription,
                                      &UA_TYPES[UA_TYPES_LOCALIZEDTEXT]);
@@ -85,14 +85,14 @@
 
 UA_INLINABLE( UA_StatusCode
 UA_Client_readWriteMaskAttribute(UA_Client *client, const UA_NodeId nodeId,
-                                 UA_UInt32 *outWriteMask) ,{
+                                 UA_UInt32 *outWriteMask), {
     return __UA_Client_readAttribute(client, &nodeId, UA_ATTRIBUTEID_WRITEMASK,
                                      outWriteMask, &UA_TYPES[UA_TYPES_UINT32]);
 })
 
 UA_INLINABLE( UA_StatusCode
 UA_Client_readUserWriteMaskAttribute(UA_Client *client, const UA_NodeId nodeId,
-                                     UA_UInt32 *outUserWriteMask) ,{
+                                     UA_UInt32 *outUserWriteMask), {
     return __UA_Client_readAttribute(client, &nodeId,
                                      UA_ATTRIBUTEID_USERWRITEMASK,
                                      outUserWriteMask,
@@ -101,21 +101,21 @@
 
 UA_INLINABLE( UA_StatusCode
 UA_Client_readIsAbstractAttribute(UA_Client *client, const UA_NodeId nodeId,
-                                  UA_Boolean *outIsAbstract) ,{
+                                  UA_Boolean *outIsAbstract), {
     return __UA_Client_readAttribute(client, &nodeId, UA_ATTRIBUTEID_ISABSTRACT,
                                      outIsAbstract, &UA_TYPES[UA_TYPES_BOOLEAN]);
 })
 
 UA_INLINABLE( UA_StatusCode
 UA_Client_readSymmetricAttribute(UA_Client *client, const UA_NodeId nodeId,
-                                 UA_Boolean *outSymmetric) ,{
+                                 UA_Boolean *outSymmetric), {
     return __UA_Client_readAttribute(client, &nodeId, UA_ATTRIBUTEID_SYMMETRIC,
                                      outSymmetric, &UA_TYPES[UA_TYPES_BOOLEAN]);
 })
 
 UA_INLINABLE( UA_StatusCode
 UA_Client_readInverseNameAttribute(UA_Client *client, const UA_NodeId nodeId,
-                                   UA_LocalizedText *outInverseName) ,{
+                                   UA_LocalizedText *outInverseName), {
     return __UA_Client_readAttribute(client, &nodeId, UA_ATTRIBUTEID_INVERSENAME,
                                      outInverseName,
                                      &UA_TYPES[UA_TYPES_LOCALIZEDTEXT]);
@@ -123,7 +123,7 @@
 
 UA_INLINABLE( UA_StatusCode
 UA_Client_readContainsNoLoopsAttribute(UA_Client *client, const UA_NodeId nodeId,
-                                       UA_Boolean *outContainsNoLoops),{
+                                       UA_Boolean *outContainsNoLoops), {
     return __UA_Client_readAttribute(client, &nodeId,
                                      UA_ATTRIBUTEID_CONTAINSNOLOOPS,
                                      outContainsNoLoops,
@@ -132,28 +132,28 @@
 
 UA_INLINABLE( UA_StatusCode
 UA_Client_readEventNotifierAttribute(UA_Client *client, const UA_NodeId nodeId,
-                                     UA_Byte *outEventNotifier) ,{
+                                     UA_Byte *outEventNotifier), {
     return __UA_Client_readAttribute(client, &nodeId, UA_ATTRIBUTEID_EVENTNOTIFIER,
                                      outEventNotifier, &UA_TYPES[UA_TYPES_BYTE]);
 })
 
 UA_INLINABLE( UA_StatusCode
 UA_Client_readValueAttribute(UA_Client *client, const UA_NodeId nodeId,
-                             UA_Variant *outValue) ,{
+                             UA_Variant *outValue), {
     return __UA_Client_readAttribute(client, &nodeId, UA_ATTRIBUTEID_VALUE,
                                      outValue, &UA_TYPES[UA_TYPES_VARIANT]);
 })
 
 UA_INLINABLE( UA_StatusCode
 UA_Client_readDataTypeAttribute(UA_Client *client, const UA_NodeId nodeId,
-                                UA_NodeId *outDataType) ,{
+                                UA_NodeId *outDataType), {
     return __UA_Client_readAttribute(client, &nodeId, UA_ATTRIBUTEID_DATATYPE,
                                      outDataType, &UA_TYPES[UA_TYPES_NODEID]);
 })
 
 UA_INLINABLE( UA_StatusCode
 UA_Client_readValueRankAttribute(UA_Client *client, const UA_NodeId nodeId,
-                                 UA_Int32 *outValueRank) ,{
+                                 UA_Int32 *outValueRank), {
     return __UA_Client_readAttribute(client, &nodeId, UA_ATTRIBUTEID_VALUERANK,
                                      outValueRank, &UA_TYPES[UA_TYPES_INT32]);
 })
@@ -165,25 +165,21 @@
 
 UA_INLINABLE( UA_StatusCode
 UA_Client_readAccessLevelAttribute(UA_Client *client, const UA_NodeId nodeId,
-                                   UA_Byte *outAccessLevel) ,{
+                                   UA_Byte *outAccessLevel), {
     return __UA_Client_readAttribute(client, &nodeId, UA_ATTRIBUTEID_ACCESSLEVEL,
                                      outAccessLevel, &UA_TYPES[UA_TYPES_BYTE]);
 })
 
-<<<<<<< HEAD
-UA_INLINABLE( UA_StatusCode
-=======
-static UA_INLINE UA_StatusCode
+UA_INLINABLE( UA_StatusCode
 UA_Client_readAccessLevelExAttribute(UA_Client *client, const UA_NodeId nodeId,
-                                     UA_UInt32 *outAccessLevelEx) {
+                                     UA_UInt32 *outAccessLevelEx), {
     return __UA_Client_readAttribute(client, &nodeId, UA_ATTRIBUTEID_ACCESSLEVELEX,
                                      outAccessLevelEx, &UA_TYPES[UA_TYPES_UINT32]);
-}
-
-static UA_INLINE UA_StatusCode
->>>>>>> 3f369273
+})
+
+UA_INLINABLE( UA_StatusCode
 UA_Client_readUserAccessLevelAttribute(UA_Client *client, const UA_NodeId nodeId,
-                                       UA_Byte *outUserAccessLevel) ,{
+                                       UA_Byte *outUserAccessLevel), {
     return __UA_Client_readAttribute(client, &nodeId,
                                      UA_ATTRIBUTEID_USERACCESSLEVEL,
                                      outUserAccessLevel,
@@ -193,7 +189,7 @@
 UA_INLINABLE( UA_StatusCode
 UA_Client_readMinimumSamplingIntervalAttribute(UA_Client *client,
                                                const UA_NodeId nodeId,
-                                               UA_Double *outMinSamplingInterval) ,{
+                                               UA_Double *outMinSamplingInterval), {
     return __UA_Client_readAttribute(client, &nodeId,
                                      UA_ATTRIBUTEID_MINIMUMSAMPLINGINTERVAL,
                                      outMinSamplingInterval,
@@ -202,21 +198,21 @@
 
 UA_INLINABLE( UA_StatusCode
 UA_Client_readHistorizingAttribute(UA_Client *client, const UA_NodeId nodeId,
-                                   UA_Boolean *outHistorizing) ,{
+                                   UA_Boolean *outHistorizing), {
     return __UA_Client_readAttribute(client, &nodeId, UA_ATTRIBUTEID_HISTORIZING,
                                      outHistorizing, &UA_TYPES[UA_TYPES_BOOLEAN]);
 })
 
 UA_INLINABLE( UA_StatusCode
 UA_Client_readExecutableAttribute(UA_Client *client, const UA_NodeId nodeId,
-                                  UA_Boolean *outExecutable) ,{
+                                  UA_Boolean *outExecutable), {
     return __UA_Client_readAttribute(client, &nodeId, UA_ATTRIBUTEID_EXECUTABLE,
                                      outExecutable, &UA_TYPES[UA_TYPES_BOOLEAN]);
 })
 
 UA_INLINABLE( UA_StatusCode
 UA_Client_readUserExecutableAttribute(UA_Client *client, const UA_NodeId nodeId,
-                                      UA_Boolean *outUserExecutable) ,{
+                                      UA_Boolean *outUserExecutable), {
     return __UA_Client_readAttribute(client, &nodeId,
                                      UA_ATTRIBUTEID_USEREXECUTABLE,
                                      outUserExecutable,
@@ -417,20 +413,16 @@
                                       newAccessLevel, &UA_TYPES[UA_TYPES_BYTE]);
 })
 
-<<<<<<< HEAD
-UA_INLINABLE( UA_StatusCode
-=======
-static UA_INLINE UA_StatusCode
+UA_INLINABLE( UA_StatusCode
 UA_Client_writeAccessLevelExAttribute(UA_Client *client, const UA_NodeId nodeId,
-                                      UA_UInt32 *newAccessLevelEx) {
+                                      UA_UInt32 *newAccessLevelEx), {
     return __UA_Client_writeAttribute(client, &nodeId, UA_ATTRIBUTEID_ACCESSLEVELEX,
                                       newAccessLevelEx, &UA_TYPES[UA_TYPES_UINT32]);
-}
-
-static UA_INLINE UA_StatusCode
->>>>>>> 3f369273
+})
+
+UA_INLINABLE( UA_StatusCode
 UA_Client_writeUserAccessLevelAttribute(UA_Client *client, const UA_NodeId nodeId,
-                                        const UA_Byte *newUserAccessLevel) ,{
+                                        const UA_Byte *newUserAccessLevel), {
     return __UA_Client_writeAttribute(client, &nodeId,
                                       UA_ATTRIBUTEID_USERACCESSLEVEL,
                                       newUserAccessLevel,
@@ -440,7 +432,7 @@
 UA_INLINABLE( UA_StatusCode
 UA_Client_writeMinimumSamplingIntervalAttribute(UA_Client *client,
                                                 const UA_NodeId nodeId,
-                                                const UA_Double *newMinInterval) ,{
+                                                const UA_Double *newMinInterval), {
     return __UA_Client_writeAttribute(client, &nodeId,
                                       UA_ATTRIBUTEID_MINIMUMSAMPLINGINTERVAL,
                                       newMinInterval, &UA_TYPES[UA_TYPES_DOUBLE]);
@@ -448,21 +440,21 @@
 
 UA_INLINABLE( UA_StatusCode
 UA_Client_writeHistorizingAttribute(UA_Client *client, const UA_NodeId nodeId,
-                                    const UA_Boolean *newHistorizing) ,{
+                                    const UA_Boolean *newHistorizing), {
     return __UA_Client_writeAttribute(client, &nodeId, UA_ATTRIBUTEID_HISTORIZING,
                                       newHistorizing, &UA_TYPES[UA_TYPES_BOOLEAN]);
 })
 
 UA_INLINABLE( UA_StatusCode
 UA_Client_writeExecutableAttribute(UA_Client *client, const UA_NodeId nodeId,
-                                   const UA_Boolean *newExecutable) ,{
+                                   const UA_Boolean *newExecutable), {
     return __UA_Client_writeAttribute(client, &nodeId, UA_ATTRIBUTEID_EXECUTABLE,
                                       newExecutable, &UA_TYPES[UA_TYPES_BOOLEAN]);
 })
 
 UA_INLINABLE( UA_StatusCode
 UA_Client_writeUserExecutableAttribute(UA_Client *client, const UA_NodeId nodeId,
-                                       const UA_Boolean *newUserExecutable) ,{
+                                       const UA_Boolean *newUserExecutable), {
     return __UA_Client_writeAttribute(client, &nodeId,
                                       UA_ATTRIBUTEID_USEREXECUTABLE,
                                       newUserExecutable,
