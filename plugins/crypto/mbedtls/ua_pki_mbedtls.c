/* This work is licensed under a Creative Commons CCZero 1.0 Universal License.
 * See http://creativecommons.org/publicdomain/zero/1.0/ for more information.
 *
 *    Copyright 2018 (c) Mark Giraud, Fraunhofer IOSB
 *    Copyright 2019 (c) Kalycito Infotech Private Limited
 *    Copyright 2019, 2024 (c) Julius Pfrommer, Fraunhofer IOSB
 */

#include <open62541/util.h>
#include <open62541/plugin/pki_default.h>
#include <open62541/plugin/log_stdout.h>

#ifdef UA_ENABLE_ENCRYPTION_MBEDTLS

#include "securitypolicy_mbedtls_common.h"

#include <mbedtls/x509.h>
#include <mbedtls/x509_crt.h>
#include <mbedtls/entropy.h>
#include <mbedtls/error.h>
#include <mbedtls/version.h>
<<<<<<< HEAD

#include <inttypes.h>

#define REMOTECERTIFICATETRUSTED 1
#define ISSUERKNOWN              2
#define DUALPARENT               3
#define PARENTFOUND              4
=======
#include <string.h>
>>>>>>> c63520c4

/* Find binary substring. Taken and adjusted from
 * http://tungchingkai.blogspot.com/2011/07/binary-strstr.html */

static const unsigned char *
bstrchr(const unsigned char *s, const unsigned char ch, size_t l) {
    /* find first occurrence of c in char s[] for length l*/
    for(; l > 0; ++s, --l) {
        if(*s == ch)
            return s;
    }
    return NULL;
}

static const unsigned char *
UA_Bstrstr(const unsigned char *s1, size_t l1, const unsigned char *s2, size_t l2) {
    /* find first occurrence of s2[] in s1[] for length l1*/
    const unsigned char *ss1 = s1;
    const unsigned char *ss2 = s2;
    /* handle special case */
    if(l1 == 0)
        return (NULL);
    if(l2 == 0)
        return s1;

    /* match prefix */
    for (; (s1 = bstrchr(s1, *s2, (uintptr_t)ss1-(uintptr_t)s1+(uintptr_t)l1)) != NULL &&
             (uintptr_t)ss1-(uintptr_t)s1+(uintptr_t)l1 != 0; ++s1) {

        /* match rest of prefix */
        const unsigned char *sc1, *sc2;
        for (sc1 = s1, sc2 = s2; ;)
            if (++sc2 >= ss2+l2)
                return s1;
            else if (*++sc1 != *sc2)
                break;
    }
    return NULL;
}

// mbedTLS expects PEM data to be null terminated
// The data length parameter must include the null terminator
static UA_ByteString copyDataFormatAware(const UA_ByteString *data)
{
    UA_ByteString result;
    UA_ByteString_init(&result);

    if (!data->length)
        return result;

    if (data->length && data->data[0] == '-') {
        UA_ByteString_allocBuffer(&result, data->length + 1);
        memcpy(result.data, data->data, data->length);
        result.data[data->length] = '\0';
    } else {
        UA_ByteString_copy(data, &result);
    }

    return result;
}

typedef struct {
    /* If the folders are defined, we use them to reload the certificates during
     * runtime */
    UA_String trustListFolder;
    UA_String issuerListFolder;
    UA_String revocationListFolder;
    UA_String rejectedListFolder;

    mbedtls_x509_crt certificateTrustList;
    mbedtls_x509_crt certificateIssuerList;
    mbedtls_x509_crl certificateRevocationList;
} CertInfo;

#ifdef __linux__ /* Linux only so far */

#include <dirent.h>
#include <limits.h>

static UA_StatusCode
fileNamesFromFolder(const UA_String *folder, size_t *pathsSize, UA_String **paths) {
    char buf[PATH_MAX + 1];
    if(folder->length > PATH_MAX)
        return UA_STATUSCODE_BADINTERNALERROR;

    memcpy(buf, folder->data, folder->length);
    buf[folder->length] = 0;

    DIR *dir = opendir(buf);
    if(!dir)
        return UA_STATUSCODE_BADINTERNALERROR;

    *paths = (UA_String*)UA_Array_new(256, &UA_TYPES[UA_TYPES_STRING]);
    if(*paths == NULL) {
        closedir(dir);
        return UA_STATUSCODE_BADOUTOFMEMORY;
    }

    struct dirent *ent;
    char buf2[PATH_MAX + 1];
    char *res = realpath(buf, buf2);
    if(!res) {
        closedir(dir);
        return UA_STATUSCODE_BADINTERNALERROR;
    }
    size_t pathlen = strlen(buf2);
    *pathsSize = 0;
    while((ent = readdir (dir)) != NULL && *pathsSize < 256) {
        if(ent->d_type != DT_REG)
            continue;
        buf2[pathlen] = '/';
        buf2[pathlen+1] = 0;
        strcat(buf2, ent->d_name);
        (*paths)[*pathsSize] = UA_STRING_ALLOC(buf2);
        *pathsSize += 1;
    }
    closedir(dir);

    if(*pathsSize == 0) {
        UA_free(*paths);
        *paths = NULL;
    }
    return UA_STATUSCODE_GOOD;
}

static UA_StatusCode
reloadCertificates(const UA_CertificateVerification *cv, CertInfo *ci) {
    UA_StatusCode retval = UA_STATUSCODE_GOOD;
    int err = 0;
    int internalErrorFlag = 0;

    /* Load the trustlists */
    if(ci->trustListFolder.length > 0) {
        UA_LOG_INFO(cv->logging, UA_LOGCATEGORY_SERVER, "Reloading the trust-list");
        mbedtls_x509_crt_free(&ci->certificateTrustList);
        mbedtls_x509_crt_init(&ci->certificateTrustList);

        char f[PATH_MAX];
        memcpy(f, ci->trustListFolder.data, ci->trustListFolder.length);
        f[ci->trustListFolder.length] = 0;
        err = mbedtls_x509_crt_parse_path(&ci->certificateTrustList, f);
        if(err == 0) {
            UA_LOG_INFO(cv->logging, UA_LOGCATEGORY_SERVER,
                        "Loaded certificate from %s", f);
        } else {
            char errBuff[300];
            mbedtls_strerror(err, errBuff, 300);
            UA_LOG_INFO(cv->logging, UA_LOGCATEGORY_SERVER,
                        "Failed to load certificate from %s, mbedTLS error: %s (error code: %d)", f, errBuff, err);
            internalErrorFlag = 1;
        }
    }

    /* Load the revocationlists */
    if(ci->revocationListFolder.length > 0) {
        UA_LOG_INFO(cv->logging, UA_LOGCATEGORY_SERVER, "Reloading the revocation-list");
        size_t pathsSize = 0;
        UA_String *paths = NULL;
        retval = fileNamesFromFolder(&ci->revocationListFolder, &pathsSize, &paths);
        if(retval != UA_STATUSCODE_GOOD)
            return retval;
        mbedtls_x509_crl_free(&ci->certificateRevocationList);
        mbedtls_x509_crl_init(&ci->certificateRevocationList);
        for(size_t i = 0; i < pathsSize; i++) {
            char f[PATH_MAX];
            memcpy(f, paths[i].data, paths[i].length);
            f[paths[i].length] = 0;
            err = mbedtls_x509_crl_parse_file(&ci->certificateRevocationList, f);
            if(err == 0) {
                UA_LOG_INFO(cv->logging, UA_LOGCATEGORY_SERVER,
                            "Loaded certificate from %.*s",
                            (int)paths[i].length, paths[i].data);
            } else {
                char errBuff[300];
                mbedtls_strerror(err, errBuff, 300);
                UA_LOG_INFO(cv->logging, UA_LOGCATEGORY_SERVER,
                            "Failed to load certificate from %.*s, mbedTLS error: %s (error code: %d)",
                            (int)paths[i].length, paths[i].data, errBuff, err);
                internalErrorFlag = 1;
            }
        }
        UA_Array_delete(paths, pathsSize, &UA_TYPES[UA_TYPES_STRING]);
        paths = NULL;
        pathsSize = 0;
    }

    /* Load the issuerlists */
    if(ci->issuerListFolder.length > 0) {
        UA_LOG_INFO(cv->logging, UA_LOGCATEGORY_SERVER, "Reloading the issuer-list");
        mbedtls_x509_crt_free(&ci->certificateIssuerList);
        mbedtls_x509_crt_init(&ci->certificateIssuerList);
        char f[PATH_MAX];
        memcpy(f, ci->issuerListFolder.data, ci->issuerListFolder.length);
        f[ci->issuerListFolder.length] = 0;
        err = mbedtls_x509_crt_parse_path(&ci->certificateIssuerList, f);
        if(err == 0) {
            UA_LOG_INFO(cv->logging, UA_LOGCATEGORY_SERVER,
                        "Loaded certificate from %s", f);
        } else {
            char errBuff[300];
            mbedtls_strerror(err, errBuff, 300);
            UA_LOG_INFO(cv->logging, UA_LOGCATEGORY_SERVER,
                        "Failed to load certificate from %s, mbedTLS error: %s (error code: %d)",
                        f, errBuff, err);
            internalErrorFlag = 1;
        }
    }

    if(internalErrorFlag) {
        retval = UA_STATUSCODE_BADINTERNALERROR;
    }
    return retval;
}

#endif

<<<<<<< HEAD
static UA_StatusCode
certificateVerification_verify(const UA_CertificateVerification *cv,
                               const UA_ByteString *certificate) {
    CertInfo *ci;
    if(!cv)
        return UA_STATUSCODE_BADINTERNALERROR;
    ci = (CertInfo*)cv->context;
    if(!ci)
        return UA_STATUSCODE_BADINTERNALERROR;

#ifdef __linux__ /* Reload certificates if folder paths are specified */
    UA_StatusCode certFlag = reloadCertificates(cv, ci);
    if(certFlag != UA_STATUSCODE_GOOD) {
        return certFlag;
    }
#endif

    if(ci->trustListFolder.length == 0 &&
       ci->issuerListFolder.length == 0 &&
       ci->revocationListFolder.length == 0 &&
       ci->rejectedListFolder.length == 0 &&
       ci->certificateTrustList.raw.len == 0 &&
       ci->certificateIssuerList.raw.len == 0 &&
       ci->certificateRevocationList.raw.len == 0) {
        UA_LOG_WARNING(cv->logging, UA_LOGCATEGORY_USERLAND,
                       "No certificate store configured. Accepting the certificate.");
        return UA_STATUSCODE_GOOD;
    }

    /* Parse the certificate */
    mbedtls_x509_crt remoteCertificate;

    /* Temporary Object to parse the trustList */
    mbedtls_x509_crt *tempCert = NULL;

    /* Temporary Object to parse the revocationList */
    mbedtls_x509_crl *tempCrl = NULL;

    /* Temporary Object to identify the parent CA when there is no intermediate CA */
    mbedtls_x509_crt *parentCert = NULL;

    /* Temporary Object to identify the parent CA when there is intermediate CA */
    mbedtls_x509_crt *parentCert_2 = NULL;

    /* Flag value to identify if the issuer certificate is found */
    int issuerKnown = 0;

    /* Flag value to identify if the parent certificate found */
    int parentFound = 0;

    mbedtls_x509_crt_init(&remoteCertificate);
    int mbedErr = mbedtls_x509_crt_parse(&remoteCertificate, certificate->data,
                                         certificate->length);
    if(mbedErr) {
        /* char errBuff[300]; */
        /* mbedtls_strerror(mbedErr, errBuff, 300); */
        /* UA_LOG_WARNING(data->policyContext->securityPolicy->logger, UA_LOGCATEGORY_SECURITYPOLICY, */
        /*                "Could not parse the remote certificate with error: %s", errBuff); */
        return UA_STATUSCODE_BADSECURITYCHECKSFAILED;
    }

    /* Verify */
    mbedtls_x509_crt_profile crtProfile = {
        MBEDTLS_X509_ID_FLAG(MBEDTLS_MD_SHA1) | MBEDTLS_X509_ID_FLAG(MBEDTLS_MD_SHA256),
        0xFFFFFF, 0x000000, 128 * 8 // in bits
    }; // TODO: remove magic numbers

    uint32_t flags = 0;
    mbedErr = mbedtls_x509_crt_verify_with_profile(&remoteCertificate,
                                                   &ci->certificateTrustList,
                                                   &ci->certificateRevocationList,
                                                   &crtProfile, NULL, &flags, NULL, NULL);

    /* Flag to check if the remote certificate is trusted or not */
    int TRUSTED = 0;

    /* Check if the remoteCertificate is present in the trustList while mbedErr value is not zero */
    if(mbedErr && !(flags & MBEDTLS_X509_BADCERT_EXPIRED) && !(flags & MBEDTLS_X509_BADCERT_FUTURE)) {
        for(tempCert = &ci->certificateTrustList; tempCert != NULL; tempCert = tempCert->next) {
            if(remoteCertificate.raw.len == tempCert->raw.len &&
               memcmp(remoteCertificate.raw.p, tempCert->raw.p, remoteCertificate.raw.len) == 0) {
                TRUSTED = REMOTECERTIFICATETRUSTED;
                break;
            }
=======
/* We need to access some private fields below */
#ifndef MBEDTLS_PRIVATE
#define MBEDTLS_PRIVATE(x) x
#endif

/* Return the first matching issuer candidate AFTER prev */
static mbedtls_x509_crt *
mbedtlsFindNextIssuer(CertInfo *ci, mbedtls_x509_crt *stack,
                      mbedtls_x509_crt *cert, mbedtls_x509_crt *prev) {
    char inbuf[512], snbuf[512];
    if(mbedtls_x509_dn_gets(inbuf, 512, &cert->issuer) < 0)
        return NULL;
    do {
        for(mbedtls_x509_crt *i = stack; i; i = i->next) {
            /* Compare issuer name and subject name */
            if(mbedtls_x509_dn_gets(snbuf, 512, &i->subject) < 0)
                continue;
            if(strncmp(inbuf, snbuf, 512) != 0)
                continue;
            /* Skip when the key does not match the signature */
            if(!mbedtls_pk_can_do(&i->pk, cert->MBEDTLS_PRIVATE(sig_pk)))
                continue;
            if(prev == NULL)
                return i;
            prev = NULL; /* This was the last issuer we tried to verify */
>>>>>>> c63520c4
        }
        /* Switch from the stack that came with the cert to the ctx->skIssue list */
        stack = (stack != &ci->certificateIssuerList) ? &ci->certificateIssuerList : NULL;
    } while(stack);
    return NULL;
}

static UA_Boolean
mbedtlsCheckRevoked(CertInfo *ci, mbedtls_x509_crt *cert) {
    char inbuf[512], inbuf2[512];
    if(mbedtls_x509_dn_gets(inbuf, 512, &cert->issuer) < 0)
        return true;
    for(mbedtls_x509_crl *crl = &ci->certificateRevocationList; crl; crl = crl->next) {
        /* Is the CRL for the issuer of the certificate? */
        if(mbedtls_x509_dn_gets(inbuf2, 512, &crl->issuer) < 0)
            return true;
        if(strncmp(inbuf, inbuf2, 512) != 0)
            continue;
        /* Is the serial number of the certificate contained in the CRL? */
        if(mbedtls_x509_crt_is_revoked(cert, crl) != 0)
            return true;
    }
    return false;
}

/* Verify that the public key of the issuer was used to sign the certificate */
static UA_Boolean
mbedtlsCheckSignature(const mbedtls_x509_crt *cert, mbedtls_x509_crt *issuer) {
    size_t hash_len;
    unsigned char hash[MBEDTLS_MD_MAX_SIZE];
    mbedtls_md_type_t md = cert->MBEDTLS_PRIVATE(sig_md);
#if !defined(MBEDTLS_USE_PSA_CRYPTO)
    const mbedtls_md_info_t *md_info = mbedtls_md_info_from_type(md);
    hash_len = mbedtls_md_get_size(md_info);
    if(mbedtls_md(md_info, cert->tbs.p, cert->tbs.len, hash) != 0)
        return false;
#else
    if(psa_hash_compute(mbedtls_md_psa_alg_from_type(md), cert->tbs.p,
                        cert->tbs.len, hash, sizeof(hash), &hash_len) != PSA_SUCCESS)
        return false;
#endif
    const mbedtls_x509_buf *sig = &cert->MBEDTLS_PRIVATE(sig);
    void *sig_opts = cert->MBEDTLS_PRIVATE(sig_opts);
    mbedtls_pk_type_t pktype = cert->MBEDTLS_PRIVATE(sig_pk);
    return (mbedtls_pk_verify_ext(pktype, sig_opts, &issuer->pk, md,
                                  hash, hash_len, sig->p, sig->len) == 0);
}

#define UA_MBEDTLS_MAX_CHAIN_LENGTH 10

static UA_StatusCode
mbedtlsVerifyChain(CertInfo *ci, mbedtls_x509_crt *stack, mbedtls_x509_crt **old_issuers,
                   mbedtls_x509_crt *cert, int depth) {
    /* Maxiumum chain length */
    if(depth == UA_MBEDTLS_MAX_CHAIN_LENGTH)
        return UA_STATUSCODE_BADCERTIFICATECHAININCOMPLETE;

    /* Verification Step: Validity Period */
    if(mbedtls_x509_time_is_future(&cert->valid_from) ||
       mbedtls_x509_time_is_past(&cert->valid_to))
        return (depth == 0) ? UA_STATUSCODE_BADCERTIFICATETIMEINVALID :
            UA_STATUSCODE_BADCERTIFICATEISSUERTIMEINVALID;

    /* Verification Step: Revocation Check */
    if(mbedtlsCheckRevoked(ci, cert))
        return (depth == 0) ? UA_STATUSCODE_BADCERTIFICATEREVOKED :
            UA_STATUSCODE_BADCERTIFICATEISSUERREVOKED;

    /* Return the most specific error code. BADCERTIFICATECHAININCOMPLETE is
     * returned only if all possible chains are incomplete. */
    mbedtls_x509_crt *issuer = NULL;
    UA_StatusCode ret = UA_STATUSCODE_BADCERTIFICATECHAININCOMPLETE;
    while(ret != UA_STATUSCODE_GOOD) {
        /* Find the issuer. This can return the same certificate if it is
         * self-signed (subject == issuer). We come back here to try a different
         * "path" if a subsequent verification fails. */
        issuer = mbedtlsFindNextIssuer(ci, stack, cert, issuer);
        if(!issuer)
            break;

        /* Verification Step: Signature */
        if(!mbedtlsCheckSignature(cert, issuer)) {
            ret = UA_STATUSCODE_BADCERTIFICATEINVALID;  /* Wrong issuer, try again */
            continue;
        }

        /* The certificate is self-signed. We have arrived at the top of the
         * chain. We check whether the certificate is trusted below. This is the
         * only place where we return UA_STATUSCODE_BADCERTIFICATEUNTRUSTED.
         * This sinals that the chain is complete (but can be still
         * untrusted). */
        if(issuer == cert || (cert->tbs.len == issuer->tbs.len &&
                              memcmp(cert->tbs.p, issuer->tbs.p, cert->tbs.len) == 0)) {
            ret = UA_STATUSCODE_BADCERTIFICATEUNTRUSTED;
            continue;
        }

        /* Detect (endless) loops of issuers. The last one can be skipped by the
         * check for self-signed just before. */
        for(int i = 0; i < depth - 1; i++) {
            if(old_issuers[i] == issuer)
                return UA_STATUSCODE_BADCERTIFICATECHAININCOMPLETE;
        }
        old_issuers[depth] = issuer;

        /* We have found the issuer certificate used for the signature. Recurse
         * to the next certificate in the chain (verify the current issuer). */
        ret = mbedtlsVerifyChain(ci, stack, old_issuers, issuer, depth + 1);
    }

    /* The chain is complete, but we haven't yet identified a trusted
     * certificate "on the way down". Can we trust this certificate? */
    if(ret == UA_STATUSCODE_BADCERTIFICATEUNTRUSTED) {
        for(mbedtls_x509_crt *t = &ci->certificateTrustList; t; t = t->next) {
            if(cert->tbs.len == t->tbs.len &&
               memcmp(cert->tbs.p, t->tbs.p, cert->tbs.len) == 0)
                return UA_STATUSCODE_GOOD;
        }
    }

    return ret;
}

/* This follows Part 6, 6.1.3 Determining if a Certificate is trusted.
 * It defines a sequence of steps for certificate verification. */
static UA_StatusCode
certificateVerification_verify(void *verificationContext,
                                const UA_ByteString *certificate) {
    if(!verificationContext || !certificate)
        return UA_STATUSCODE_BADINTERNALERROR;

    UA_StatusCode ret = UA_STATUSCODE_GOOD;
    CertInfo *ci = (CertInfo*)verificationContext;

#ifdef __linux__ /* Reload certificates if folder paths are specified */
    ret = reloadCertificates(ci);
    if(ret != UA_STATUSCODE_GOOD)
        return ret;
#endif

<<<<<<< HEAD

    UA_StatusCode retval = UA_STATUSCODE_GOOD;
    if(mbedErr) {
#if UA_LOGLEVEL <= 400
        char buff[100];
        int len = mbedtls_x509_crt_verify_info(buff, 100, "", flags);
        UA_LOG_WARNING(cv->logging, UA_LOGCATEGORY_SECURITYPOLICY,
                       "Verifying the certificate failed with error: %.*s", len-1, buff);
#endif
        if(flags & (uint32_t)MBEDTLS_X509_BADCERT_NOT_TRUSTED) {
            retval = UA_STATUSCODE_BADCERTIFICATEUNTRUSTED;
        } else if(flags & (uint32_t)MBEDTLS_X509_BADCERT_FUTURE ||
                  flags & (uint32_t)MBEDTLS_X509_BADCERT_EXPIRED) {
            retval = UA_STATUSCODE_BADCERTIFICATETIMEINVALID;
        } else if(flags & (uint32_t)MBEDTLS_X509_BADCERT_REVOKED ||
                  flags & (uint32_t)MBEDTLS_X509_BADCRL_EXPIRED) {
            retval = UA_STATUSCODE_BADCERTIFICATEREVOKED;
        } else {
            retval = UA_STATUSCODE_BADSECURITYCHECKSFAILED;
        }

#ifdef UA_ENABLE_CERT_REJECTED_DIR
        if(ci->rejectedListFolder.length !=0) {
            char rejectedFileName[256] = {0};
            UA_ByteString thumbprint;
            UA_ByteString_allocBuffer(&thumbprint, UA_SHA1_LENGTH);
            if(mbedtls_thumbprint_sha1(certificate, &thumbprint) == UA_STATUSCODE_GOOD) {
                static const char hex2char[] = "0123456789ABCDEF";
                for (size_t pos = 0, namePos = 0; pos < thumbprint.length; pos++) {
                    rejectedFileName[namePos++] = hex2char[(thumbprint.data[pos] & 0xf0) >> 4];
                    rejectedFileName[namePos++] = hex2char[thumbprint.data[pos] & 0x0f];
                }
                strcat(rejectedFileName, ".der");
            } else {
                UA_UInt64 dt = (UA_UInt64) UA_DateTime_now();
                sprintf(rejectedFileName, "cert_%" PRIu64 ".der", dt);
            }
            UA_ByteString_clear(&thumbprint);

            char *rejectedFullFileName = (char *) calloc(ci->rejectedListFolder.length + 1 /* '/' */ + strlen(rejectedFileName) + 1, sizeof(char));
            if (rejectedFullFileName) {
                memcpy(rejectedFullFileName, ci->rejectedListFolder.data, ci->rejectedListFolder.length);
                rejectedFullFileName[ci->rejectedListFolder.length] = '/';
                memcpy(&rejectedFullFileName[ci->rejectedListFolder.length + 1], rejectedFileName, strlen(rejectedFileName));
                FILE * fp_rejectedFile = fopen(rejectedFullFileName, "wb");
                if (fp_rejectedFile) {
                    fwrite(certificate->data, sizeof(certificate->data[0]), certificate->length, fp_rejectedFile);
                    fclose(fp_rejectedFile);
                }
                free(rejectedFullFileName);
            }
        }
#endif
=======
    /* Verification Step: Certificate Structure
     * This parses the entire certificate chain contained in the bytestring. */
    mbedtls_x509_crt cert;
    mbedtls_x509_crt_init(&cert);
    int mbedErr = mbedtls_x509_crt_parse(&cert, certificate->data,
                                         certificate->length);
    if(mbedErr)
        return UA_STATUSCODE_BADCERTIFICATEINVALID;

    /* Verification Step: Certificate Usage
     * Check whether the certificate is a User certificate or a CA certificate.
     * If the KU_KEY_CERT_SIGN and KU_CRL_SIGN of key_usage are set, then the
     * certificate shall be condidered as CA Certificate and cannot be used to
     * establish a connection. Refer the test case CTT/Security/Security
     * Certificate Validation/029.js for more details */
    unsigned int ca_flags = MBEDTLS_X509_KU_KEY_CERT_SIGN | MBEDTLS_X509_KU_CRL_SIGN;
    if(mbedtls_x509_crt_check_key_usage(&cert, ca_flags)) {
        mbedtls_x509_crt_free(&cert);
        return UA_STATUSCODE_BADCERTIFICATEUSENOTALLOWED;
>>>>>>> c63520c4
    }

    /* These steps are performed outside of this method.
     * Because we need the server or client context.
     * - Security Policy
     * - Host Name
     * - URI */

    /* Verification Step: Build Certificate Chain
     * We perform the checks for each certificate inside. */
    mbedtls_x509_crt *old_issuers[UA_MBEDTLS_MAX_CHAIN_LENGTH];
    ret = mbedtlsVerifyChain(ci, &cert, old_issuers, &cert, 0);
    mbedtls_x509_crt_free(&cert);
    return ret;
}

static UA_StatusCode
certificateVerification_verifyApplicationURI(const UA_CertificateVerification *cv,
                                             const UA_ByteString *certificate,
                                             const UA_String *applicationURI) {
    CertInfo *ci;
    if(!cv)
        return UA_STATUSCODE_BADINTERNALERROR;
    ci = (CertInfo*)cv->context;
    if(!ci)
        return UA_STATUSCODE_BADINTERNALERROR;

    /* Parse the certificate */
    mbedtls_x509_crt remoteCertificate;
    mbedtls_x509_crt_init(&remoteCertificate);
    int mbedErr = mbedtls_x509_crt_parse(&remoteCertificate, certificate->data,
                                         certificate->length);
    if(mbedErr)
        return UA_STATUSCODE_BADSECURITYCHECKSFAILED;

    /* Poor man's ApplicationUri verification. mbedTLS does not parse all fields
     * of the Alternative Subject Name. Instead test whether the URI-string is
     * present in the v3_ext field in general.
     *
     * TODO: Improve parsing of the Alternative Subject Name */
    UA_StatusCode retval = UA_STATUSCODE_GOOD;
    if(UA_Bstrstr(remoteCertificate.v3_ext.p, remoteCertificate.v3_ext.len,
               applicationURI->data, applicationURI->length) == NULL)
        retval = UA_STATUSCODE_BADCERTIFICATEURIINVALID;

    mbedtls_x509_crt_free(&remoteCertificate);
    return retval;
}

static void
certificateVerification_clear(UA_CertificateVerification *cv) {
    CertInfo *ci = (CertInfo*)cv->context;
    if(!ci)
        return;
    mbedtls_x509_crt_free(&ci->certificateTrustList);
    mbedtls_x509_crl_free(&ci->certificateRevocationList);
    mbedtls_x509_crt_free(&ci->certificateIssuerList);
    UA_String_clear(&ci->trustListFolder);
    UA_String_clear(&ci->issuerListFolder);
    UA_String_clear(&ci->revocationListFolder);
#ifdef UA_ENABLE_CERT_REJECTED_DIR
    UA_String_clear(&ci->rejectedListFolder);
#endif
    UA_free(ci);
    cv->context = NULL;
}

static UA_StatusCode
getCertificate_ExpirationDate(UA_DateTime *expiryDateTime, 
                              UA_ByteString *certificate) {
    mbedtls_x509_crt publicKey;
    mbedtls_x509_crt_init(&publicKey);
    int mbedErr = mbedtls_x509_crt_parse(&publicKey, certificate->data, certificate->length);
    if(mbedErr)
        return UA_STATUSCODE_BADINTERNALERROR;
    UA_DateTimeStruct ts;
    ts.year = (UA_Int16)publicKey.valid_to.year;
    ts.month = (UA_UInt16)publicKey.valid_to.mon;
    ts.day = (UA_UInt16)publicKey.valid_to.day;
    ts.hour = (UA_UInt16)publicKey.valid_to.hour;
    ts.min = (UA_UInt16)publicKey.valid_to.min;
    ts.sec = (UA_UInt16)publicKey.valid_to.sec;
    ts.milliSec = 0;
    ts.microSec = 0;
    ts.nanoSec = 0;
    *expiryDateTime = UA_DateTime_fromStruct(ts);
    mbedtls_x509_crt_free(&publicKey);
    return UA_STATUSCODE_GOOD;
}

static UA_StatusCode
getCertificate_SubjectName(UA_String *subjectName,
                           UA_ByteString *certificate) {
    mbedtls_x509_crt publicKey;
    mbedtls_x509_crt_init(&publicKey);
    int mbedErr = mbedtls_x509_crt_parse(&publicKey, certificate->data, certificate->length);
    if(mbedErr)
        return UA_STATUSCODE_BADINTERNALERROR;
    char buf[1024];
    int res = mbedtls_x509_dn_gets(buf, 1024, &publicKey.subject);
    mbedtls_x509_crt_free(&publicKey);
    if(res < 0)
        return UA_STATUSCODE_BADINTERNALERROR;
    UA_String tmp = {(size_t)res, (UA_Byte*)buf};
    return UA_String_copy(&tmp, subjectName);
}

UA_StatusCode
UA_CertificateVerification_Trustlist(UA_CertificateVerification *cv,
                                     const UA_ByteString *certificateTrustList,
                                     size_t certificateTrustListSize,
                                     const UA_ByteString *certificateIssuerList,
                                     size_t certificateIssuerListSize,
                                     const UA_ByteString *certificateRevocationList,
                                     size_t certificateRevocationListSize) {

    if(cv == NULL) {
        return UA_STATUSCODE_BADINTERNALERROR;
    }

    /* Clear if the plugin is already initialized */
    if(cv->clear)
        cv->clear(cv);

    CertInfo *ci = (CertInfo*)UA_malloc(sizeof(CertInfo));
    if(!ci)
        return UA_STATUSCODE_BADOUTOFMEMORY;
    memset(ci, 0, sizeof(CertInfo));
    mbedtls_x509_crt_init(&ci->certificateTrustList);
    mbedtls_x509_crl_init(&ci->certificateRevocationList);
    mbedtls_x509_crt_init(&ci->certificateIssuerList);

    cv->context = (void*)ci;
    cv->verifyCertificate = certificateVerification_verify;
    cv->clear = certificateVerification_clear;
    cv->verifyApplicationURI = certificateVerification_verifyApplicationURI;
    cv->getExpirationDate = getCertificate_ExpirationDate;
    cv->getSubjectName = getCertificate_SubjectName;

    int err;
    UA_ByteString data;
    UA_ByteString_init(&data);

    for(size_t i = 0; i < certificateTrustListSize; i++) {
        data = copyDataFormatAware(&certificateTrustList[i]);
        err = mbedtls_x509_crt_parse(&ci->certificateTrustList,
                                     data.data,
                                     data.length);
        UA_ByteString_clear(&data);
        if(err)
            goto error;
    }
    for(size_t i = 0; i < certificateIssuerListSize; i++) {
        data = copyDataFormatAware(&certificateIssuerList[i]);
        err = mbedtls_x509_crt_parse(&ci->certificateIssuerList,
                                     data.data,
                                     data.length);
        UA_ByteString_clear(&data);
        if(err)
            goto error;
    }
    for(size_t i = 0; i < certificateRevocationListSize; i++) {
        data = copyDataFormatAware(&certificateRevocationList[i]);
        err = mbedtls_x509_crl_parse(&ci->certificateRevocationList,
                                     data.data,
                                     data.length);
        UA_ByteString_clear(&data);
        if(err)
            goto error;
    }

    return UA_STATUSCODE_GOOD;
error:
    certificateVerification_clear(cv);
    return UA_STATUSCODE_BADINTERNALERROR;
}

#ifdef __linux__ /* Linux only so far */

#ifdef UA_ENABLE_CERT_REJECTED_DIR
UA_StatusCode
UA_CertificateVerification_CertFolders(UA_CertificateVerification *cv,
                                       const char *trustListFolder,
                                       const char *issuerListFolder,
                                       const char *revocationListFolder,
                                       const char *rejectedListFolder) {
#else
UA_StatusCode
UA_CertificateVerification_CertFolders(UA_CertificateVerification *cv,
                                       const char *trustListFolder,
                                       const char *issuerListFolder,
                                       const char *revocationListFolder) {
#endif
    UA_StatusCode ret;
    if(cv == NULL) {
        return UA_STATUSCODE_BADINTERNALERROR;
    }
    if(cv->logging == NULL) {
        return UA_STATUSCODE_BADINTERNALERROR;
    }

    /* Clear if the plugin is already initialized */
    if(cv->clear)
        cv->clear(cv);

    CertInfo *ci = (CertInfo*)UA_malloc(sizeof(CertInfo));
    if(!ci)
        return UA_STATUSCODE_BADOUTOFMEMORY;
    memset(ci, 0, sizeof(CertInfo));
    mbedtls_x509_crt_init(&ci->certificateTrustList);
    mbedtls_x509_crl_init(&ci->certificateRevocationList);
    mbedtls_x509_crt_init(&ci->certificateIssuerList);

    /* Only set the folder paths. They will be reloaded during runtime.
     * TODO: Add a more efficient reloading of only the changes */
    ci->trustListFolder = UA_STRING_ALLOC(trustListFolder);
    ci->issuerListFolder = UA_STRING_ALLOC(issuerListFolder);
    ci->revocationListFolder = UA_STRING_ALLOC(revocationListFolder);
#ifdef UA_ENABLE_CERT_REJECTED_DIR
    ci->rejectedListFolder = UA_STRING_ALLOC(rejectedListFolder);
#endif

    cv->context = (void*)ci;
    cv->verifyCertificate = certificateVerification_verify;
    cv->clear = certificateVerification_clear;
    cv->verifyApplicationURI = certificateVerification_verifyApplicationURI;

    ret = reloadCertificates(cv, ci);

    return ret;
}

#endif

<<<<<<< HEAD
UA_StatusCode
UA_PKI_decryptPrivateKey(const UA_ByteString privateKey,
                         const UA_ByteString password,
                         UA_ByteString *outDerKey) {
    if(!outDerKey)
        return UA_STATUSCODE_BADINTERNALERROR;

    if (privateKey.length == 0) {
        *outDerKey = UA_BYTESTRING_NULL;
        return UA_STATUSCODE_BADINVALIDARGUMENT;
    }

    /* Already in DER format -> return verbatim */
    if(privateKey.length > 1 && privateKey.data[0] == 0x30 && privateKey.data[1] == 0x82)
        return UA_ByteString_copy(&privateKey, outDerKey);

    /* Create a null-terminated string */
    UA_ByteString nullTerminatedKey = UA_mbedTLS_CopyDataFormatAware(&privateKey);
    if(nullTerminatedKey.length != privateKey.length + 1)
        return UA_STATUSCODE_BADOUTOFMEMORY;

    /* Create the private-key context */
    mbedtls_pk_context ctx;
    mbedtls_pk_init(&ctx);
#if MBEDTLS_VERSION_NUMBER >= 0x02060000 && MBEDTLS_VERSION_NUMBER < 0x03000000
    int err = mbedtls_pk_parse_key(&ctx, nullTerminatedKey.data,
                                   nullTerminatedKey.length,
                                   password.data, password.length);
#else
    mbedtls_entropy_context entropy;
    mbedtls_entropy_init(&entropy);
    int err = mbedtls_pk_parse_key(&ctx, nullTerminatedKey.data,
                                   nullTerminatedKey.length,
                                   password.data, password.length,
                                   mbedtls_entropy_func, &entropy);
    mbedtls_entropy_free(&entropy);
#endif
    UA_ByteString_clear(&nullTerminatedKey);
    if(err != 0) {
        mbedtls_pk_free(&ctx);
        return UA_STATUSCODE_BADSECURITYCHECKSFAILED;
    }

    /* Write the DER-encoded key into a local buffer */
    unsigned char buf[1 << 14];
    size_t pos = (size_t)mbedtls_pk_write_key_der(&ctx, buf, sizeof(buf));

    /* Allocate memory */
    UA_StatusCode res = UA_ByteString_allocBuffer(outDerKey, pos);
    if(res != UA_STATUSCODE_GOOD) {
        mbedtls_pk_free(&ctx);
        return res;
    }

    /* Copy to the output */
    memcpy(outDerKey->data, &buf[sizeof(buf) - pos], pos);
    mbedtls_pk_free(&ctx);
    return UA_STATUSCODE_GOOD;
}

#endif
=======
#endif /* UA_ENABLE_ENCRYPTION_MBEDTLS */
>>>>>>> c63520c4
<|MERGE_RESOLUTION|>--- conflicted
+++ resolved
@@ -19,17 +19,7 @@
 #include <mbedtls/entropy.h>
 #include <mbedtls/error.h>
 #include <mbedtls/version.h>
-<<<<<<< HEAD
-
-#include <inttypes.h>
-
-#define REMOTECERTIFICATETRUSTED 1
-#define ISSUERKNOWN              2
-#define DUALPARENT               3
-#define PARENTFOUND              4
-=======
 #include <string.h>
->>>>>>> c63520c4
 
 /* Find binary substring. Taken and adjusted from
  * http://tungchingkai.blogspot.com/2011/07/binary-strstr.html */
@@ -246,92 +236,6 @@
 
 #endif
 
-<<<<<<< HEAD
-static UA_StatusCode
-certificateVerification_verify(const UA_CertificateVerification *cv,
-                               const UA_ByteString *certificate) {
-    CertInfo *ci;
-    if(!cv)
-        return UA_STATUSCODE_BADINTERNALERROR;
-    ci = (CertInfo*)cv->context;
-    if(!ci)
-        return UA_STATUSCODE_BADINTERNALERROR;
-
-#ifdef __linux__ /* Reload certificates if folder paths are specified */
-    UA_StatusCode certFlag = reloadCertificates(cv, ci);
-    if(certFlag != UA_STATUSCODE_GOOD) {
-        return certFlag;
-    }
-#endif
-
-    if(ci->trustListFolder.length == 0 &&
-       ci->issuerListFolder.length == 0 &&
-       ci->revocationListFolder.length == 0 &&
-       ci->rejectedListFolder.length == 0 &&
-       ci->certificateTrustList.raw.len == 0 &&
-       ci->certificateIssuerList.raw.len == 0 &&
-       ci->certificateRevocationList.raw.len == 0) {
-        UA_LOG_WARNING(cv->logging, UA_LOGCATEGORY_USERLAND,
-                       "No certificate store configured. Accepting the certificate.");
-        return UA_STATUSCODE_GOOD;
-    }
-
-    /* Parse the certificate */
-    mbedtls_x509_crt remoteCertificate;
-
-    /* Temporary Object to parse the trustList */
-    mbedtls_x509_crt *tempCert = NULL;
-
-    /* Temporary Object to parse the revocationList */
-    mbedtls_x509_crl *tempCrl = NULL;
-
-    /* Temporary Object to identify the parent CA when there is no intermediate CA */
-    mbedtls_x509_crt *parentCert = NULL;
-
-    /* Temporary Object to identify the parent CA when there is intermediate CA */
-    mbedtls_x509_crt *parentCert_2 = NULL;
-
-    /* Flag value to identify if the issuer certificate is found */
-    int issuerKnown = 0;
-
-    /* Flag value to identify if the parent certificate found */
-    int parentFound = 0;
-
-    mbedtls_x509_crt_init(&remoteCertificate);
-    int mbedErr = mbedtls_x509_crt_parse(&remoteCertificate, certificate->data,
-                                         certificate->length);
-    if(mbedErr) {
-        /* char errBuff[300]; */
-        /* mbedtls_strerror(mbedErr, errBuff, 300); */
-        /* UA_LOG_WARNING(data->policyContext->securityPolicy->logger, UA_LOGCATEGORY_SECURITYPOLICY, */
-        /*                "Could not parse the remote certificate with error: %s", errBuff); */
-        return UA_STATUSCODE_BADSECURITYCHECKSFAILED;
-    }
-
-    /* Verify */
-    mbedtls_x509_crt_profile crtProfile = {
-        MBEDTLS_X509_ID_FLAG(MBEDTLS_MD_SHA1) | MBEDTLS_X509_ID_FLAG(MBEDTLS_MD_SHA256),
-        0xFFFFFF, 0x000000, 128 * 8 // in bits
-    }; // TODO: remove magic numbers
-
-    uint32_t flags = 0;
-    mbedErr = mbedtls_x509_crt_verify_with_profile(&remoteCertificate,
-                                                   &ci->certificateTrustList,
-                                                   &ci->certificateRevocationList,
-                                                   &crtProfile, NULL, &flags, NULL, NULL);
-
-    /* Flag to check if the remote certificate is trusted or not */
-    int TRUSTED = 0;
-
-    /* Check if the remoteCertificate is present in the trustList while mbedErr value is not zero */
-    if(mbedErr && !(flags & MBEDTLS_X509_BADCERT_EXPIRED) && !(flags & MBEDTLS_X509_BADCERT_FUTURE)) {
-        for(tempCert = &ci->certificateTrustList; tempCert != NULL; tempCert = tempCert->next) {
-            if(remoteCertificate.raw.len == tempCert->raw.len &&
-               memcmp(remoteCertificate.raw.p, tempCert->raw.p, remoteCertificate.raw.len) == 0) {
-                TRUSTED = REMOTECERTIFICATETRUSTED;
-                break;
-            }
-=======
 /* We need to access some private fields below */
 #ifndef MBEDTLS_PRIVATE
 #define MBEDTLS_PRIVATE(x) x
@@ -357,7 +261,6 @@
             if(prev == NULL)
                 return i;
             prev = NULL; /* This was the last issuer we tried to verify */
->>>>>>> c63520c4
         }
         /* Switch from the stack that came with the cert to the ctx->skIssue list */
         stack = (stack != &ci->certificateIssuerList) ? &ci->certificateIssuerList : NULL;
@@ -484,75 +387,20 @@
 /* This follows Part 6, 6.1.3 Determining if a Certificate is trusted.
  * It defines a sequence of steps for certificate verification. */
 static UA_StatusCode
-certificateVerification_verify(void *verificationContext,
-                                const UA_ByteString *certificate) {
-    if(!verificationContext || !certificate)
+certificateVerification_verify(const UA_CertificateVerification *cv,
+                               const UA_ByteString *certificate) {
+    if(!cv || !certificate)
         return UA_STATUSCODE_BADINTERNALERROR;
 
     UA_StatusCode ret = UA_STATUSCODE_GOOD;
-    CertInfo *ci = (CertInfo*)verificationContext;
+    CertInfo *ci = (CertInfo*)cv->context;
 
 #ifdef __linux__ /* Reload certificates if folder paths are specified */
-    ret = reloadCertificates(ci);
+    ret = reloadCertificates(cv, ci);
     if(ret != UA_STATUSCODE_GOOD)
         return ret;
 #endif
 
-<<<<<<< HEAD
-
-    UA_StatusCode retval = UA_STATUSCODE_GOOD;
-    if(mbedErr) {
-#if UA_LOGLEVEL <= 400
-        char buff[100];
-        int len = mbedtls_x509_crt_verify_info(buff, 100, "", flags);
-        UA_LOG_WARNING(cv->logging, UA_LOGCATEGORY_SECURITYPOLICY,
-                       "Verifying the certificate failed with error: %.*s", len-1, buff);
-#endif
-        if(flags & (uint32_t)MBEDTLS_X509_BADCERT_NOT_TRUSTED) {
-            retval = UA_STATUSCODE_BADCERTIFICATEUNTRUSTED;
-        } else if(flags & (uint32_t)MBEDTLS_X509_BADCERT_FUTURE ||
-                  flags & (uint32_t)MBEDTLS_X509_BADCERT_EXPIRED) {
-            retval = UA_STATUSCODE_BADCERTIFICATETIMEINVALID;
-        } else if(flags & (uint32_t)MBEDTLS_X509_BADCERT_REVOKED ||
-                  flags & (uint32_t)MBEDTLS_X509_BADCRL_EXPIRED) {
-            retval = UA_STATUSCODE_BADCERTIFICATEREVOKED;
-        } else {
-            retval = UA_STATUSCODE_BADSECURITYCHECKSFAILED;
-        }
-
-#ifdef UA_ENABLE_CERT_REJECTED_DIR
-        if(ci->rejectedListFolder.length !=0) {
-            char rejectedFileName[256] = {0};
-            UA_ByteString thumbprint;
-            UA_ByteString_allocBuffer(&thumbprint, UA_SHA1_LENGTH);
-            if(mbedtls_thumbprint_sha1(certificate, &thumbprint) == UA_STATUSCODE_GOOD) {
-                static const char hex2char[] = "0123456789ABCDEF";
-                for (size_t pos = 0, namePos = 0; pos < thumbprint.length; pos++) {
-                    rejectedFileName[namePos++] = hex2char[(thumbprint.data[pos] & 0xf0) >> 4];
-                    rejectedFileName[namePos++] = hex2char[thumbprint.data[pos] & 0x0f];
-                }
-                strcat(rejectedFileName, ".der");
-            } else {
-                UA_UInt64 dt = (UA_UInt64) UA_DateTime_now();
-                sprintf(rejectedFileName, "cert_%" PRIu64 ".der", dt);
-            }
-            UA_ByteString_clear(&thumbprint);
-
-            char *rejectedFullFileName = (char *) calloc(ci->rejectedListFolder.length + 1 /* '/' */ + strlen(rejectedFileName) + 1, sizeof(char));
-            if (rejectedFullFileName) {
-                memcpy(rejectedFullFileName, ci->rejectedListFolder.data, ci->rejectedListFolder.length);
-                rejectedFullFileName[ci->rejectedListFolder.length] = '/';
-                memcpy(&rejectedFullFileName[ci->rejectedListFolder.length + 1], rejectedFileName, strlen(rejectedFileName));
-                FILE * fp_rejectedFile = fopen(rejectedFullFileName, "wb");
-                if (fp_rejectedFile) {
-                    fwrite(certificate->data, sizeof(certificate->data[0]), certificate->length, fp_rejectedFile);
-                    fclose(fp_rejectedFile);
-                }
-                free(rejectedFullFileName);
-            }
-        }
-#endif
-=======
     /* Verification Step: Certificate Structure
      * This parses the entire certificate chain contained in the bytestring. */
     mbedtls_x509_crt cert;
@@ -572,7 +420,6 @@
     if(mbedtls_x509_crt_check_key_usage(&cert, ca_flags)) {
         mbedtls_x509_crt_free(&cert);
         return UA_STATUSCODE_BADCERTIFICATEUSENOTALLOWED;
->>>>>>> c63520c4
     }
 
     /* These steps are performed outside of this method.
@@ -807,7 +654,6 @@
 
 #endif
 
-<<<<<<< HEAD
 UA_StatusCode
 UA_PKI_decryptPrivateKey(const UA_ByteString privateKey,
                          const UA_ByteString password,
@@ -868,7 +714,4 @@
     return UA_STATUSCODE_GOOD;
 }
 
-#endif
-=======
-#endif /* UA_ENABLE_ENCRYPTION_MBEDTLS */
->>>>>>> c63520c4
+#endif /* UA_ENABLE_ENCRYPTION_MBEDTLS */