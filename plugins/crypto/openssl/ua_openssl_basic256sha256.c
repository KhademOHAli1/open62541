/* This Source Code Form is subject to the terms of the Mozilla Public
 * License, v. 2.0. If a copy of the MPL was not distributed with this
 * file, You can obtain one at http://mozilla.org/MPL/2.0/.
 *
 *    Copyright 2020 (c) Wind River Systems, Inc.
 *    Copyright 2020 (c) basysKom GmbH
 */

#include <open62541/plugin/securitypolicy_default.h>
#include <open62541/util.h>

#if defined(UA_ENABLE_ENCRYPTION_OPENSSL) || defined(UA_ENABLE_ENCRYPTION_LIBRESSL)

#include "securitypolicy_openssl_common.h"

#include <openssl/hmac.h>
#include <openssl/sha.h>
#include <openssl/rsa.h>
#include <openssl/x509.h>
#include <openssl/rand.h>
#include <openssl/rsa.h>

#define UA_SHA256_LENGTH 32    /* 256 bit */
#define UA_SECURITYPOLICY_BASIC256SHA256_RSAPADDING_LEN 42
#define UA_SECURITYPOLICY_BASIC256SHA256_SYM_SIGNING_KEY_LENGTH 32
#define UA_SECURITYPOLICY_BASIC256SHA256_SYM_ENCRYPTION_KEY_LENGTH 32
#define UA_SECURITYPOLICY_BASIC256SHA256_SYM_ENCRYPTION_BLOCK_SIZE 16
#define UA_SECURITYPOLICY_BASIC256SHA256_SYM_PLAIN_TEXT_BLOCK_SIZE 16
#define UA_SECURITYPOLICY_BASIC256SHA256_MINASYMKEYLENGTH 256
#define UA_SECURITYPOLICY_BASIC256SHA256_MAXASYMKEYLENGTH 512

typedef struct {
    EVP_PKEY *localPrivateKey;
    UA_ByteString localCertThumbprint;
    const UA_Logger *logger;    
} Policy_Context_Basic256Sha256;

typedef struct {
    UA_ByteString localSymSigningKey;  
    UA_ByteString localSymEncryptingKey; 
    UA_ByteString localSymIv; 
    UA_ByteString remoteSymSigningKey;
    UA_ByteString remoteSymEncryptingKey;
    UA_ByteString remoteSymIv;

    Policy_Context_Basic256Sha256 *policyContext;
    UA_ByteString remoteCertificate;
    X509 *remoteCertificateX509; /* X509 */      
} Channel_Context_Basic256Sha256;

/* create the policy context */

static UA_StatusCode 
UA_Policy_New_Context(UA_SecurityPolicy * securityPolicy,
                       const UA_ByteString localPrivateKey,
                       const UA_Logger *logger) {
    Policy_Context_Basic256Sha256 *context = (Policy_Context_Basic256Sha256 *)
        UA_malloc(sizeof(Policy_Context_Basic256Sha256));
    if(context == NULL)
        return UA_STATUSCODE_BADOUTOFMEMORY;
    context->localPrivateKey = UA_OpenSSL_LoadPrivateKey(&localPrivateKey);

    if(!context->localPrivateKey) {
        UA_free(context);
        return UA_STATUSCODE_BADINVALIDARGUMENT;
    }

    UA_StatusCode retval =
        UA_Openssl_X509_GetCertificateThumbprint(&securityPolicy->localCertificate,
                                                 &context->localCertThumbprint, true);
    if(retval != UA_STATUSCODE_GOOD) {
        EVP_PKEY_free(context->localPrivateKey);
        UA_free(context);
        return retval; 
    }

    context->logger = logger;
    securityPolicy->policyContext = context;
    return UA_STATUSCODE_GOOD;
}

/* Clear the policy context */
static void
UA_Policy_Clear_Context(UA_SecurityPolicy *policy) {
    if(policy == NULL)
        return;

    UA_ByteString_clear(&policy->localCertificate);

    /* Delete all allocated members in the context */
    Policy_Context_Basic256Sha256 *pc =
        (Policy_Context_Basic256Sha256 *) policy->policyContext;
    EVP_PKEY_free(pc->localPrivateKey);
    UA_ByteString_clear(&pc->localCertThumbprint);
    UA_free(pc);        
    return;
}

/* create the channel context */

static UA_StatusCode 
UA_ChannelModule_New_Context(const UA_SecurityPolicy * securityPolicy,
                             const UA_ByteString * remoteCertificate,
                             void ** channelContext) {
    if(securityPolicy == NULL || remoteCertificate == NULL || channelContext == NULL)
        return UA_STATUSCODE_BADINTERNALERROR;                                  

    Channel_Context_Basic256Sha256 *context = (Channel_Context_Basic256Sha256 *)
        UA_malloc(sizeof(Channel_Context_Basic256Sha256));
    if(context == NULL)
        return UA_STATUSCODE_BADOUTOFMEMORY;

    UA_ByteString_init(&context->localSymSigningKey);
    UA_ByteString_init(&context->localSymEncryptingKey);
    UA_ByteString_init(&context->localSymIv);
    UA_ByteString_init(&context->remoteSymSigningKey);
    UA_ByteString_init(&context->remoteSymEncryptingKey);
    UA_ByteString_init(&context->remoteSymIv);

    UA_StatusCode retval =
        UA_copyCertificate(&context->remoteCertificate, remoteCertificate);
    if(retval != UA_STATUSCODE_GOOD) {
        UA_free(context);
        return retval;
    }

    /* decode to X509 */
    context->remoteCertificateX509 = UA_OpenSSL_LoadCertificate(&context->remoteCertificate);
<<<<<<< HEAD
    if(context->remoteCertificateX509 == NULL) {
        UA_ByteString_clear(&context->remoteCertificate); 
        UA_free(context);
=======
    if (context->remoteCertificateX509 == NULL) {
        UA_ByteString_clear (&context->remoteCertificate); 
        UA_free (context);
        return UA_STATUSCODE_BADINTERNALERROR;
>>>>>>> bd2e96f9
    }

    context->policyContext =
        (Policy_Context_Basic256Sha256 *)securityPolicy->policyContext;
    *channelContext = context;

    UA_LOG_INFO(securityPolicy->logger, UA_LOGCATEGORY_SECURITYPOLICY, 
                "The basic256sha256 security policy channel with openssl is created.");

    return UA_STATUSCODE_GOOD;
}

/* delete the channel context */

static void 
UA_ChannelModule_Delete_Context(void * channelContext) {
    if(!channelContext)
        return;
    
    Channel_Context_Basic256Sha256 * cc = (Channel_Context_Basic256Sha256 *)channelContext;
    X509_free(cc->remoteCertificateX509);                                           
    UA_ByteString_clear(&cc->remoteCertificate); 
    UA_ByteString_clear(&cc->localSymSigningKey);
    UA_ByteString_clear(&cc->localSymEncryptingKey);
    UA_ByteString_clear(&cc->localSymIv);
    UA_ByteString_clear(&cc->remoteSymSigningKey);
    UA_ByteString_clear(&cc->remoteSymEncryptingKey);
    UA_ByteString_clear(&cc->remoteSymIv);
    
    UA_LOG_INFO(cc->policyContext->logger, UA_LOGCATEGORY_SECURITYPOLICY, 
                "The basic256sha256 security policy channel with openssl is deleted.");   
    UA_free(cc);
}

/* Verifies the signature of the message using the provided keys in the context.
 * AsymmetricSignatureAlgorithm_RSA-PKCS15-SHA2-256 */
static UA_StatusCode 
UA_AsySig_Basic256Sha256_Verify(void *channelContext, 
                                const UA_ByteString *message,
                                const UA_ByteString *signature) {
    if(message == NULL || signature == NULL || channelContext == NULL)
        return UA_STATUSCODE_BADINTERNALERROR;

    Channel_Context_Basic256Sha256 * cc =
        (Channel_Context_Basic256Sha256 *) channelContext;
    return UA_OpenSSL_RSA_PKCS1_V15_SHA256_Verify(message, cc->remoteCertificateX509,
                                                  signature);
}

/* Compares the supplied certificate with the certificate 
 * in the endpoint context 
 */

static UA_StatusCode
UA_compareCertificateThumbprint(const UA_SecurityPolicy * securityPolicy,
                                const UA_ByteString * certificateThumbprint) {
    if(securityPolicy == NULL || certificateThumbprint == NULL)
        return UA_STATUSCODE_BADINVALIDARGUMENT;
    Policy_Context_Basic256Sha256 *pc = (Policy_Context_Basic256Sha256 *)
                                        securityPolicy->policyContext;
    if(!UA_ByteString_equal(certificateThumbprint, &pc->localCertThumbprint))
        return UA_STATUSCODE_BADCERTIFICATEINVALID;
    return UA_STATUSCODE_GOOD;
}

/* Generates a thumbprint for the specified certificate */

static UA_StatusCode 
UA_makeCertificateThumbprint(const UA_SecurityPolicy * securityPolicy,
                             const UA_ByteString * certificate,
                             UA_ByteString * thumbprint) {
    return UA_Openssl_X509_GetCertificateThumbprint(certificate, thumbprint, false); 
}

static UA_StatusCode 
UA_Asym_Basic256Sha256_Decrypt(void * channelContext, UA_ByteString * data) {
    if(channelContext == NULL || data == NULL)
        return UA_STATUSCODE_BADINVALIDARGUMENT;

    Channel_Context_Basic256Sha256 * cc =
        (Channel_Context_Basic256Sha256 *) channelContext;
    return UA_Openssl_RSA_Oaep_Decrypt(data, cc->policyContext->localPrivateKey);
}

static size_t
UA_Asym_Basic256Sha256_getRemoteSignatureSize(const void *channelContext) {
    if(channelContext == NULL)
        return UA_STATUSCODE_BADINTERNALERROR;

    const Channel_Context_Basic256Sha256 * cc =
        (const Channel_Context_Basic256Sha256 *) channelContext;
    UA_Int32 keyLen = 0;
    UA_Openssl_RSA_Public_GetKeyLength(cc->remoteCertificateX509, &keyLen);
    return (size_t) keyLen; 
}

static size_t 
UA_AsySig_Basic256Sha256_getLocalSignatureSize(const void *channelContext) {
    if(channelContext == NULL)
        return UA_STATUSCODE_BADINTERNALERROR;

    const Channel_Context_Basic256Sha256 *cc =
        (const Channel_Context_Basic256Sha256 *) channelContext;
    Policy_Context_Basic256Sha256 * pc = cc->policyContext;
    UA_Int32 keyLen = 0;
    UA_Openssl_RSA_Private_GetKeyLength(pc->localPrivateKey, &keyLen);
    return (size_t) keyLen; 
}

static size_t
UA_AsymEn_Basic256Sha256_getRemotePlainTextBlockSize(const void *channelContext) {
    if(channelContext == NULL)
        return UA_STATUSCODE_BADINTERNALERROR;

    const Channel_Context_Basic256Sha256 *cc =
        (const Channel_Context_Basic256Sha256 *) channelContext;
    UA_Int32 keyLen = 0;
    UA_Openssl_RSA_Public_GetKeyLength(cc->remoteCertificateX509, &keyLen);
    return (size_t) keyLen - UA_SECURITYPOLICY_BASIC256SHA256_RSAPADDING_LEN;
}

static size_t 
UA_AsymEn_Basic256Sha256_getRemoteBlockSize(const void *channelContext) {
    if(channelContext == NULL)
        return UA_STATUSCODE_BADINTERNALERROR;

    const Channel_Context_Basic256Sha256 * cc =
        (const Channel_Context_Basic256Sha256 *) channelContext;
    UA_Int32 keyLen = 0;
    UA_Openssl_RSA_Public_GetKeyLength(cc->remoteCertificateX509, &keyLen);
    return (size_t) keyLen;
}

static size_t
UA_AsymEn_Basic256Sha256_getRemoteKeyLength(const void *channelContext) {
    if(channelContext == NULL)
        return UA_STATUSCODE_BADINTERNALERROR;

    const Channel_Context_Basic256Sha256 *cc =
        (const Channel_Context_Basic256Sha256 *) channelContext;
    UA_Int32 keyLen = 0;
    UA_Openssl_RSA_Public_GetKeyLength(cc->remoteCertificateX509, &keyLen);
    return (size_t) keyLen * 8;
}

static UA_StatusCode
UA_Sym_Basic256Sha256_generateNonce(void *policyContext,
                                    UA_ByteString *out) {
    UA_Int32 rc = RAND_bytes(out->data, (int) out->length);
    if(rc != 1)
        return UA_STATUSCODE_BADUNEXPECTEDERROR;
    return UA_STATUSCODE_GOOD;                                         
}

static size_t 
UA_SymEn_Basic256Sha256_getLocalKeyLength(const void *channelContext) {
    /* 32 bytes 256 bits */
    return UA_SECURITYPOLICY_BASIC256SHA256_SYM_ENCRYPTION_KEY_LENGTH; 
}

static size_t 
UA_SymSig_Basic256Sha256_getLocalKeyLength(const void *channelContext) {
    /* 32 bytes 256 bits */                                                
    return UA_SECURITYPOLICY_BASIC256SHA256_SYM_SIGNING_KEY_LENGTH; 
}

static UA_StatusCode
UA_Sym_Basic256Sha256_generateKey(void *policyContext,
                                  const UA_ByteString *secret,
                                  const UA_ByteString *seed,
                                  UA_ByteString *out) {
    return UA_Openssl_Random_Key_PSHA256_Derive(secret, seed, out);
}

static UA_StatusCode
UA_ChannelModule_Basic256Sha256_setLocalSymSigningKey(void * channelContext,
                                                      const UA_ByteString * key) {
    if(key == NULL || channelContext == NULL)
        return UA_STATUSCODE_BADINTERNALERROR;
    Channel_Context_Basic256Sha256 * cc = (Channel_Context_Basic256Sha256 *) channelContext;
    UA_ByteString_clear(&cc->localSymSigningKey);
    return UA_ByteString_copy(key, &cc->localSymSigningKey);
}

static UA_StatusCode
UA_ChannelM_Basic256Sha256_setLocalSymEncryptingKey(void * channelContext,
                                                    const UA_ByteString * key) {
    if(key == NULL || channelContext == NULL)
        return UA_STATUSCODE_BADINTERNALERROR;
    Channel_Context_Basic256Sha256 * cc = (Channel_Context_Basic256Sha256 *) channelContext;
    UA_ByteString_clear(&cc->localSymEncryptingKey);
    return UA_ByteString_copy(key, &cc->localSymEncryptingKey);
}

static UA_StatusCode
UA_ChannelM_Basic256Sha256_setLocalSymIv(void * channelContext,
                                         const UA_ByteString * iv) {
    if(iv == NULL || channelContext == NULL)
        return UA_STATUSCODE_BADINTERNALERROR;
    Channel_Context_Basic256Sha256 * cc = (Channel_Context_Basic256Sha256 *) channelContext;
    UA_ByteString_clear(&cc->localSymIv);
    return UA_ByteString_copy(iv, &cc->localSymIv);
}

static size_t
UA_SymEn_Basic256Sha256_getRemoteKeyLength(const void * channelContext) {
    /* 32 bytes 256 bits */
    return UA_SECURITYPOLICY_BASIC256SHA256_SYM_ENCRYPTION_KEY_LENGTH; 
}

static size_t
UA_SymEn_Basic256Sha256_getBlockSize(const void *channelContext) {
    return UA_SECURITYPOLICY_BASIC256SHA256_SYM_ENCRYPTION_BLOCK_SIZE;
}

static size_t
UA_SymSig_Basic256Sha256_getRemoteKeyLength(const void * channelContext) {
    /* 32 bytes 256 bits */                                                
    return UA_SECURITYPOLICY_BASIC256SHA256_SYM_SIGNING_KEY_LENGTH;
}

static UA_StatusCode
UA_ChannelM_Basic256Sha256_setRemoteSymSigningKey(void *channelContext,
                                                  const UA_ByteString * key) {
    if(key == NULL || channelContext == NULL)
        return UA_STATUSCODE_BADINTERNALERROR;
    Channel_Context_Basic256Sha256 * cc = (Channel_Context_Basic256Sha256 *) channelContext;
    UA_ByteString_clear(&cc->remoteSymSigningKey);
    return UA_ByteString_copy(key, &cc->remoteSymSigningKey);
}

static UA_StatusCode
UA_ChannelM_Basic256Sha256_setRemoteSymEncryptingKey(void *channelContext,
                                                     const UA_ByteString * key) {
    if(key == NULL || channelContext == NULL)
        return UA_STATUSCODE_BADINTERNALERROR;
    Channel_Context_Basic256Sha256 * cc = (Channel_Context_Basic256Sha256 *) channelContext;
    UA_ByteString_clear(&cc->remoteSymEncryptingKey);
    return UA_ByteString_copy(key, &cc->remoteSymEncryptingKey);
}

static UA_StatusCode
UA_ChannelM_Basic256Sha256_setRemoteSymIv(void *channelContext,
                                          const UA_ByteString * key) {
    if(key == NULL || channelContext == NULL)
        return UA_STATUSCODE_BADINTERNALERROR;
    Channel_Context_Basic256Sha256 * cc = (Channel_Context_Basic256Sha256 *) channelContext;
    UA_ByteString_clear(&cc->remoteSymIv);
    return UA_ByteString_copy(key, &cc->remoteSymIv);
}

static UA_StatusCode
UA_AsySig_Basic256Sha256_sign(void *channelContext, const UA_ByteString * message,
                              UA_ByteString *signature) {
    if(channelContext == NULL || message == NULL || signature == NULL)
        return UA_STATUSCODE_BADINTERNALERROR; 
    Channel_Context_Basic256Sha256 *cc = (Channel_Context_Basic256Sha256 *) channelContext;
    Policy_Context_Basic256Sha256 *pc = cc->policyContext;
    return UA_Openssl_RSA_PKCS1_V15_SHA256_Sign(message, pc->localPrivateKey, signature);
}

static UA_StatusCode
UA_AsymEn_Basic256Sha256_encrypt(void *channelContext, UA_ByteString *data) {
    if(channelContext == NULL || data == NULL)
        return UA_STATUSCODE_BADINTERNALERROR; 
    Channel_Context_Basic256Sha256 * cc =
        (Channel_Context_Basic256Sha256 *) channelContext;    
    return UA_Openssl_RSA_OAEP_Encrypt(data, UA_SECURITYPOLICY_BASIC256SHA256_RSAPADDING_LEN,
                                       cc->remoteCertificateX509);
}

static size_t
UA_SymSig_Basic256Sha256_getRemoteSignatureSize(const void *channelContext) {
    return UA_SHA256_LENGTH;
}

static UA_StatusCode
UA_SymSig_Basic256Sha256_verify(void *channelContext, const UA_ByteString *message,
                                const UA_ByteString *signature) {
    if(channelContext == NULL || message == NULL || signature == NULL)
        return UA_STATUSCODE_BADINTERNALERROR;
    
    Channel_Context_Basic256Sha256 * cc = (Channel_Context_Basic256Sha256 *) channelContext;
    return UA_OpenSSL_HMAC_SHA256_Verify(message, &cc->remoteSymSigningKey, signature);   
}

static UA_StatusCode 
UA_SymSig_Basic256Sha256_sign(void *channelContext, const UA_ByteString *message,
                              UA_ByteString *signature) {
    if(channelContext == NULL || message == NULL || signature == NULL)
        return UA_STATUSCODE_BADINTERNALERROR;
    
    Channel_Context_Basic256Sha256 * cc = (Channel_Context_Basic256Sha256 *) channelContext;
    return UA_OpenSSL_HMAC_SHA256_Sign(message, &cc->localSymSigningKey, signature);
}

static size_t
UA_SymSig_Basic256Sha256_getLocalSignatureSize(const void * channelContext) {
    return UA_SHA256_LENGTH;
}

static UA_StatusCode
UA_SymEn_Basic256Sha256_decrypt(void *channelContext, UA_ByteString *data) {
    if(channelContext == NULL || data == NULL)
        return UA_STATUSCODE_BADINTERNALERROR;
    Channel_Context_Basic256Sha256 * cc = (Channel_Context_Basic256Sha256 *) channelContext;
    return UA_OpenSSL_AES_256_CBC_Decrypt(&cc->remoteSymIv,
                                          &cc->remoteSymEncryptingKey, data);
}

static UA_StatusCode
UA_SymEn_Basic256Sha256_encrypt(void *channelContext, UA_ByteString *data) {
    if(channelContext == NULL || data == NULL)
        return UA_STATUSCODE_BADINTERNALERROR;
    
    Channel_Context_Basic256Sha256 * cc = (Channel_Context_Basic256Sha256 *) channelContext;
    return UA_OpenSSL_AES_256_CBC_Encrypt(&cc->localSymIv, &cc->localSymEncryptingKey, data);
}

static UA_StatusCode
UA_ChannelM_Basic256Sha256_compareCertificate(const void *channelContext,
                                              const UA_ByteString *certificate) {
    if(channelContext == NULL || certificate == NULL)
        return UA_STATUSCODE_BADINTERNALERROR;
    
    const Channel_Context_Basic256Sha256 * cc =
        (const Channel_Context_Basic256Sha256 *) channelContext;
    return UA_OpenSSL_X509_compare(certificate, cc->remoteCertificateX509);
}

static size_t 
UA_AsymEn_Basic256Sha256_getLocalKeyLength(const void *channelContext) {
    if(channelContext == NULL)
        return UA_STATUSCODE_BADINTERNALERROR;

    const Channel_Context_Basic256Sha256 * cc =
        (const Channel_Context_Basic256Sha256 *) channelContext;
    Policy_Context_Basic256Sha256 *pc = cc->policyContext;
    UA_Int32 keyLen = 0;
    UA_Openssl_RSA_Private_GetKeyLength(pc->localPrivateKey, &keyLen);
    return (size_t) keyLen * 8; 
}

/* the main entry of Basic256Sha256 */

UA_StatusCode
UA_SecurityPolicy_Basic256Sha256(UA_SecurityPolicy *policy,
                                 const UA_ByteString localCertificate,
                                 const UA_ByteString localPrivateKey, 
                                 const UA_Logger *logger) {
    UA_SecurityPolicyAsymmetricModule *asymmetricModule = &policy->asymmetricModule;
    UA_SecurityPolicySymmetricModule *symmetricModule = &policy->symmetricModule;
    UA_SecurityPolicyChannelModule *channelModule = &policy->channelModule; 
    UA_LOG_INFO(logger, UA_LOGCATEGORY_SECURITYPOLICY, 
                "The basic256sha256 security policy with openssl is added.");

    UA_Openssl_Init();
    memset(policy, 0, sizeof(UA_SecurityPolicy));
    policy->logger = logger;
    policy->policyUri =
        UA_STRING("http://opcfoundation.org/UA/SecurityPolicy#Basic256Sha256\0");

    /* Set ChannelModule context  */
    channelModule->newContext = UA_ChannelModule_New_Context;
    channelModule->deleteContext = UA_ChannelModule_Delete_Context;
    channelModule->setLocalSymSigningKey =
        UA_ChannelModule_Basic256Sha256_setLocalSymSigningKey;
    channelModule->setLocalSymEncryptingKey =
        UA_ChannelM_Basic256Sha256_setLocalSymEncryptingKey;
    channelModule->setLocalSymIv = UA_ChannelM_Basic256Sha256_setLocalSymIv;
    channelModule->setRemoteSymSigningKey =
        UA_ChannelM_Basic256Sha256_setRemoteSymSigningKey;
    channelModule->setRemoteSymEncryptingKey =
        UA_ChannelM_Basic256Sha256_setRemoteSymEncryptingKey;
    channelModule->setRemoteSymIv = UA_ChannelM_Basic256Sha256_setRemoteSymIv;
    channelModule->compareCertificate = UA_ChannelM_Basic256Sha256_compareCertificate;
    UA_StatusCode retval =
        UA_OpenSSL_LoadLocalCertificate(&localCertificate, &policy->localCertificate);
    if(retval != UA_STATUSCODE_GOOD)
        return retval;

    /* AsymmetricModule - signature algorithm */
    UA_SecurityPolicySignatureAlgorithm *asySigAlgorithm =
        &asymmetricModule->cryptoModule.signatureAlgorithm;
    asySigAlgorithm->uri = UA_STRING("http://www.w3.org/2001/04/xmldsig-more#rsa-sha256\0");
    asySigAlgorithm->verify = UA_AsySig_Basic256Sha256_Verify;
    asySigAlgorithm->sign = UA_AsySig_Basic256Sha256_sign;
    asySigAlgorithm->getLocalSignatureSize = UA_AsySig_Basic256Sha256_getLocalSignatureSize;
    asySigAlgorithm->getRemoteSignatureSize = UA_Asym_Basic256Sha256_getRemoteSignatureSize;
    asySigAlgorithm->getLocalKeyLength = NULL;
    asySigAlgorithm->getRemoteKeyLength = NULL;

    /* AsymmetricModule encryption algorithm */
    UA_SecurityPolicyEncryptionAlgorithm *asymEncryAlg =
        &asymmetricModule->cryptoModule.encryptionAlgorithm;
    asymEncryAlg->uri = UA_STRING("http://www.w3.org/2001/04/xmlenc#rsa-oaep\0");
    asymEncryAlg->encrypt = UA_AsymEn_Basic256Sha256_encrypt;
    asymEncryAlg->decrypt = UA_Asym_Basic256Sha256_Decrypt;
    asymEncryAlg->getLocalKeyLength = UA_AsymEn_Basic256Sha256_getLocalKeyLength;
    asymEncryAlg->getRemoteKeyLength = UA_AsymEn_Basic256Sha256_getRemoteKeyLength;
    asymEncryAlg->getRemoteBlockSize = UA_AsymEn_Basic256Sha256_getRemoteBlockSize;
    asymEncryAlg->getRemotePlainTextBlockSize = 
            UA_AsymEn_Basic256Sha256_getRemotePlainTextBlockSize;

    /* AsymmetricModule */
    asymmetricModule->compareCertificateThumbprint = UA_compareCertificateThumbprint;
    asymmetricModule->makeCertificateThumbprint = UA_makeCertificateThumbprint;

    /* SymmetricModule */
    symmetricModule->secureChannelNonceLength = 32;
    symmetricModule->generateNonce = UA_Sym_Basic256Sha256_generateNonce;
    symmetricModule->generateKey = UA_Sym_Basic256Sha256_generateKey;

    /* Symmetric encryption Algorithm */
    UA_SecurityPolicyEncryptionAlgorithm *symEncryptionAlgorithm =
        &symmetricModule->cryptoModule.encryptionAlgorithm;
    symEncryptionAlgorithm->uri =
        UA_STRING("http://www.w3.org/2001/04/xmlenc#aes256-cbc\0");        
    symEncryptionAlgorithm->encrypt = UA_SymEn_Basic256Sha256_encrypt;
    symEncryptionAlgorithm->decrypt = UA_SymEn_Basic256Sha256_decrypt;
    symEncryptionAlgorithm->getLocalKeyLength = UA_SymEn_Basic256Sha256_getLocalKeyLength;
    symEncryptionAlgorithm->getRemoteKeyLength = UA_SymEn_Basic256Sha256_getRemoteKeyLength;
    symEncryptionAlgorithm->getRemoteBlockSize = UA_SymEn_Basic256Sha256_getBlockSize;
    symEncryptionAlgorithm->getRemotePlainTextBlockSize = UA_SymEn_Basic256Sha256_getBlockSize;

    /* Symmetric signature Algorithm */
    UA_SecurityPolicySignatureAlgorithm *symSignatureAlgorithm =
        &symmetricModule->cryptoModule.signatureAlgorithm;
    symSignatureAlgorithm->uri =
        UA_STRING("http://www.w3.org/2000/09/xmldsig#hmac-sha2-256\0");
    symSignatureAlgorithm->verify = UA_SymSig_Basic256Sha256_verify;
    symSignatureAlgorithm->sign = UA_SymSig_Basic256Sha256_sign;
    symSignatureAlgorithm->getLocalSignatureSize =
        UA_SymSig_Basic256Sha256_getLocalSignatureSize;
    symSignatureAlgorithm->getRemoteSignatureSize = 
        UA_SymSig_Basic256Sha256_getRemoteSignatureSize;
    symSignatureAlgorithm->getLocalKeyLength =
        UA_SymSig_Basic256Sha256_getLocalKeyLength;
    symSignatureAlgorithm->getRemoteKeyLength =
        UA_SymSig_Basic256Sha256_getRemoteKeyLength;

    policy->clear = UA_Policy_Clear_Context;
    retval = UA_Policy_New_Context(policy, localPrivateKey, logger);
    if(retval != UA_STATUSCODE_GOOD) {
        UA_ByteString_clear(&policy->localCertificate);
        return retval;
    }

    /* Use the same signature algorithm as the asymmetric component for
     * certificate signing (see standard) */
    policy->certificateSigningAlgorithm =
        policy->asymmetricModule.cryptoModule.signatureAlgorithm;

    return UA_STATUSCODE_GOOD;
}

#endif<|MERGE_RESOLUTION|>--- conflicted
+++ resolved
@@ -126,16 +126,10 @@
 
     /* decode to X509 */
     context->remoteCertificateX509 = UA_OpenSSL_LoadCertificate(&context->remoteCertificate);
-<<<<<<< HEAD
     if(context->remoteCertificateX509 == NULL) {
         UA_ByteString_clear(&context->remoteCertificate); 
         UA_free(context);
-=======
-    if (context->remoteCertificateX509 == NULL) {
-        UA_ByteString_clear (&context->remoteCertificate); 
-        UA_free (context);
-        return UA_STATUSCODE_BADINTERNALERROR;
->>>>>>> bd2e96f9
+        return UA_STATUSCODE_BADINTERNALERROR;
     }
 
     context->policyContext =
