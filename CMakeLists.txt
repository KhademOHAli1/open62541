cmake_minimum_required(VERSION 3.0...3.12)
if(UA_BUILD_FUZZING OR UA_BUILD_OSS_FUZZ OR UA_BUILD_FUZZING_CORPUS)
    project(open62541) # We need to have C++ support configured for fuzzing
else()
    project(open62541 C) # Do not look for a C++ compiler
endif()
# set(CMAKE_VERBOSE_MAKEFILE ON)
if(${CMAKE_VERSION} VERSION_LESS 3.12)
    cmake_policy(VERSION ${CMAKE_MAJOR_VERSION}.${CMAKE_MINOR_VERSION})
endif()

string(TOLOWER "${CMAKE_BUILD_TYPE}" BUILD_TYPE_LOWER_CASE)

set(CMAKE_MODULE_PATH "${PROJECT_SOURCE_DIR}/tools/cmake")
find_package(Python3 REQUIRED)
set(PYTHON_EXECUTABLE ${Python3_EXECUTABLE})
find_package(Git)
include(AssignSourceGroup)
include(GNUInstallDirs)

# Set when installed via make install
set(open62541_TOOLS_DIR ${PROJECT_SOURCE_DIR}/tools)
set(open62541_NODESET_DIR ${PROJECT_SOURCE_DIR}/deps/ua-nodeset)

include(macros_internal)
include(macros_public)

#############################
# Compiled binaries folders #
#############################

set(CMAKE_RUNTIME_OUTPUT_DIRECTORY ${CMAKE_BINARY_DIR}/bin)
set(CMAKE_LIBRARY_OUTPUT_DIRECTORY ${CMAKE_BINARY_DIR}/bin)
set(CMAKE_ARCHIVE_OUTPUT_DIRECTORY ${CMAKE_BINARY_DIR}/bin)

###########
# Version #
###########

# The current version information. On the master branch, we take the version
# number from the latest release plus the "-undefined" label. Will be
# overwritten with more detailed information if git is available.
set(OPEN62541_VER_MAJOR 1)
set(OPEN62541_VER_MINOR 2)
set(OPEN62541_VER_PATCH 2)
set(OPEN62541_VER_LABEL "-unknown") # like "-rc1" or "-g4538abcd" or "-g4538abcd-dirty"
set(OPEN62541_VER_COMMIT "undefined")

# Overwrite the version information based on git if available
include(SetGitBasedVersion)
set_open62541_version()

# Examples for the version string are:
# v1.2
# v1.2.3
# v1.2.3-rc1
# v1.2.3-rc1-dirty
# v1.2.3-5-g4538abcd
# v1.2.3-5-g4538abcd-dirty
set(OPEN62541_VERSION "v${OPEN62541_VER_MAJOR}.${OPEN62541_VER_MINOR}.${OPEN62541_VER_PATCH}${OPEN62541_VER_LABEL}")
MESSAGE(STATUS "open62541 Version: ${OPEN62541_VERSION}")

#################
# Build Options #
#################

# Set default build type.
if(NOT CMAKE_BUILD_TYPE)
    message(STATUS "CMAKE_BUILD_TYPE not given; setting to 'Debug'")
    set(CMAKE_BUILD_TYPE "Debug" CACHE STRING "Choose the type of build" FORCE)
endif()

option(UA_ENABLE_AMALGAMATION "Concatenate the library to a single file open62541.h/.c" OFF)
set(UA_AMALGAMATION_ARCHITECTURES "" CACHE STRING "List of architectures to include in amalgamation")
mark_as_advanced(UA_AMALGAMATION_ARCHITECTURES)

# Platform. This is at the beginning in case the architecture changes some UA options
set(UA_ARCHITECTURE "None" CACHE STRING "Architecture to build open62541 on")

if(UA_ENABLE_AMALGAMATION)
    if("${UA_AMALGAMATION_ARCHITECTURES}" STREQUAL "")
        if(NOT "${UA_ARCHITECTURE}" STREQUAL "None")
            set(UA_AMALGAMATION_ARCHITECTURES "${UA_ARCHITECTURE}")
        else()
            # select some default architectures which should be included
            set(UA_AMALGAMATION_ARCHITECTURES "win32;posix")
        endif()
    endif()
    message(STATUS "Architectures included in amalgamation: ${UA_AMALGAMATION_ARCHITECTURES}")
endif()

if("${UA_ARCHITECTURE}" STREQUAL "None")
    if(UNIX)
        set(UA_ARCHITECTURE "posix" CACHE STRING "" FORCE)
    elseif(WIN32)
        set(UA_ARCHITECTURE "win32" CACHE STRING ""  FORCE)
    endif(UNIX)
endif()

message(STATUS "The selected architecture is: ${UA_ARCHITECTURE}")
string(TOUPPER ${UA_ARCHITECTURE} UA_ARCHITECTURE_UPPER)
add_definitions(-DUA_ARCHITECTURE_${UA_ARCHITECTURE_UPPER})

add_subdirectory(arch)

GET_PROPERTY(architectures GLOBAL PROPERTY UA_ARCHITECTURES)
list(SORT architectures)
set_property(CACHE UA_ARCHITECTURE PROPERTY STRINGS None ${architectures})

GET_PROPERTY(ua_architecture_directories_to_include GLOBAL PROPERTY UA_INCLUDE_DIRECTORIES)

GET_PROPERTY(ua_architecture_headers GLOBAL PROPERTY UA_ARCHITECTURE_HEADERS)

GET_PROPERTY(ua_architecture_headers_beginning GLOBAL PROPERTY UA_ARCHITECTURE_HEADERS_BEGINNING)

GET_PROPERTY(ua_architecture_sources GLOBAL PROPERTY UA_ARCHITECTURE_SOURCES)

set(ua_architecture_sources ${ua_architecture_sources}
    ${PROJECT_SOURCE_DIR}/arch/network_tcp.c
)

set(ua_architecture_headers ${ua_architecture_headers}
    ${PROJECT_SOURCE_DIR}/include/open62541/network_tcp.h
    ${PROJECT_SOURCE_DIR}/include/open62541/architecture_functions.h
)

if(UA_ENABLE_WEBSOCKET_SERVER)
    set(ua_architecture_sources ${ua_architecture_sources}
                                ${PROJECT_SOURCE_DIR}/arch/network_ws.c)

    set(ua_architecture_headers ${ua_architecture_headers}
                                ${PROJECT_SOURCE_DIR}/include/open62541/network_ws.h)
endif()

if(${UA_ARCHITECTURE} STREQUAL "None")
  message(FATAL_ERROR "No architecture was selected. Please select the architecture of your target platform")
endif(${UA_ARCHITECTURE} STREQUAL "None")

# Create a list of ifdefs for all the architectures.
# This is needed to enable a default architecture if none is selected through gcc compiler def.
# Especially if someone is using the amalgamated file on Linux/Windows he should not need to define an architecture.
set(UA_ARCHITECTURES_NODEF "1 ") #to make it easier to append later the && symbol
foreach(arch_ ${architectures})
    string(TOUPPER ${arch_} UA_ARCHITECTURE_UPPER_)
    set(UA_ARCHITECTURES_NODEF "${UA_ARCHITECTURES_NODEF} && !defined(UA_ARCHITECTURE_${UA_ARCHITECTURE_UPPER_})")
endforeach(arch_ ${architectures})

# Options
option(BUILD_SHARED_LIBS "Enable building of shared libraries (dll/so)" OFF)
set(UA_LOGLEVEL 300 CACHE STRING "Level at which logs shall be reported")
set(UA_MULTITHREADING 0 CACHE STRING "Level of multithreading (0-99: No Multithreading, >=100: Thread-Safe API")
option(UA_ENABLE_METHODCALLS "Enable the Method service set" ON)
option(UA_ENABLE_SUBSCRIPTIONS "Enable subscriptions support" ON)
option(UA_ENABLE_SUBSCRIPTIONS_EVENTS "Enable event monitoring" ON)
option(UA_ENABLE_DA "Enable OPC UA DataAccess (Part 8) definitions" ON)
option(UA_ENABLE_HISTORIZING "Enable basic support for historical access (client and server)" OFF)
option(UA_ENABLE_DISCOVERY "Enable Discovery Service (LDS)" OFF)

option(UA_ENABLE_SUBSCRIPTIONS_ALARMS_CONDITIONS "Enable the use of A&C. (EXPERIMENTAL)" OFF)
mark_as_advanced(UA_ENABLE_SUBSCRIPTIONS_ALARMS_CONDITIONS)

option(UA_ENABLE_NODEMANAGEMENT "Enable dynamic addition and removal of nodes at runtime" ON)
mark_as_advanced(UA_ENABLE_NODEMANAGEMENT)

option(UA_ENABLE_PARSING "Utility functions that require parsing (e.g. NodeId expressions)" ON)
mark_as_advanced(UA_ENABLE_PARSING)

option(UA_ENABLE_DISCOVERY_MULTICAST "Enable Discovery Service with multicast support (LDS-ME)" OFF)
mark_as_advanced(UA_ENABLE_DISCOVERY_MULTICAST)

option(UA_ENABLE_WEBSOCKET_SERVER "Enable websocket support (uses libwebsockets)" OFF)
mark_as_advanced(UA_ENABLE_WEBSOCKET_SERVER)

# security provider
set(UA_ENCRYPTION_PLUGINS "MBEDTLS" "OPENSSL" "LIBRESSL")
set(UA_ENABLE_ENCRYPTION "OFF" CACHE STRING "Encryption support (Libressl EXPERIMENTAL)")
SET_PROPERTY(CACHE UA_ENABLE_ENCRYPTION PROPERTY STRINGS "OFF" ${UA_ENCRYPTION_PLUGINS})
option(UA_ENABLE_ENCRYPTION_OPENSSL "Deprecated: Enable encryption support (uses openssl)" OFF)
mark_as_advanced(UA_ENABLE_ENCRYPTION_OPENSSL)
option(UA_ENABLE_ENCRYPTION_MBEDTLS "Deprecated: Enable encryption support (uses mbedTLS)" OFF)
mark_as_advanced(UA_ENABLE_ENCRYPTION_MBEDTLS)

list (FIND UA_ENCRYPTION_PLUGINS ${UA_ENABLE_ENCRYPTION} _tmp)
if(UA_ENABLE_ENCRYPTION STREQUAL "OFF" OR ${_tmp} GREATER -1)
    set(UA_ENABLE_ENCRYPTION_OPENSSL OFF)
    set(UA_ENABLE_ENCRYPTION_MBEDTLS OFF)
    set(UA_ENABLE_ENCRYPTION_LIBRESSL OFF)
    if(UA_ENABLE_ENCRYPTION STREQUAL "MBEDTLS")
        set(UA_ENABLE_ENCRYPTION_MBEDTLS ON)
    elseif(UA_ENABLE_ENCRYPTION STREQUAL "OPENSSL")
        set(UA_ENABLE_ENCRYPTION_OPENSSL ON)
    elseif(UA_ENABLE_ENCRYPTION STREQUAL "LIBRESSL")
        set(UA_ENABLE_ENCRYPTION_LIBRESSL ON)
    endif()
# Only for backward compatability
elseif(UA_ENABLE_ENCRYPTION)
    message(DEPRECATION "Set UA_ENABLE_ENCRYPTION to the desired encryption library." )
    if(NOT UA_ENABLE_ENCRYPTION_OPENSSL)
    set(UA_ENABLE_ENCRYPTION_MBEDTLS ON)
    endif()
else()
    message(DEPRECATION "Set UA_ENABLE_ENCRYPTION to the desired encryption library." )
    if(UA_ENABLE_ENCRYPTION_MBEDTLS)
        set(UA_ENABLE_ENCRYPTION "MBEDTLS")
        set(UA_ENABLE_ENCRYPTION_OPENSSL OFF)
    endif()
    if(UA_ENABLE_ENCRYPTION_OPENSSL)
        set(UA_ENABLE_ENCRYPTION "OPENSSL")
        set(UA_ENABLE_ENCRYPTION_MBEDTLS OFF)
    endif()
endif()

# TPM Security
set(UA_ENABLE_ENCRYPTION_TPM2 "OFF" CACHE STRING "TPM encryption support")
SET_PROPERTY(CACHE UA_ENABLE_ENCRYPTION_TPM2 PROPERTY STRINGS "ON" "OFF")

if(UA_ENABLE_ENCRYPTION_TPM2 STREQUAL "OFF")
    set(UA_ENABLE_TPM2_SECURITY OFF)
    set(UA_ENABLE_TPM2_KEYSTORE OFF)
else()
    set(UA_ENABLE_TPM2_SECURITY ON)
    set(UA_ENABLE_TPM2_KEYSTORE ON)
endif()

if(UA_ENABLE_TPM2_SECURITY)
    find_library(TPM2_LIB tpm2_pkcs11)
    message(${TPM2_LIB})
endif()

if(UA_ENABLE_TPM2_SECURITY)
    if(NOT UA_ENABLE_PUBSUB_ENCRYPTION)
        message(FATAL_ERROR "TPM2 encryption cannot be used with disabled UA_ENABLE_PUBSUB_ENCRYPTION")
    endif()
endif()

if(UA_ENABLE_TPM2_KEYSTORE)
    if(UA_ENABLE_PUBSUB)
        if(NOT UA_ENABLE_PUBSUB_ENCRYPTION)
            message(FATAL_ERROR "TPM2 Keystore for PubSub cannot be used with disabled UA_ENABLE_PUBSUB_ENCRYPTION")
        endif()
    else()
        if(NOT UA_ENABLE_ENCRYPTION)
            message(FATAL_ERROR "TPM2 Keystore cannot be used with disabled UA_ENABLE_ENCRYPTION")
        endif()
    endif()
endif()

# Namespace Zero
set(UA_NAMESPACE_ZERO "REDUCED" CACHE STRING "Completeness of the generated namespace zero (minimal/reduced/full)")
SET_PROPERTY(CACHE UA_NAMESPACE_ZERO PROPERTY STRINGS "MINIMAL" "REDUCED" "FULL")
if(UA_NAMESPACE_ZERO STREQUAL "MINIMAL")
    set(UA_GENERATED_NAMESPACE_ZERO OFF)
else()
    set(UA_GENERATED_NAMESPACE_ZERO ON)
endif()

if(UA_NAMESPACE_ZERO STREQUAL "FULL")
    set(UA_GENERATED_NAMESPACE_ZERO_FULL ON)
else()
    set(UA_GENERATED_NAMESPACE_ZERO_FULL OFF)
endif()

if(MSVC AND UA_NAMESPACE_ZERO STREQUAL "FULL")
    # For the full NS0 we need a stack size of 8MB (as it is default on linux)
    # See https://github.com/open62541/open62541/issues/1326
    set(CMAKE_EXE_LINKER_FLAGS "${CMAKE_EXE_LINKER_FLAGS} /STACK:8000000")
endif()

if(UA_BUILD_FUZZING OR UA_BUILD_OSS_FUZZ OR UA_BUILD_FUZZING_CORPUS)
    # Force enable options not passed in the build script, to also fuzzy-test this code
    set(UA_ENABLE_DISCOVERY ON CACHE STRING "" FORCE)
    set(UA_ENABLE_DISCOVERY_MULTICAST ON CACHE STRING "" FORCE)
    set(UA_ENABLE_ENCRYPTION ON CACHE STRING "OFF" FORCE)
    set(UA_ENABLE_ENCRYPTION_MBEDTLS ON CACHE STRING "" FORCE)
    set(UA_ENABLE_HISTORIZING ON CACHE STRING "" FORCE)
    set(UA_ENABLE_JSON_ENCODING ON CACHE STRING "" FORCE)
    set(UA_ENABLE_SUBSCRIPTIONS ON CACHE STRING "" FORCE)
    set(UA_ENABLE_SUBSCRIPTIONS_EVENTS ON CACHE STRING "" FORCE)
endif()

# It should not be possible to enable events without enabling subscriptions and full ns0
#if((UA_ENABLE_SUBSCRIPTIONS_EVENTS) AND (NOT (UA_ENABLE_SUBSCRIPTIONS AND UA_NAMESPACE_ZERO STREQUAL "FULL")))
#    message(FATAL_ERROR "Unable to enable events without UA_ENABLE_SUBSCRIPTIONS and full namespace 0")
#endif()

# It should not be possible to enable Alarms and Condition without enabling Events and full ns0
if((UA_ENABLE_SUBSCRIPTIONS_ALARMS_CONDITIONS) AND (NOT (UA_ENABLE_SUBSCRIPTIONS_EVENTS AND UA_NAMESPACE_ZERO STREQUAL "FULL")))
    message(FATAL_ERROR "Unable to enable A&C without UA_ENABLE_SUBSCRIPTIONS_EVENTS and full namespace 0")
endif()

if(UA_ENABLE_COVERAGE)
  set(CMAKE_BUILD_TYPE DEBUG)
  set(CMAKE_C_FLAGS "${CMAKE_C_FLAGS} -g -O0 -fprofile-arcs -ftest-coverage")
  set(CMAKE_EXE_LINKER_FLAGS "${CMAKE_EXE_LINKER_FLAGS} -fprofile-arcs -ftest-coverage -lgcov")
  set(CMAKE_SHARED_LINKER_FLAGS "${CMAKE_SHARED_LINKER_FLAGS} -fprofile-arcs -ftest-coverage")
endif()

if(UA_ENABLE_CLANG_COV)
    if(NOT "x${CMAKE_C_COMPILER_ID}" STREQUAL "xClang")
        message(FATAL_ERROR "Compiler must be clang when compiling for llvm-cov")
    endif()
    if(UA_ENABLE_COVERAGE)
        message(FATAL_ERROR "Only either clang cov or normal coverage is allowed.")
    endif()
    set(CMAKE_C_FLAGS "${CMAKE_C_FLAGS} -fprofile-instr-generate -fcoverage-mapping")
    set(CMAKE_CXX_FLAGS "${CMAKE_CXX_FLAGS} -fprofile-instr-generate -fcoverage-mapping")
endif()

if(UA_ENABLE_DISCOVERY_MULTICAST AND NOT UA_ENABLE_DISCOVERY)
    MESSAGE(WARNING "UA_ENABLE_DISCOVERY_MULTICAST is enabled, but not UA_ENABLE_DISCOVERY. UA_ENABLE_DISCOVERY_MULTICAST will be set to OFF")
    SET(UA_ENABLE_DISCOVERY_MULTICAST OFF CACHE BOOL "Enable Discovery Service with multicast support (LDS-ME)" FORCE)
endif()

# Advanced options
option(UA_ENABLE_COVERAGE "Enable gcov coverage" OFF)
mark_as_advanced(UA_ENABLE_COVERAGE)

option(UA_ENABLE_CLANG_COV "Enable clang coverage" OFF)
mark_as_advanced(UA_ENABLE_CLANG_COV)

option(UA_ENABLE_QUERY "Enable query support in the client (most servers don't support it)" OFF)
mark_as_advanced(UA_ENABLE_QUERY)

option(UA_ENABLE_IMMUTABLE_NODES "Nodes in the information model are not edited but copied and replaced" OFF)
mark_as_advanced(UA_ENABLE_IMMUTABLE_NODES)

option(UA_ENABLE_EXPERIMENTAL_HISTORIZING "Enable support for experimental historical access features (client)" OFF)
mark_as_advanced(UA_ENABLE_EXPERIMENTAL_HISTORIZING)

option(UA_FORCE_32BIT "Force compilation as 32-bit executable" OFF)
mark_as_advanced(UA_FORCE_32BIT)

option(UA_FORCE_CPP "Force compilation with a C++ compiler" OFF)
mark_as_advanced(UA_FORCE_CPP)
if(UA_FORCE_CPP)
    enable_language(CXX)
    add_definitions(-D__STDC_CONSTANT_MACROS) # We need the UINT32_C define
endif()

option(UA_FORCE_WERROR "Force compilation with -Werror (or /WX on MSVC)" ON)

#General PubSub setup
option(UA_ENABLE_PUBSUB "Enable the PubSub protocol" OFF)

option(UA_ENABLE_PUBSUB_ENCRYPTION "Enable encryption of the PubSub payload" OFF)
mark_as_advanced(UA_ENABLE_PUBSUB_ENCRYPTION)

option(UA_ENABLE_PUBSUB_INFORMATIONMODEL "Enable PubSub information model twin" OFF)

option(UA_ENABLE_PUBSUB_INFORMATIONMODEL_METHODS "Enable PubSub informationmodel methods" OFF)

option(UA_ENABLE_PUBSUB_DELTAFRAMES "Enable sending of delta frames with only the changes" OFF)

option(UA_ENABLE_PUBSUB_FILE_CONFIG "Enable loading PubSub Config from file extension" OFF)
mark_as_advanced(UA_ENABLE_PUBSUB_FILE_CONFIG)

option(UA_ENABLE_PUBSUB_MONITORING "Enable monitoring of PubSub components (e.g. MessageReceiveTimeout)" OFF)
mark_as_advanced(UA_ENABLE_PUBSUB_MONITORING)

option(UA_ENABLE_PUBSUB_BUFMALLOC "Enable allocation with static memory buffer for time critical PubSub parts" OFF)
mark_as_advanced(UA_ENABLE_PUBSUB_BUFMALLOC)

#RT and Transport PubSub settings
option(UA_ENABLE_PUBSUB_ETH_UADP "Enable publish/subscribe UADP over Ethernet" OFF)

if(UA_ENABLE_PUBSUB_ETH_UADP)
    if(NOT CMAKE_SYSTEM MATCHES "Linux")
    message(FATAL_ERROR "UADP over Ethernet is only available on Linux.")
    endif()
endif()

if(UA_ENABLE_PUBSUB_INFORMATIONMODEL_METHODS)
    if(NOT UA_ENABLE_PUBSUB_INFORMATIONMODEL)
        message(FATAL_ERROR "PubSub information model methods cannot be used with disabled PubSub information model.")
    endif()
endif()

if(UA_ENABLE_PUBSUB_INFORMATIONMODEL)
    if(NOT UA_ENABLE_PUBSUB)
        message(FATAL_ERROR "PubSub information model representation cannot be used with disabled PubSub function.")
    endif()
    if(UA_NAMESPACE_ZERO STREQUAL "MINIMAL")
        message(FATAL_ERROR "PubSub information model representation cannot be used with MINIMAL namespace zero.")
    endif()
endif()

if(UA_ENABLE_PUBSUB_FILE_CONFIG)
    if(NOT UA_ENABLE_PUBSUB)
        message(FATAL_ERROR "PubSub needs to be enabled")
    endif()
endif()

if(UA_ENABLE_PUBSUB_MONITORING)
    if(NOT UA_ENABLE_PUBSUB)
        message(FATAL_ERROR "PubSub monitoring cannot be used with PubSub function disabled")
    endif()
endif()

if(UA_ENABLE_PUBSUB_BUFMALLOC)
    if(NOT UA_ENABLE_PUBSUB)
        message(FATAL_ERROR "PubSub buffer allocation cannot be used with PubSub function disabled")
    endif()
    if(NOT UA_ENABLE_MALLOC_SINGLETON)
        message(FATAL_ERROR "PubSub buffer allocation cannot be used without 'UA_ENABLE_MALLOC_SINGLETON' enabled")
    endif()
endif()

option(UA_ENABLE_JSON_ENCODING "Enable Json encoding (EXPERIMENTAL)" OFF)
mark_as_advanced(UA_ENABLE_JSON_ENCODING)

option(UA_ENABLE_PUBSUB_MQTT "Enable publish/subscribe with mqtt (experimental)" OFF)
mark_as_advanced(UA_ENABLE_PUBSUB_MQTT)
if(UA_ENABLE_PUBSUB_MQTT)
    # Warn if run in Windows
    if(WIN32)
        MESSAGE(WARNING "Multithreading is enabled in MQTT plugin. This feature is under development and marked as EXPERIMENTAL")
    endif()
    if(NOT UA_ENABLE_PUBSUB)
    message(FATAL_ERROR "Mqtt cannot be used with disabled PubSub function.")
    endif()
endif()

option(UA_ENABLE_MQTT_TLS "Enable TLS support for publish/subscribe with mqtt" OFF)
mark_as_advanced(UA_ENABLE_MQTT_TLS)
if(UA_ENABLE_MQTT_TLS)
        if(NOT UA_ENABLE_PUBSUB_MQTT)
            message(FATAL_ERROR "Mqtt with TLS cannot be used without UA_ENABLE_PUBSUB_MQTT.")
        endif()
        set(UA_ENABLE_MQTT_TLS_OPENSSL ON)
endif()

option(UA_ENABLE_MQTT_TLS_OPENSSL "Enable TLS support for publish/subscribe with mqtt (use OpenSSL)" OFF)
mark_as_advanced(UA_ENABLE_MQTT_TLS_OPENSSL)
if(UA_ENABLE_MQTT_TLS_OPENSSL)
    set(UA_ENABLE_MQTT_TLS ON)
endif()

option(UA_ENABLE_STATUSCODE_DESCRIPTIONS "Enable conversion of StatusCode to human-readable error message" ON)
mark_as_advanced(UA_ENABLE_STATUSCODE_DESCRIPTIONS)

option(UA_ENABLE_TYPEDESCRIPTION "Add the type and member names to the UA_DataType structure" ON)
mark_as_advanced(UA_ENABLE_TYPEDESCRIPTION)

option(UA_ENABLE_NODESET_COMPILER_DESCRIPTIONS "Set node description attribute for nodeset compiler generated nodes" ON)
mark_as_advanced(UA_ENABLE_NODESET_COMPILER_DESCRIPTIONS)

option(UA_ENABLE_DETERMINISTIC_RNG "Do not seed the random number generator (e.g. for unit tests)." OFF)
mark_as_advanced(UA_ENABLE_DETERMINISTIC_RNG)

option(UA_ENABLE_MALLOC_SINGLETON
       "Use a global variable pointer for malloc (and free, ...) that can be switched at runtime" OFF)
mark_as_advanced(UA_ENABLE_MALLOC_SINGLETON)

option(UA_ENABLE_VALGRIND_INTERACTIVE "Enable dumping valgrind every iteration. CAUTION! SLOWDOWN!" OFF)
mark_as_advanced(UA_ENABLE_VALGRIND_INTERACTIVE)

option(UA_MSVC_FORCE_STATIC_CRT "Force linking with the static C-runtime library when compiling to static library with MSVC" ON)
mark_as_advanced(UA_MSVC_FORCE_STATIC_CRT)

option(UA_FILE_NS0 "Override the NodeSet xml file used to generate namespace zero")
mark_as_advanced(UA_FILE_NS0)

# Blacklist file passed as --blacklist to the nodeset compiler. All the given nodes will be removed from the generated
# nodeset, including all the references to and from that node. The format is a node id per line.
# Supported formats: "i=123" (for NS0), "ns=2;s=asdf" (matches NS2 in that specific file), or recommended
# "ns=http://opcfoundation.org/UA/DI/;i=123" namespace index independent node id
option(UA_FILE_NS0_BLACKLIST "File containing blacklisted nodes which should not be included in the generated nodeset code.")
mark_as_advanced(UA_FILE_NS0_BLACKLIST)

# Semaphores/file system may not be available on embedded devices. It can be
# disabled with the following option
option(UA_ENABLE_DISCOVERY_SEMAPHORE "Enable Discovery Semaphore support" ON)
mark_as_advanced(UA_ENABLE_DISCOVERY_SEMAPHORE)

option(UA_ENABLE_UNIT_TESTS_MEMCHECK "Use Valgrind (Linux) or DrMemory (Windows) to detect memory leaks when running the unit tests" OFF)
mark_as_advanced(UA_ENABLE_UNIT_TESTS_MEMCHECK)

option(UA_ENABLE_UNIT_TEST_FAILURE_HOOKS
       "Add hooks to force failure modes for additional unit tests. Not for production use!" OFF)
mark_as_advanced(UA_ENABLE_UNIT_TEST_FAILURE_HOOKS)

set(UA_VALGRIND_INTERACTIVE_INTERVAL 1000 CACHE STRING "The number of iterations to wait before creating the next dump")
mark_as_advanced(UA_VALGRIND_INTERACTIVE_INTERVAL)

# Build options for debugging
option(UA_DEBUG "Enable assertions and additional functionality that should not be included in release builds" OFF)
mark_as_advanced(UA_DEBUG)
if(CMAKE_BUILD_TYPE STREQUAL "Debug")
    set(UA_DEBUG ON)
endif()

option(UA_DEBUG_DUMP_PKGS "Dump every package received by the server as hexdump format" OFF)
mark_as_advanced(UA_DEBUG_DUMP_PKGS)

option(UA_ENABLE_HARDENING "Enable Hardening measures (e.g. Stack-Protectors and Fortify)" ON)
mark_as_advanced(UA_ENABLE_HARDENING)

if(CMAKE_VERSION VERSION_GREATER 3.6)
    set(UA_ENABLE_STATIC_ANALYZER "OFF" CACHE STRING "Enable installed static analyzer during build process (off/minimal/reduced/full)")
    mark_as_advanced(UA_ENABLE_STATIC_ANALYZER)
    SET_PROPERTY(CACHE UA_ENABLE_STATIC_ANALYZER PROPERTY STRINGS "OFF" "MINIMAL" "REDUCED" "FULL")
endif()

option(UA_DEBUG_FILE_LINE_INFO "Enable file and line information as additional debugging output for error messages" OFF)
mark_as_advanced(UA_DEBUG_FILE_LINE_INFO)

if(CMAKE_BUILD_TYPE MATCHES DEBUG)
    set(UA_DEBUG_FILE_LINE_INFO ON)
endif()

# Build Targets
option(UA_BUILD_EXAMPLES "Build example servers and clients" OFF)
option(UA_BUILD_TOOLS "Build OPC UA shell tools" OFF)
option(UA_BUILD_UNIT_TESTS "Build the unit tests" OFF)
option(UA_BUILD_FUZZING "Build the fuzzing executables" OFF)
mark_as_advanced(UA_BUILD_FUZZING)
if(UA_BUILD_FUZZING)
    # oss-fuzz already defines this by default
    add_definitions(-DFUZZING_BUILD_MODE_UNSAFE_FOR_PRODUCTION)
endif()

if(UA_ENABLE_EXPERIMENTAL_HISTORIZING)
    if(NOT UA_ENABLE_HISTORIZING)
        message(FATAL_ERROR "UA_ENABLE_EXPERIMENTAL_HISTORIZING cannot be used with disabled UA_ENABLE_HISTORIZING.")
    endif()
endif()

option(UA_BUILD_FUZZING_CORPUS "Build the fuzzing corpus" OFF)
mark_as_advanced(UA_BUILD_FUZZING_CORPUS)
if(UA_BUILD_FUZZING_CORPUS)
    add_definitions(-DUA_DEBUG_DUMP_PKGS_FILE)
    set(UA_ENABLE_TYPEDESCRIPTION ON CACHE STRING "" FORCE)
    #set(UA_DEBUG_DUMP_PKGS ON CACHE STRING "" FORCE)
endif()

option(UA_BUILD_OSS_FUZZ "Special build switch used in oss-fuzz" OFF)
mark_as_advanced(UA_BUILD_OSS_FUZZ)

# Advanced Build Targets
option(UA_PACK_DEBIAN "Special build switch used in .deb packaging" OFF)
mark_as_advanced(UA_PACK_DEBIAN)

# Building shared libs (dll, so). This option is written into ua_config.h.
set(UA_DYNAMIC_LINKING OFF)
if(BUILD_SHARED_LIBS)
  set(UA_DYNAMIC_LINKING ON)
  if(UA_ENABLE_DISCOVERY_MULTICAST)
      set(MDNSD_DYNAMIC_LINKING ON)
  endif()
endif()

if(UA_ENABLE_SUBSCRIPTIONS_ALARMS_CONDITIONS)
    MESSAGE(WARNING "UA_ENABLE_SUBSCRIPTIONS_ALARMS_CONDITIONS is enabled. The feature is under development and marked as EXPERIMENTAL")
endif()

########################
# Linting during build #
########################
set(CMAKE_EXPORT_COMPILE_COMMANDS ON)
include(linting_build)

######################
# External Libraries #
######################

list(APPEND open62541_LIBRARIES "")

if(UA_ENABLE_ENCRYPTION_OPENSSL OR UA_ENABLE_MQTT_TLS_OPENSSL)
    # use the OpenSSL encryption library
    # https://cmake.org/cmake/help/v3.0/module/FindOpenSSL.html
    find_package(OpenSSL REQUIRED)
    list(APPEND open62541_LIBRARIES ${OPENSSL_LIBRARIES})
    endif ()

if(UA_ENABLE_ENCRYPTION_LIBRESSL)
    # See https://github.com/libressl-portable/portable/blob/master/FindLibreSSL.cmake
    find_package(LibreSSL REQUIRED)
    list(APPEND open62541_LIBRARIES ${LIBRESSL_LIBRARIES})
    if(WIN32)
        # Add bestcrypt for random generator
        list(APPEND open62541_LIBRARIES bcrypt)
    endif()
endif()

if(UA_ENABLE_ENCRYPTION_MBEDTLS OR UA_ENABLE_PUBSUB_ENCRYPTION)
    # The recommended way is to install mbedtls via the OS package manager. If
    # that is not possible, manually compile mbedTLS and set the cmake variables
    # defined in /tools/cmake/FindMbedTLS.cmake.
    find_package(MbedTLS REQUIRED)
    list(APPEND open62541_LIBRARIES ${MBEDTLS_LIBRARIES})
endif()

if(UA_ENABLE_TPM2_SECURITY)
    list(APPEND open62541_LIBRARIES ${TPM2_LIB})
endif()

if(UA_ENABLE_WEBSOCKET_SERVER)
    # The recommended way is to install libwebsockets via the OS package manager. If
    # that is not possible, manually compile libwebsockets and set the cmake variables
    # defined in /tools/cmake/Findlibwebsockets.cmake
    find_package(libwebsockets REQUIRED)
    list(APPEND open62541_LIBRARIES ${LIBWEBSOCKETS_LIBRARIES})

    set(ua_architecture_directories_to_include ${ua_architecture_directories_to_include}
                                               ${LIBWEBSOCKETS_INCLUDE_DIR})
endif()

if(MINGW)
    # GCC stack protector support
    list(APPEND open62541_LIBRARIES ssp)
endif()

#####################
# Compiler Settings #
#####################

# Check if a C compiler flag is supported and add it (if supported)
# Taken from https://stackoverflow.com/a/33266748
include(CheckCCompilerFlag)
function(check_add_cc_flag CC_FLAG)
    string(FIND "${CMAKE_C_FLAGS}" "${CC_FLAG}" flag_already_set)
    if(flag_already_set EQUAL -1)
        message(STATUS "Test CC flag ${CC_FLAG}")
        check_c_compiler_flag("${CC_FLAG}" flag_supported)
        if(flag_supported)
            set(CMAKE_C_FLAGS "${CMAKE_C_FLAGS} ${CC_FLAG}" PARENT_SCOPE)
        endif()
        unset(flag_supported CACHE)
    endif()
endfunction()

if(NOT UA_FORCE_CPP AND (CMAKE_COMPILER_IS_GNUCC OR "x${CMAKE_C_COMPILER_ID}" STREQUAL "xClang"))
    check_add_cc_flag("-std=c99")   # C99 mode
    check_add_cc_flag("-pipe")      # Avoid writing temporary files (for compiler speed)
    check_add_cc_flag("-Wall")      # Warnings
    check_add_cc_flag("-Wextra")    # More warnings
    check_add_cc_flag("-Wpedantic") # Standard compliance
    if(UA_FORCE_WERROR)
        check_add_cc_flag("-Werror")    # All warnings are errors
    endif()

    check_add_cc_flag("-Wno-static-in-inline") # Clang doesn't like the use of static inline methods inside static inline methods
    check_add_cc_flag("-Wno-overlength-strings") # May happen in the nodeset compiler when complex values are directly encoded
    check_add_cc_flag("-Wno-unused-parameter") # some methods may require unused arguments to cast to a method pointer

    # Use a strict subset of the C and C++ languages
    check_add_cc_flag("-Wc++-compat")

    # Check that format strings (printf/scanf) are sane
    check_add_cc_flag("-Wformat")
    check_add_cc_flag("-Wformat-security")
    check_add_cc_flag("-Wformat-nonliteral")

    # Check prototype definitions
    check_add_cc_flag("-Wmissing-prototypes")
    check_add_cc_flag("-Wstrict-prototypes")
    check_add_cc_flag("-Wredundant-decls")

    check_add_cc_flag("-Wuninitialized")
    check_add_cc_flag("-Winit-self")
    check_add_cc_flag("-Wcast-qual")
    check_add_cc_flag("-Wstrict-overflow")
    check_add_cc_flag("-Wnested-externs")
    check_add_cc_flag("-Wmultichar")
    check_add_cc_flag("-Wundef")
    check_add_cc_flag("-fno-strict-aliasing") # fewer compiler assumptions about pointer types
    check_add_cc_flag("-fexceptions") # recommended for multi-threaded C code, also in combination with C++ code

    # Generate position-independent code for shared libraries (adds a performance penalty)
    if(BUILD_SHARED_LIBS)
        check_add_cc_flag("-fPIC")
    endif()

    # Force 32bit build
    if(UA_FORCE_32BIT)
	check_add_cc_flag("-m32")
    endif()

    if(NOT MINGW AND NOT UA_BUILD_OSS_FUZZ)
        if(UA_ENABLE_HARDENING)
            check_add_cc_flag("-fstack-protector-strong") # more performant stack protector, available since gcc 4.9
            check_add_cc_flag("-fstack-clash-protection") # increased reliability of stack overflow detection, available since gcc 8
            # future use (control flow integrity protection)
            if(NOT ${CMAKE_SYSTEM_NAME} MATCHES "OpenBSD")
                check_add_cc_flag("-mcet")
                check_add_cc_flag("-fcf-protection")
            endif()
        endif()

        # IPO requires too much memory for unit tests
        # GCC docu recommends to compile all files with the same options, therefore ignore it completely
        if(NOT UA_BUILD_UNIT_TESTS AND NOT DEFINED CMAKE_INTERPROCEDURAL_OPTIMIZATION)
            # needed to check if IPO is supported (check needs cmake > 3.9)
            if("${CMAKE_VERSION}" VERSION_GREATER 3.9)
                cmake_policy(SET CMP0069 NEW) # needed as long as required cmake < 3.9
                include(CheckIPOSupported)
                check_ipo_supported(RESULT CC_HAS_IPO) # Inter Procedural Optimization / Link Time Optimization (should be same as -flto)
                if(CC_HAS_IPO)
                    set(CMAKE_INTERPROCEDURAL_OPTIMIZATION ON)
                endif()
            endif()
        endif()
    endif()

    if(UA_ENABLE_AMALGAMATION)
        add_definitions(-Wno-unused-function)
    endif()

    if(UA_PACK_DEBIAN)
        remove_definitions(-Wno-static-in-inline)
    endif()

    # Linker
    set(CMAKE_SHARED_LIBRARY_LINK_C_FLAGS "") # cmake sets -rdynamic by default

    # Debug
    if(BUILD_TYPE_LOWER_CASE STREQUAL "debug" AND UNIX AND NOT UA_BUILD_OSS_FUZZ AND
       "x${CMAKE_C_COMPILER_ID}" STREQUAL "xClang" AND NOT UA_ENABLE_UNIT_TESTS_MEMCHECK)
        # Add default sanitizer settings when using clang and Debug build.
        # This allows e.g. CLion to find memory locations for SegFaults
        message(STATUS "Sanitizer enabled")
        set(SANITIZER_FLAGS "-g -fno-omit-frame-pointer -gline-tables-only -fsanitize=address -fsanitize-address-use-after-scope -fsanitize=leak -fsanitize=undefined")
        if(CMAKE_CXX_COMPILER_VERSION VERSION_LESS 10.0)
            set(SANITIZER_FLAGS "${SANITIZER_FLAGS} -fsanitize-coverage=trace-pc-guard")
        endif()
        set(CMAKE_C_FLAGS "${CMAKE_C_FLAGS} ${SANITIZER_FLAGS}")
        set(CMAKE_CXX_FLAGS "${CMAKE_CXX_FLAGS} ${SANITIZER_FLAGS}")
    endif()

    if(NOT MINGW AND UA_ENABLE_HARDENING AND ((CMAKE_BUILD_TYPE STREQUAL "Release") OR (CMAKE_BUILD_TYPE STREQUAL "RelWithDebInfo")))
        check_add_cc_flag("-D_FORTIFY_SOURCE=2") # run-time buffer overflow detection (needs at least -O1)
    endif()

    # Strip release builds
    if(CMAKE_BUILD_TYPE STREQUAL "MinSizeRel" OR CMAKE_BUILD_TYPE STREQUAL "Release")
        check_add_cc_flag("-ffunction-sections")
        check_add_cc_flag("-fdata-sections")
        check_add_cc_flag("-fno-unwind-tables")
        check_add_cc_flag("-fno-asynchronous-unwind-tables")
        check_add_cc_flag("-fno-math-errno")
#        check_add_cc_flag("-fno-ident")

        # remove stack-protector with MinSizeRel
        if(CMAKE_BUILD_TYPE STREQUAL "MinSizeRel")
            check_add_cc_flag("-fno-stack-protector")
        endif()
        if(NOT OS9)
            set(CMAKE_C_LINK_FLAGS "${CMAKE_C_LINK_FLAGS} -s")
            set(CMAKE_SHARED_LINKER_FLAGS "${CMAKE_SHARED_LINKER_FLAGS} -s")
        endif()
        if(APPLE)
            set(CMAKE_C_LINK_FLAGS "${CMAKE_C_LINK_FLAGS} -Wl,-dead_strip")
            set(CMAKE_SHARED_LINKER_FLAGS "${CMAKE_SHARED_LINKER_FLAGS} -Wl,-dead_strip")
        else()
            set(CMAKE_C_LINK_FLAGS "${CMAKE_C_LINK_FLAGS} -Wl,--gc-sections")
            set(CMAKE_SHARED_LINKER_FLAGS "${CMAKE_SHARED_LINKER_FLAGS} -Wl,--gc-sections")
        endif()
        if(NOT WIN32 AND NOT CYGWIN AND NOT APPLE)
            # these settings reduce the binary size by ~2kb
            set(CMAKE_C_LINK_FLAGS "${CMAKE_C_LINK_FLAGS} -Wl,-z,norelro -Wl,--hash-style=gnu -Wl,--build-id=none")
        endif()
    endif()
endif()

if(APPLE)
    set(CMAKE_MACOSX_RPATH 1)
    set(CMAKE_C_FLAGS "${CMAKE_C_FLAGS} -D_DARWIN_C_SOURCE=1")
endif()

if(MSVC)
  set(CMAKE_C_FLAGS "${CMAKE_C_FLAGS} /W3 /w44996")
  if(UA_FORCE_WERROR)
      set(CMAKE_C_FLAGS "${CMAKE_C_FLAGS} /WX") # Compiler warnings, error on warning
  endif()

  if(UA_MSVC_FORCE_STATIC_CRT AND NOT BUILD_SHARED_LIBS)
    set(CompilerFlags CMAKE_CXX_FLAGS CMAKE_CXX_FLAGS_DEBUG CMAKE_CXX_FLAGS_RELEASE CMAKE_C_FLAGS
        CMAKE_C_FLAGS_DEBUG CMAKE_C_FLAGS_RELEASE)
    foreach(CompilerFlag ${CompilerFlags})
      string(REPLACE "/MD" "/MT" ${CompilerFlag} "${${CompilerFlag}}")
    endforeach()
  endif()
endif()

if(UA_BUILD_FUZZING OR UA_BUILD_OSS_FUZZ)
    set(UA_ENABLE_MALLOC_SINGLETON ON)
endif()

#########################
# Generate Main Library #
#########################

# Directory for generated sources
file(MAKE_DIRECTORY "${PROJECT_BINARY_DIR}/src_generated")

# Generate the config.h
configure_file(include/open62541/config.h.in ${PROJECT_BINARY_DIR}/src_generated/open62541/config.h)

# Generate a .pc file for pkg-config
configure_file(tools/open62541.pc.in ${PROJECT_BINARY_DIR}/src_generated/open62541.pc @ONLY)

if(UA_ENABLE_DISCOVERY_MULTICAST)
  include(GenerateExportHeader)
    set(MDNSD_LOGLEVEL 300 CACHE STRING "Level at which logs shall be reported" FORCE)
    # create a "fake" empty library to generate the export header macros
    add_library(libmdnsd ${PROJECT_SOURCE_DIR}/deps/mdnsd/libmdnsd/mdnsd.h)
    if (UA_FORCE_CPP)
        set_property(TARGET libmdnsd PROPERTY LINKER_LANGUAGE CXX)
    else()
        set_property(TARGET libmdnsd PROPERTY LINKER_LANGUAGE C)
    endif()
    set_property(TARGET libmdnsd PROPERTY DEFINE_SYMBOL "MDNSD_DYNAMIC_LINKING_EXPORT")
    configure_file("deps/mdnsd/libmdnsd/mdnsd_config_extra.in"
                   "${PROJECT_BINARY_DIR}/src_generated/mdnsd_config_extra")
    file(READ "${PROJECT_BINARY_DIR}/src_generated/mdnsd_config_extra" MDNSD_CONFIG_EXTRA)
    generate_export_header(libmdnsd
      EXPORT_FILE_NAME "${PROJECT_BINARY_DIR}/src_generated/mdnsd_config.h"
      BASE_NAME MDNSD
      DEFINE_NO_DEPRECATED
      CUSTOM_CONTENT_FROM_VARIABLE MDNSD_CONFIG_EXTRA)
endif()

set(exported_headers ${ua_architecture_headers_beginning})

if(NOT "${UA_AMALGAMATION_ARCHITECTURES}" STREQUAL "")
    foreach(arch ${UA_AMALGAMATION_ARCHITECTURES})
        list(APPEND exported_headers ${PROJECT_SOURCE_DIR}/arch/${arch}/ua_architecture.h)
    endforeach()
else()
    list(APPEND exported_headers ${PROJECT_SOURCE_DIR}/arch/${UA_ARCHITECTURE}/ua_architecture.h)
endif()


if(UA_ENABLE_HISTORIZING)
    # Historizing needs to be included before server.h
    set(historizing_exported_headers
         ${PROJECT_SOURCE_DIR}/include/open62541/plugin/historydatabase.h)
endif()

set(exported_headers ${PROJECT_BINARY_DIR}/src_generated/open62541/config.h
                     ${PROJECT_SOURCE_DIR}/deps/ms_stdint.h
                     ${PROJECT_SOURCE_DIR}/include/open62541/architecture_definitions.h
                     ${exported_headers}
                     ${PROJECT_BINARY_DIR}/src_generated/open62541/statuscodes.h
                     ${PROJECT_BINARY_DIR}/src_generated/open62541/nodeids.h
                     ${PROJECT_SOURCE_DIR}/include/open62541/common.h
                     ${PROJECT_SOURCE_DIR}/include/open62541/types.h
                     ${PROJECT_BINARY_DIR}/src_generated/open62541/types_generated.h
                     ${PROJECT_BINARY_DIR}/src_generated/open62541/types_generated_handling.h
                     ${PROJECT_SOURCE_DIR}/include/open62541/util.h
                     ${PROJECT_SOURCE_DIR}/include/open62541/plugin/log.h
                     ${PROJECT_SOURCE_DIR}/include/open62541/plugin/network.h
                     ${PROJECT_SOURCE_DIR}/include/open62541/plugin/accesscontrol.h
                     ${PROJECT_SOURCE_DIR}/include/open62541/plugin/pki.h
                     ${PROJECT_SOURCE_DIR}/include/open62541/plugin/securitypolicy.h
                     ${PROJECT_SOURCE_DIR}/include/open62541/plugin/pubsub.h
                     ${PROJECT_SOURCE_DIR}/deps/ziptree.h
                     ${PROJECT_SOURCE_DIR}/deps/aa_tree.h
                     ${PROJECT_SOURCE_DIR}/include/open62541/plugin/nodestore.h
                     ${historizing_exported_headers}
                     ${PROJECT_SOURCE_DIR}/include/open62541/server_pubsub.h
                     ${PROJECT_SOURCE_DIR}/include/open62541/server.h
                     ${PROJECT_SOURCE_DIR}/include/open62541/client.h
                     ${PROJECT_SOURCE_DIR}/include/open62541/client_highlevel.h
                     ${PROJECT_SOURCE_DIR}/include/open62541/client_subscriptions.h
                     ${PROJECT_SOURCE_DIR}/include/open62541/client_highlevel_async.h)

set(internal_headers ${PROJECT_SOURCE_DIR}/deps/open62541_queue.h
                     ${PROJECT_SOURCE_DIR}/deps/pcg_basic.h
                     ${PROJECT_SOURCE_DIR}/deps/libc_time.h
                     ${PROJECT_SOURCE_DIR}/deps/base64.h
                     ${PROJECT_SOURCE_DIR}/src/ua_types_encoding_binary.h
                     ${PROJECT_SOURCE_DIR}/src/ua_util_internal.h
                     ${PROJECT_BINARY_DIR}/src_generated/open62541/transport_generated.h
                     ${PROJECT_BINARY_DIR}/src_generated/open62541/transport_generated_handling.h
                     ${PROJECT_SOURCE_DIR}/src/ua_connection_internal.h
                     ${PROJECT_SOURCE_DIR}/src/ua_securechannel.h
                     ${PROJECT_SOURCE_DIR}/src/ua_timer.h
                     ${PROJECT_SOURCE_DIR}/src/server/ua_session.h
                     ${PROJECT_SOURCE_DIR}/src/server/ua_subscription.h
                     ${PROJECT_SOURCE_DIR}/src/pubsub/ua_pubsub_networkmessage.h
                     ${PROJECT_SOURCE_DIR}/src/pubsub/ua_pubsub.h
                     ${PROJECT_SOURCE_DIR}/src/pubsub/ua_pubsub_manager.h
                     ${PROJECT_SOURCE_DIR}/src/pubsub/ua_pubsub_ns0.h
                     ${PROJECT_SOURCE_DIR}/src/server/ua_server_async.h
                     ${PROJECT_SOURCE_DIR}/src/server/ua_server_internal.h
                     ${PROJECT_SOURCE_DIR}/src/server/ua_services.h
                     ${PROJECT_SOURCE_DIR}/src/client/ua_client_internal.h
                     ${PROJECT_SOURCE_DIR}/src/pubsub/ua_pubsub_config.h)

# TODO: make client optional
set(lib_sources ${PROJECT_SOURCE_DIR}/src/ua_types.c
                ${PROJECT_SOURCE_DIR}/src/ua_types_encoding_binary.c
                ${PROJECT_SOURCE_DIR}/src/ua_types_print.c
                ${PROJECT_BINARY_DIR}/src_generated/open62541/types_generated.c
                ${PROJECT_BINARY_DIR}/src_generated/open62541/transport_generated.c
                ${PROJECT_BINARY_DIR}/src_generated/open62541/statuscodes.c
                ${PROJECT_SOURCE_DIR}/src/ua_util.c
                ${PROJECT_SOURCE_DIR}/src/ua_timer.c
                ${PROJECT_SOURCE_DIR}/src/ua_connection.c
                ${PROJECT_SOURCE_DIR}/src/ua_securechannel.c
                ${PROJECT_SOURCE_DIR}/src/ua_securechannel_crypto.c
                ${PROJECT_SOURCE_DIR}/src/server/ua_session.c
                ${PROJECT_SOURCE_DIR}/src/server/ua_nodes.c
                ${PROJECT_SOURCE_DIR}/src/server/ua_server.c
                ${PROJECT_SOURCE_DIR}/src/server/ua_server_ns0.c
                ${PROJECT_SOURCE_DIR}/src/server/ua_server_config.c
                ${PROJECT_SOURCE_DIR}/src/server/ua_server_binary.c
                ${PROJECT_SOURCE_DIR}/src/server/ua_server_utils.c
                ${PROJECT_SOURCE_DIR}/src/server/ua_server_discovery.c
                ${PROJECT_SOURCE_DIR}/src/server/ua_server_async.c
                ${PROJECT_SOURCE_DIR}/src/pubsub/ua_pubsub_networkmessage.c
                ${PROJECT_SOURCE_DIR}/src/pubsub/ua_pubsub_writer.c
                ${PROJECT_SOURCE_DIR}/src/pubsub/ua_pubsub_writergroup.c
                ${PROJECT_SOURCE_DIR}/src/pubsub/ua_pubsub_reader.c
                ${PROJECT_SOURCE_DIR}/src/pubsub/ua_pubsub_readergroup.c
                ${PROJECT_SOURCE_DIR}/src/pubsub/ua_pubsub_manager.c
                ${PROJECT_SOURCE_DIR}/src/pubsub/ua_pubsub_ns0.c
                # services
                ${PROJECT_SOURCE_DIR}/src/server/ua_services_view.c
                ${PROJECT_SOURCE_DIR}/src/server/ua_services_method.c
                ${PROJECT_SOURCE_DIR}/src/server/ua_services_session.c
                ${PROJECT_SOURCE_DIR}/src/server/ua_services_attribute.c
                ${PROJECT_SOURCE_DIR}/src/server/ua_services_discovery.c
                ${PROJECT_SOURCE_DIR}/src/server/ua_services_subscription.c
                ${PROJECT_SOURCE_DIR}/src/server/ua_services_monitoreditem.c
                ${PROJECT_SOURCE_DIR}/src/server/ua_services_securechannel.c
                ${PROJECT_SOURCE_DIR}/src/server/ua_services_nodemanagement.c
                ${PROJECT_SOURCE_DIR}/src/server/ua_services_discovery_multicast.c
                # client
                ${PROJECT_SOURCE_DIR}/src/client/ua_client.c
                ${PROJECT_SOURCE_DIR}/src/client/ua_client_connect.c
                ${PROJECT_SOURCE_DIR}/src/client/ua_client_discovery.c
                ${PROJECT_SOURCE_DIR}/src/client/ua_client_highlevel.c
                ${PROJECT_SOURCE_DIR}/src/client/ua_client_subscriptions.c

                # dependencies
                ${PROJECT_SOURCE_DIR}/deps/libc_time.c
                ${PROJECT_SOURCE_DIR}/deps/pcg_basic.c
                ${PROJECT_SOURCE_DIR}/deps/base64.c
                ${PROJECT_SOURCE_DIR}/deps/aa_tree.c
<<<<<<< HEAD
                ${PROJECT_SOURCE_DIR}/deps/ziptree.c
                
=======

>>>>>>> 935d2d87
                ${PROJECT_SOURCE_DIR}/src/pubsub/ua_pubsub_config.c)

set(default_plugin_headers ${PROJECT_SOURCE_DIR}/plugins/include/open62541/plugin/accesscontrol_default.h
                           ${PROJECT_SOURCE_DIR}/plugins/include/open62541/plugin/pki_default.h
                           ${PROJECT_SOURCE_DIR}/plugins/include/open62541/plugin/log_stdout.h
                           ${PROJECT_SOURCE_DIR}/plugins/include/open62541/plugin/nodestore_default.h
                           ${PROJECT_SOURCE_DIR}/plugins/include/open62541/server_config_default.h
                           ${PROJECT_SOURCE_DIR}/plugins/include/open62541/client_config_default.h
                           ${PROJECT_SOURCE_DIR}/plugins/include/open62541/plugin/securitypolicy_default.h
)

set(default_plugin_sources ${PROJECT_SOURCE_DIR}/plugins/ua_log_stdout.c
                           ${PROJECT_SOURCE_DIR}/plugins/ua_accesscontrol_default.c
                           ${PROJECT_SOURCE_DIR}/plugins/ua_nodestore_ziptree.c
                           ${PROJECT_SOURCE_DIR}/plugins/ua_nodestore_hashmap.c
                           ${PROJECT_SOURCE_DIR}/plugins/ua_config_default.c
                           ${PROJECT_SOURCE_DIR}/plugins/crypto/ua_pki_none.c
                           ${PROJECT_SOURCE_DIR}/plugins/crypto/ua_securitypolicy_none.c
)

# Syslog-logging on Linux and Unices
if(UNIX)
    list(APPEND default_plugin_headers
        ${PROJECT_SOURCE_DIR}/plugins/include/open62541/plugin/log_syslog.h)
    list(APPEND default_plugin_sources ${PROJECT_SOURCE_DIR}/plugins/ua_log_syslog.c)
endif()

if(UA_GENERATED_NAMESPACE_ZERO)
    list(APPEND internal_headers ${PROJECT_BINARY_DIR}/src_generated/open62541/namespace0_generated.h)
    list(APPEND lib_sources ${PROJECT_BINARY_DIR}/src_generated/open62541/namespace0_generated.c)
endif()

if(UA_ENABLE_PARSING)
    list(APPEND lib_sources ${PROJECT_SOURCE_DIR}/src/ua_types_lex.c)
endif()

# Always include encryption plugins into the amalgamation
# Use guards in the files to ensure that UA_ENABLE_ENCRYPTON_MBEDTLS and UA_ENABLE_ENCRYPTION_OPENSSL are honored.

if(UA_ENABLE_ENCRYPTION_MBEDTLS OR UA_ENABLE_PUBSUB_ENCRYPTION OR UA_ENABLE_AMALGAMATION)
  list(INSERT default_plugin_sources 0
    ${PROJECT_SOURCE_DIR}/plugins/crypto/mbedtls/securitypolicy_mbedtls_common.h
    ${PROJECT_SOURCE_DIR}/plugins/crypto/mbedtls/securitypolicy_mbedtls_common.c)
endif()

if(UA_ENABLE_PUBSUB_ENCRYPTION)
  list(INSERT default_plugin_sources 1
    ${PROJECT_SOURCE_DIR}/plugins/crypto/mbedtls/securitypolicy_pubsub_aes128ctr.c
    ${PROJECT_SOURCE_DIR}/plugins/crypto/mbedtls/securitypolicy_pubsub_aes256ctr.c)
endif()

if(UA_ENABLE_ENCRYPTION_MBEDTLS OR UA_ENABLE_ENCRYPTION_OPENSSL OR UA_ENABLE_ENCRYPTION_LIBRESSL OR UA_ENABLE_AMALGAMATION)
  list(APPEND default_plugin_headers
      ${PROJECT_SOURCE_DIR}/plugins/include/open62541/plugin/create_certificate.h
  )
endif()

if(UA_ENABLE_ENCRYPTION_MBEDTLS OR UA_ENABLE_AMALGAMATION)
list(INSERT default_plugin_sources 1
     ${PROJECT_SOURCE_DIR}/plugins/crypto/mbedtls/ua_securitypolicy_basic128rsa15.c
     ${PROJECT_SOURCE_DIR}/plugins/crypto/mbedtls/ua_securitypolicy_basic256.c
     ${PROJECT_SOURCE_DIR}/plugins/crypto/mbedtls/ua_securitypolicy_basic256sha256.c
     ${PROJECT_SOURCE_DIR}/plugins/crypto/mbedtls/ua_securitypolicy_aes128sha256rsaoaep.c
     ${PROJECT_SOURCE_DIR}/plugins/crypto/mbedtls/ua_pki_mbedtls.c)
endif()

if(UA_ENABLE_TPM2_SECURITY)
list(INSERT default_plugin_sources 0
     ${PROJECT_SOURCE_DIR}/plugins/crypto/pkcs11/securitypolicy_pubsub_aes128ctr_tpm.c
     ${PROJECT_SOURCE_DIR}/plugins/crypto/pkcs11/securitypolicy_pubsub_aes256ctr_tpm.c)
endif()

if(UA_ENABLE_ENCRYPTION_OPENSSL OR UA_ENABLE_ENCRYPTION_LIBRESSL OR UA_ENABLE_AMALGAMATION)
list(INSERT default_plugin_sources 0
     ${PROJECT_SOURCE_DIR}/plugins/crypto/openssl/securitypolicy_openssl_common.h
     ${PROJECT_SOURCE_DIR}/plugins/crypto/openssl/ua_openssl_version_abstraction.h
     ${PROJECT_SOURCE_DIR}/plugins/crypto/openssl/securitypolicy_openssl_common.c
     ${PROJECT_SOURCE_DIR}/plugins/crypto/openssl/ua_openssl_basic128rsa15.c
     ${PROJECT_SOURCE_DIR}/plugins/crypto/openssl/ua_openssl_basic256.c
     ${PROJECT_SOURCE_DIR}/plugins/crypto/openssl/ua_openssl_basic256sha256.c
     ${PROJECT_SOURCE_DIR}/plugins/crypto/openssl/ua_openssl_aes128sha256rsaoaep.c
     ${PROJECT_SOURCE_DIR}/plugins/crypto/openssl/ua_openssl_create_certificate.c
     ${PROJECT_SOURCE_DIR}/plugins/crypto/openssl/ua_pki_openssl.c)
endif()

if(UA_ENABLE_HISTORIZING)

    list(APPEND default_plugin_headers
         ${PROJECT_SOURCE_DIR}/plugins/include/open62541/plugin/historydata/history_data_backend.h
         ${PROJECT_SOURCE_DIR}/plugins/include/open62541/plugin/historydata/history_data_gathering.h
         ${PROJECT_SOURCE_DIR}/plugins/include/open62541/plugin/historydata/history_database_default.h
         ${PROJECT_SOURCE_DIR}/plugins/include/open62541/plugin/historydata/history_data_gathering_default.h
         ${PROJECT_SOURCE_DIR}/plugins/include/open62541/plugin/historydata/history_data_backend_memory.h
         )
    list(APPEND default_plugin_sources
         ${PROJECT_SOURCE_DIR}/plugins/historydata/ua_history_data_backend_memory.c
         ${PROJECT_SOURCE_DIR}/plugins/historydata/ua_history_data_gathering_default.c
         ${PROJECT_SOURCE_DIR}/plugins/historydata/ua_history_database_default.c
         )
endif()

if(UA_ENABLE_DISCOVERY)
    list(INSERT internal_headers 13 ${PROJECT_SOURCE_DIR}/src/server/ua_discovery_manager.h)
    list(APPEND lib_sources ${PROJECT_SOURCE_DIR}/src/server/ua_discovery_manager.c)
endif()

if(UA_ENABLE_PUBSUB)
    list(APPEND default_plugin_headers ${PROJECT_SOURCE_DIR}/plugins/include/open62541/plugin/pubsub_udp.h)
    list(APPEND default_plugin_sources ${PROJECT_SOURCE_DIR}/plugins/ua_pubsub_udp.c)
    if(UA_ENABLE_PUBSUB_ETH_UADP)
        list(APPEND default_plugin_headers ${PROJECT_SOURCE_DIR}/plugins/include/open62541/plugin/pubsub_ethernet.h)
        list(APPEND default_plugin_sources ${PROJECT_SOURCE_DIR}/plugins/ua_pubsub_ethernet.c)
        find_library(LIB_BPF bpf)
        if(LIB_BPF)
            list(APPEND open62541_LIBRARIES bpf)
        else()
            message("bpf library not found. XDP functionalities will not be available.")
        endif()
    endif()
    if(UA_ENABLE_PUBSUB_MQTT)
        if(WIN32)
            MESSAGE(WARNING "Multithreading is enabled in MQTT plugin. This feature is under development and marked as EXPERIMENTAL")
        else()
            list(APPEND default_plugin_headers ${PROJECT_SOURCE_DIR}/deps/mqtt-c/mqtt_pal.h
                                               ${PROJECT_SOURCE_DIR}/deps/mqtt-c/mqtt.h
                                               ${PROJECT_SOURCE_DIR}/plugins/ua_network_pubsub_mqtt.h
                                               ${PROJECT_SOURCE_DIR}/plugins/mqtt/ua_mqtt_adapter.h)
            list(APPEND default_plugin_sources ${PROJECT_SOURCE_DIR}/plugins/mqtt/ua_mqtt_pal.c
                                               ${PROJECT_SOURCE_DIR}/deps/mqtt-c/mqtt.c
                                               ${PROJECT_SOURCE_DIR}/plugins/ua_network_pubsub_mqtt.c
                                               ${PROJECT_SOURCE_DIR}/plugins/mqtt/ua_mqtt_adapter.c)
        endif()
    endif()
    if(UA_ENABLE_MALLOC_SINGLETON AND UA_ENABLE_PUBSUB_BUFMALLOC)
        list(APPEND lib_sources ${PROJECT_SOURCE_DIR}/src/pubsub/ua_pubsub_bufmalloc.c)
        list(APPEND internal_headers ${PROJECT_SOURCE_DIR}/src/pubsub/ua_pubsub_bufmalloc.h)
    endif()
    if(UA_ENABLE_PUBSUB_ENCRYPTION)
        list(APPEND lib_sources ${PROJECT_SOURCE_DIR}/src/pubsub/ua_pubsub_security.c)
    endif()
endif()

if(UA_ENABLE_JSON_ENCODING)
    if(UA_ENABLE_PUBSUB)
        list(APPEND lib_sources ${PROJECT_SOURCE_DIR}/src/pubsub/ua_pubsub_networkmessage_json.c)
    endif()
    list(APPEND internal_headers ${PROJECT_SOURCE_DIR}/deps/jsmn/jsmn.h
                                 ${PROJECT_SOURCE_DIR}/deps/string_escape.h
                                 ${PROJECT_SOURCE_DIR}/deps/itoa.h
                                 ${PROJECT_SOURCE_DIR}/deps/atoi.h
                                 ${PROJECT_SOURCE_DIR}/src/ua_types_encoding_json.h)
    list(APPEND lib_sources ${PROJECT_SOURCE_DIR}/deps/jsmn/jsmn.c
                            ${PROJECT_SOURCE_DIR}/deps/string_escape.c
                            ${PROJECT_SOURCE_DIR}/deps/itoa.c
                            ${PROJECT_SOURCE_DIR}/deps/atoi.c
                            ${PROJECT_SOURCE_DIR}/src/ua_types_encoding_json.c)
endif()

if(UA_ENABLE_SUBSCRIPTIONS)
    list(APPEND lib_sources ${PROJECT_SOURCE_DIR}/src/server/ua_subscription.c
                            ${PROJECT_SOURCE_DIR}/src/server/ua_subscription_monitoreditem.c
                            ${PROJECT_SOURCE_DIR}/src/server/ua_subscription_datachange.c)
    if(UA_ENABLE_SUBSCRIPTIONS_EVENTS)
        if(UA_NAMESPACE_ZERO STREQUAL "MINIMAL")
            message(FATAL_ERROR "Events require at least the reduced Namespace Zero")
        endif()
        list(APPEND lib_sources ${PROJECT_SOURCE_DIR}/src/server/ua_subscription_events.c)
        if(UA_ENABLE_SUBSCRIPTIONS_ALARMS_CONDITIONS)
            list(APPEND lib_sources ${PROJECT_SOURCE_DIR}/src/server/ua_subscription_alarms_conditions.c)
        endif()
    endif()
endif()

if(UA_DEBUG_DUMP_PKGS)
    list(APPEND lib_sources ${PROJECT_SOURCE_DIR}/plugins/ua_debug_dump_pkgs.c)
endif()

if(UA_ENABLE_DISCOVERY_MULTICAST)
    # prepend in list, otherwise it complains that winsock2.h has to be included before windows.h
    set(internal_headers ${PROJECT_BINARY_DIR}/src_generated/mdnsd_config.h
                         ${PROJECT_SOURCE_DIR}/deps/mdnsd/libmdnsd/1035.h
                         ${PROJECT_SOURCE_DIR}/deps/mdnsd/libmdnsd/xht.h
                         ${PROJECT_SOURCE_DIR}/deps/mdnsd/libmdnsd/sdtxt.h
                         ${PROJECT_SOURCE_DIR}/deps/mdnsd/libmdnsd/mdnsd.h
                         ${internal_headers} )
    set(lib_sources ${PROJECT_SOURCE_DIR}/src/server/ua_server_discovery_mdns.c
        ${PROJECT_SOURCE_DIR}/deps/mdnsd/libmdnsd/1035.c
        ${PROJECT_SOURCE_DIR}/deps/mdnsd/libmdnsd/xht.c
        ${PROJECT_SOURCE_DIR}/deps/mdnsd/libmdnsd/sdtxt.c
        ${PROJECT_SOURCE_DIR}/deps/mdnsd/libmdnsd/mdnsd.c
        ${lib_sources})
endif()

if(UA_BUILD_FUZZING OR UA_BUILD_OSS_FUZZ)
    set(lib_sources
        ${lib_sources}
        ${PROJECT_SOURCE_DIR}/tests/fuzz/custom_memory_manager.c)
endif()

#########################
# Generate source files #
#########################

# List of nodeset files combined into NS0 generated file
set(UA_FILE_NODESETS)

if(UA_NAMESPACE_ZERO STREQUAL "FULL")
    if(NOT UA_FILE_NS0)
        set(UA_FILE_NS0 ${open62541_NODESET_DIR}/Schema/Opc.Ua.NodeSet2.xml)
    endif()
    set(UA_FILE_NODESETS "${UA_FILE_NS0}")

    if(NOT EXISTS "${UA_FILE_NS0}")
        message(FATAL_ERROR "File ${UA_FILE_NS0} not found. You probably need to initialize the git submodule for deps/ua-nodeset or set open62541_NODESET_DIR.")
    endif()

    set(UA_FILE_NODEIDS ${open62541_NODESET_DIR}/Schema/NodeIds.csv)
    set(UA_FILE_STATUSCODES ${open62541_NODESET_DIR}/Schema/StatusCode.csv)
    set(UA_FILE_TYPES_BSD ${open62541_NODESET_DIR}/Schema/Opc.Ua.Types.bsd)
else()
    if(NOT UA_FILE_NS0)
        set(UA_FILE_NS0 ${PROJECT_SOURCE_DIR}/tools/schema/Opc.Ua.NodeSet2.Reduced.xml)
    endif()
    set(UA_FILE_NODESETS "${UA_FILE_NS0}")

    set(UA_FILE_DATATYPES ${PROJECT_SOURCE_DIR}/tools/schema/datatypes_minimal.txt)
    set(UA_FILE_NODEIDS ${PROJECT_SOURCE_DIR}/tools/schema/NodeIds.csv)
    set(UA_FILE_STATUSCODES ${PROJECT_SOURCE_DIR}/tools/schema/StatusCode.csv)
    set(UA_FILE_TYPES_BSD ${PROJECT_SOURCE_DIR}/tools/schema/Opc.Ua.Types.bsd)

    if(UA_ENABLE_METHODCALLS)
        list(APPEND UA_FILE_DATATYPES ${PROJECT_SOURCE_DIR}/tools/schema/datatypes_method.txt)
    endif()

    if(UA_ENABLE_SUBSCRIPTIONS)
        list(APPEND UA_FILE_DATATYPES ${PROJECT_SOURCE_DIR}/tools/schema/datatypes_subscriptions.txt)
    endif()

    if(UA_ENABLE_SUBSCRIPTIONS_EVENTS)
        list(APPEND UA_FILE_DATATYPES ${PROJECT_SOURCE_DIR}/tools/schema/datatypes_events.txt)
        list(APPEND UA_FILE_NODESETS ${PROJECT_SOURCE_DIR}/tools/schema/Opc.Ua.NodeSet2.EventsMinimal.xml)
    endif()

    if(UA_ENABLE_HISTORIZING)
        list(APPEND UA_FILE_DATATYPES ${PROJECT_SOURCE_DIR}/tools/schema/datatypes_historizing.txt)
        list(APPEND UA_FILE_NODESETS ${PROJECT_SOURCE_DIR}/tools/schema/Opc.Ua.NodeSet2.HistorizingMinimal.xml)
    endif()

    if(UA_ENABLE_DISCOVERY)
        list(APPEND UA_FILE_DATATYPES ${PROJECT_SOURCE_DIR}/tools/schema/datatypes_discovery.txt)
    endif()

    if(UA_ENABLE_QUERY)
        list(APPEND UA_FILE_DATATYPES ${PROJECT_SOURCE_DIR}/tools/schema/datatypes_query.txt)
    endif()

    if(UA_ENABLE_PUBSUB)
        list(APPEND UA_FILE_DATATYPES ${PROJECT_SOURCE_DIR}/tools/schema/datatypes_pubsub.txt)
        if(UA_ENABLE_PUBSUB_INFORMATIONMODEL)
            list(APPEND UA_FILE_NODESETS ${PROJECT_SOURCE_DIR}/tools/schema/Opc.Ua.NodeSet2.PubSubMinimal.xml)
        endif()
    endif()
	if(UA_ENABLE_DA)
		list(APPEND UA_FILE_DATATYPES ${PROJECT_SOURCE_DIR}/tools/schema/datatypes_dataaccess.txt)
        set(UA_NODESET_FILE_DA ${PROJECT_SOURCE_DIR}/tools/schema/Opc.Ua.NodeSet2.Part8_Subset.xml)
    endif()
    if(UA_ENABLE_TYPEDESCRIPTION)
        list(APPEND UA_FILE_DATATYPES ${PROJECT_SOURCE_DIR}/tools/schema/datatypes_typedescription.txt)
    endif()
endif()

# standard-defined data types
ua_generate_datatypes(
    BUILTIN
    NAME "types"
    TARGET_SUFFIX "types"
    NAMESPACE_IDX 0
    FILE_CSV "${UA_FILE_NODEIDS}"
    FILES_BSD "${UA_FILE_TYPES_BSD}"
    FILES_SELECTED ${UA_FILE_DATATYPES}
)

# transport data types
ua_generate_datatypes(
    INTERNAL
    NAME "transport"
    TARGET_SUFFIX "transport"
    NAMESPACE_IDX 1
    FILE_CSV "${UA_FILE_NODEIDS}"
    IMPORT_BSD "TYPES#${UA_FILE_TYPES_BSD}"
    FILES_BSD "${PROJECT_SOURCE_DIR}/tools/schema/Custom.Opc.Ua.Transport.bsd"
    FILES_SELECTED "${PROJECT_SOURCE_DIR}/tools/schema/datatypes_transport.txt"
)

# statuscode explanation
add_custom_command(OUTPUT ${PROJECT_BINARY_DIR}/src_generated/open62541/statuscodes.h
                          ${PROJECT_BINARY_DIR}/src_generated/open62541/statuscodes.c
        PRE_BUILD
        COMMAND ${PYTHON_EXECUTABLE} ${PROJECT_SOURCE_DIR}/tools/generate_statuscode_descriptions.py
        ${UA_FILE_STATUSCODES} ${PROJECT_BINARY_DIR}/src_generated/open62541/statuscodes
        DEPENDS ${CMAKE_CURRENT_SOURCE_DIR}/tools/generate_statuscode_descriptions.py
                ${UA_FILE_STATUSCODES})

# Header containing defines for all NodeIds
ua_generate_nodeid_header(
    NAME "nodeids"
    ID_PREFIX "NS0"
    TARGET_SUFFIX "ids-ns0"
    FILE_CSV "${UA_FILE_NODEIDS}"
)

# we need a custom target to avoid that the generator is called concurrently and
# thus overwriting files while the other thread is compiling
add_custom_target(open62541-generator-statuscode DEPENDS
        ${PROJECT_BINARY_DIR}/src_generated/open62541/nodeids.h
        ${PROJECT_BINARY_DIR}/src_generated/open62541/statuscodes.h
        ${PROJECT_BINARY_DIR}/src_generated/open62541/statuscodes.c)

if(UA_ENABLE_AMALGAMATION)
    # single-file release
    add_custom_command(OUTPUT ${PROJECT_BINARY_DIR}/open62541.h
                       PRE_BUILD
                       COMMAND ${PYTHON_EXECUTABLE} ${CMAKE_CURRENT_SOURCE_DIR}/tools/amalgamate.py
                               ${OPEN62541_VER_COMMIT} ${CMAKE_CURRENT_BINARY_DIR}/open62541.h
                               ${exported_headers} ${default_plugin_headers} ${ua_architecture_headers}
                       DEPENDS ${CMAKE_CURRENT_SOURCE_DIR}/tools/amalgamate.py
                               ${exported_headers} ${default_plugin_headers} ${ua_architecture_headers})

    add_custom_command(OUTPUT ${PROJECT_BINARY_DIR}/open62541.c
                       PRE_BUILD
                       COMMAND ${PYTHON_EXECUTABLE} ${CMAKE_CURRENT_SOURCE_DIR}/tools/amalgamate.py
                               ${OPEN62541_VER_COMMIT} ${CMAKE_CURRENT_BINARY_DIR}/open62541.c
                               ${internal_headers} ${lib_sources} ${default_plugin_sources} ${ua_architecture_sources}
                       DEPENDS ${CMAKE_CURRENT_SOURCE_DIR}/tools/amalgamate.py ${internal_headers}
                               ${lib_sources} ${default_plugin_sources} ${ua_architecture_sources} )

    add_custom_target(open62541-amalgamation-source DEPENDS ${PROJECT_BINARY_DIR}/open62541.c)
    add_custom_target(open62541-amalgamation-header DEPENDS ${PROJECT_BINARY_DIR}/open62541.h)

    add_dependencies(open62541-amalgamation-header open62541-generator-types)
    add_dependencies(open62541-amalgamation-source open62541-generator-types
                     open62541-generator-transport open62541-generator-statuscode)
endif()

ua_generate_nodeset(
    NAME "ns0"
    FILE ${UA_FILE_NODESETS} ${UA_NODESET_FILE_DA}
    INTERNAL
    BLACKLIST ${UA_FILE_NS0_BLACKLIST}
    IGNORE "${PROJECT_SOURCE_DIR}/tools/nodeset_compiler/NodeID_NS0_Base.txt"
    DEPENDS_TARGET "open62541-generator-types"
)

# stack protector and optimization needs to be disabled for the huge ns0 file, otherwise debian packaging fails due to long build times.
# We also disable optimization on Appveyor builds, since they take almost an hour otherwise
if(UA_PACK_DEBIAN OR (NOT "$ENV{APPVEYOR}" STREQUAL "") OR (
        (CMAKE_BUILD_TYPE STREQUAL "MinSizeRel" OR CMAKE_BUILD_TYPE STREQUAL "Release" OR CMAKE_BUILD_TYPE STREQUAL "RelWithDebInfo") AND (
            # List of compilers which have problems with the huge ns0 optimization
            (("${CMAKE_CXX_COMPILER_ID}" STREQUAL "Clang") AND (CMAKE_C_COMPILER_VERSION VERSION_LESS 7.0))
        )
   ))
    set_source_files_properties(${PROJECT_BINARY_DIR}/src_generated/open62541/namespace0_generated.c PROPERTIES COMPILE_FLAGS "-fno-stack-protector -O0")
endif()

#####################
# Build the Library #
#####################

assign_source_group(${lib_sources})
assign_source_group(${internal_headers})
assign_source_group(${exported_headers})
assign_source_group(${default_plugin_sources})
assign_source_group(${ua_architecture_sources})

if(UA_ENABLE_AMALGAMATION)
    add_library(open62541-object OBJECT ${PROJECT_BINARY_DIR}/open62541.c ${PROJECT_BINARY_DIR}/open62541.h)
    target_include_directories(open62541-object PRIVATE ${PROJECT_BINARY_DIR})
    target_include_directories(open62541-object PRIVATE "${ua_architecture_directories_to_include}")
    if(UA_ENABLE_ENCRYPTION_MBEDTLS)
        target_include_directories(open62541-object PRIVATE ${MBEDTLS_INCLUDE_DIRS})
    endif()
    if(UA_ENABLE_ENCRYPTION_OPENSSL OR UA_ENABLE_MQTT_TLS_OPENSSL)
        target_include_directories(open62541-object PRIVATE ${OPENSSL_INCLUDE_DIR})
    endif()
    if(UA_ENABLE_ENCRYPTION_LIBRESSL)
        target_include_directories(open62541-object PRIVATE ${LIBRESSL_INCLUDE_DIR})
    endif()

    # make sure the open62541_amalgamation target builds before so that amalgamation is finished and it is not executed again for open62541-object
    # and thus may overwrite the amalgamation result during multiprocessor compilation
    # the header is already a dependency of open62541 target itself
    add_custom_target(open62541-code-generation DEPENDS
                      open62541-amalgamation-header
                      open62541-generator-types
                      open62541-generator-transport
                      open62541-generator-statuscode
                      open62541-amalgamation-source
    )

    add_library(open62541 $<TARGET_OBJECTS:open62541-object>)
    # the only directory that needs to be included if open62541 (amalgameted) target from
    # the build directory is ${PROJECT_BINARY_DIR}, that contains the generated open62541.h
    target_include_directories(open62541 PUBLIC $<BUILD_INTERFACE:${PROJECT_BINARY_DIR}>)

    if(UA_FORCE_CPP)
        set_source_files_properties(${PROJECT_BINARY_DIR}/open62541.c PROPERTIES LANGUAGE CXX)
    endif()

    add_dependencies(open62541-amalgamation-source open62541-generator-namespace)
    add_dependencies(open62541-amalgamation-header open62541-generator-namespace)
else()
    add_library(open62541-object OBJECT ${lib_sources} ${internal_headers} ${exported_headers})

    add_custom_target(open62541-code-generation DEPENDS
                      open62541-generator-types
                      open62541-generator-transport
                      open62541-generator-statuscode
                      open62541-generator-namespace
                      )

    target_include_directories(open62541-object PRIVATE ${PROJECT_SOURCE_DIR}/src)

    add_library(open62541-plugins OBJECT ${default_plugin_sources} ${ua_architecture_sources} ${exported_headers})
    add_dependencies(open62541-plugins open62541-generator-types open62541-generator-transport open62541-generator-namespace)
    target_include_directories(open62541-plugins PRIVATE ${PROJECT_SOURCE_DIR}/plugins)
    target_include_directories(open62541-plugins PRIVATE ${PROJECT_BINARY_DIR}/src_generated)
    target_compile_definitions(open62541-plugins PRIVATE -DUA_DYNAMIC_LINKING_EXPORT)
    set_target_properties(open62541-plugins PROPERTIES FOLDER "open62541/lib")

    if(UA_PACK_DEBIAN)
        add_library(open62541-static STATIC $<TARGET_OBJECTS:open62541-object> $<TARGET_OBJECTS:open62541-plugins>)
        set_target_properties(open62541-static PROPERTIES OUTPUT_NAME open62541)
    endif()
    add_library(open62541 $<TARGET_OBJECTS:open62541-object> $<TARGET_OBJECTS:open62541-plugins>)

    if(UA_FORCE_CPP)
        set_source_files_properties(${lib_sources} PROPERTIES LANGUAGE CXX)
        set_source_files_properties(${default_plugin_sources} ${ua_architecture_sources} PROPERTIES LANGUAGE CXX)
    endif()

    if(UA_ENABLE_ENCRYPTION_LIBRESSL)
        # Prevent Wincrypt override warning.
        target_compile_definitions(open62541-plugins PUBLIC NOCRYPT=1)
        target_compile_definitions(open62541-object PUBLIC NOCRYPT=1)
        target_compile_definitions(open62541 PUBLIC NOCRYPT=1)
    endif()

    # Declare include directories
    function(include_directories_private)
        foreach(_include_dir IN ITEMS ${ARGN})
            target_include_directories(open62541-object PRIVATE ${_include_dir})
            target_include_directories(open62541-plugins PRIVATE ${_include_dir})
        endforeach()
    endfunction()

    function(include_directories_public)
        include_directories_private(${ARGN})
        foreach(_include_dir IN ITEMS ${ARGN})
            target_include_directories(open62541 PUBLIC $<BUILD_INTERFACE:${_include_dir}>)
        endforeach()
    endfunction()

    # Public includes
    include_directories_public(${ua_architecture_directories_to_include}
                               "${PROJECT_SOURCE_DIR}/include"
                               "${PROJECT_SOURCE_DIR}/plugins/include"
                               "${PROJECT_SOURCE_DIR}/deps"
                               "${PROJECT_SOURCE_DIR}/src/pubsub"
                               "${PROJECT_BINARY_DIR}/src_generated")

    # Private includes
    include_directories_private("${PROJECT_BINARY_DIR}")

    if(UA_ENABLE_ENCRYPTION_MBEDTLS)
        include_directories_private(${MBEDTLS_INCLUDE_DIRS})
    endif()
    if(UA_ENABLE_ENCRYPTION_OPENSSL OR UA_ENABLE_MQTT_TLS_OPENSSL)
        include_directories_private(${OPENSSL_INCLUDE_DIR})
    endif()
    if(UA_ENABLE_ENCRYPTION_LIBRESSL)
        include_directories_private(${LIBRESSL_INCLUDE_DIR})
    endif()

    # Option-specific includes
    if(UA_ENABLE_DISCOVERY)
        include_directories_private("${PROJECT_SOURCE_DIR}/src/client")
    endif()

endif()

add_dependencies(open62541-object open62541-code-generation)

# Ensure that the open62541::open62541 alias can be used inside open62541's build
add_library(open62541::open62541 ALIAS open62541)

# Export Symbols
target_compile_definitions(open62541-object PRIVATE -DUA_DYNAMIC_LINKING_EXPORT)
target_compile_definitions(open62541 PRIVATE -DUA_DYNAMIC_LINKING_EXPORT)
if(UA_ENABLE_DISCOVERY_MULTICAST)
    target_compile_definitions(open62541-object PRIVATE -DMDNSD_DYNAMIC_LINKING_EXPORT)
    target_compile_definitions(open62541 PRIVATE -DMDNSD_DYNAMIC_LINKING_EXPORT)
endif()
# Generate properly versioned shared library links on Linux
SET_TARGET_PROPERTIES(open62541 PROPERTIES SOVERSION "${OPEN62541_VER_MAJOR}" VERSION "${OPEN62541_VER_MAJOR}.${OPEN62541_VER_MINOR}.${OPEN62541_VER_PATCH}")

##################################
#     Architectures changes      #
##################################

GET_PROPERTY(ua_architecture_add_definitions GLOBAL PROPERTY UA_ARCHITECTURE_ADD_DEFINITIONS)
add_definitions(${ua_architecture_add_definitions})

GET_PROPERTY(ua_architecture_remove_definitions GLOBAL PROPERTY UA_ARCHITECTURE_REMOVE_DEFINITIONS)
if(NOT "${ua_architecture_remove_definitions}" STREQUAL "")
  string(REPLACE " " ";" ua_architecture_remove_definitions_list ${ua_architecture_remove_definitions})
  remove_definitions(${ua_architecture_remove_definitions_list})
  foreach ( flag ${ua_architecture_remove_definitions} )
      string(REPLACE "${flag}" "" CMAKE_C_FLAGS ${CMAKE_C_FLAGS})
  endforeach()
endif(NOT "${ua_architecture_remove_definitions}" STREQUAL "")

GET_PROPERTY(ua_architecture_append_to_library GLOBAL PROPERTY UA_ARCHITECTURE_APPEND_TO_LIBRARY)
list(APPEND open62541_LIBRARIES ${ua_architecture_append_to_library})

target_compile_definitions(open62541 PUBLIC UA_ARCHITECTURE_${UA_ARCHITECTURE_UPPER})

# DLL requires linking to dependencies
target_link_libraries(open62541 ${open62541_LIBRARIES})

##########################
# Build Selected Targets #
##########################

# always include, builds with make doc
add_subdirectory(doc)

if(UA_BUILD_EXAMPLES)
    if(UA_ENABLE_AMALGAMATION)
        # Cannot compile tests with amalgamation. Not prepared for single header include
        message(FATAL_ERROR "Examples cannot be built with source amalgamation enabled")
    endif()
    add_subdirectory(examples)
endif()

if(UA_BUILD_UNIT_TESTS)
    if(UA_ENABLE_AMALGAMATION)
        # Cannot compile tests with amalgamation. Amalgamation uses the default plugins, not the testing plugins
        message(FATAL_ERROR "Unit tests cannot be generated with source amalgamation enabled")
    endif()
    enable_testing()
    add_subdirectory(tests)
endif()

if(UA_BUILD_FUZZING OR UA_BUILD_OSS_FUZZ OR UA_BUILD_FUZZING_CORPUS)
    add_subdirectory(tests/fuzz)
endif()

if(UA_BUILD_TOOLS)
    add_subdirectory(tools/ua-tool)
    if(UA_ENABLE_JSON_ENCODING)
        add_subdirectory(tools/ua2json)
    endif()
    if(UA_ENABLE_TPM2_KEYSTORE)
        add_subdirectory(tools/tpm_keystore)
    endif()
endif()

########################
# Linting as target    #
########################
include(linting_target)

##########################
# Installation           #
##########################
# invoke via `make install`
# specify install location with `-DCMAKE_INSTALL_PREFIX=xyz`
# Enable shared library with `-DBUILD_SHARED_LIBS=ON`

set(cmake_configfile_install ${CMAKE_INSTALL_LIBDIR}/cmake/open62541)
set(open62541_install_tools_dir share/open62541/tools)
set(open62541_install_nodeset_dir share/open62541/tools/ua-nodeset)

# This list of components allows to define a find_package requirement.
# E.g.:
# find_package(open62541 1.0.0 REQUIRED COMPONENTS Events Methods FullNamespace)
set(open62541_enabled_components "")
if(UA_NAMESPACE_ZERO STREQUAL "FULL")
    list(APPEND open62541_enabled_components "FullNamespace")
endif()
if(UA_ENABLE_METHODCALLS)
    list(APPEND open62541_enabled_components "Methods")
endif()
if(UA_ENABLE_SUBSCRIPTIONS)
    list(APPEND open62541_enabled_components "Subscriptions")
endif()
if(UA_ENABLE_PUBSUB)
    list(APPEND open62541_enabled_components "PubSub")
endif()
list (FIND UA_ENCRYPTION_PLUGINS ${UA_ENABLE_ENCRYPTION} _tmp)
if(${_tmp} GREATER -1)
    list(APPEND open62541_enabled_components "Encryption")
endif()
if(UA_ENABLE_ENCRYPTION_MBEDTLS)
    list(APPEND open62541_enabled_components "EncryptionMbedTLS")
endif()
if(UA_ENABLE_ENCRYPTION_OPENSSL)
    list(APPEND open62541_enabled_components "EncryptionOpenSSL")
endif()
if(UA_ENABLE_ENCRYPTION_LIBRESSL)
    list(APPEND open62541_enabled_components "EncryptionLibreSSL")
endif()
if(UA_ENABLE_AMALGAMATION)
    list(APPEND open62541_enabled_components "Amalgamation")
endif()
if(UA_ENABLE_HISTORIZING)
    list(APPEND open62541_enabled_components "Historizing")
endif()
if(UA_ENABLE_EXPERIMENTAL_HISTORIZING)
    list(APPEND open62541_enabled_components "ExperimentalHistorizing")
endif()
if(UA_ENABLE_SUBSCRIPTIONS_EVENTS)
    list(APPEND open62541_enabled_components "Events")
endif()
if(UA_MULTITHREADING GREATER_EQUAL 100)
    list(APPEND open62541_enabled_components "Multithreading")
endif()
if(UA_ENABLE_DISCOVERY)
    list(APPEND open62541_enabled_components "Discovery")
endif()
if(UA_ENABLE_DISCOVERY_MULTICAST)
    list(APPEND open62541_enabled_components "DiscoveryMulticast")
endif()

# export library (either static or shared depending on BUILD_SHARED_LIBS)
if(UA_PACK_DEBIAN)
    set(EXTRATARGETS "open62541-static")
else()
    set(EXTRATARGETS "")
endif()
install(TARGETS open62541 ${EXTRATARGETS}
        EXPORT open62541Targets
        LIBRARY DESTINATION ${CMAKE_INSTALL_LIBDIR}
        ARCHIVE DESTINATION ${CMAKE_INSTALL_LIBDIR}
        RUNTIME DESTINATION ${CMAKE_INSTALL_BINDIR}
        INCLUDES DESTINATION include)

if(UA_ENABLE_AMALGAMATION)
# Our default way of installation is the non-amalgamated version.
# See also https://github.com/open62541/open62541/pull/2292#discussion_r241106424
install(CODE "MESSAGE(WARNING \"Installation with UA_ENABLE_AMALGAMATION=ON is not recommended.\")")
endif()

include(CMakePackageConfigHelpers)
configure_package_config_file("${CMAKE_CURRENT_SOURCE_DIR}/tools/cmake/open62541Config.cmake.in"
                              "${CMAKE_CURRENT_BINARY_DIR}/open62541Config.cmake"
                              INSTALL_DESTINATION "${cmake_configfile_install}"
                              PATH_VARS open62541_install_tools_dir
                                        open62541_install_nodeset_dir
                                        open62541_enabled_components
                              )

set(open62541_VERSION)
get_target_property(open62541_VERSION open62541 VERSION)

write_basic_package_version_file("${CMAKE_CURRENT_BINARY_DIR}/open62541ConfigVersion.cmake"
                                 VERSION ${open62541_VERSION}
                                 COMPATIBILITY AnyNewerVersion)

install(EXPORT open62541Targets
        FILE open62541Targets.cmake
        DESTINATION "${cmake_configfile_install}"
        NAMESPACE open62541::)

export(
    TARGETS open62541
    NAMESPACE open62541::
    FILE ${CMAKE_CURRENT_BINARY_DIR}/open62541Targets.cmake
)

configure_file("${CMAKE_CURRENT_SOURCE_DIR}/tools/cmake/macros_public.cmake" "${CMAKE_CURRENT_BINARY_DIR}/open62541Macros.cmake" COPYONLY)

install(FILES "${CMAKE_CURRENT_BINARY_DIR}/open62541Config.cmake"
              "${CMAKE_CURRENT_BINARY_DIR}/open62541ConfigVersion.cmake"
              "${CMAKE_CURRENT_BINARY_DIR}/open62541Macros.cmake"
        DESTINATION "${cmake_configfile_install}")

if(UA_ENABLE_ENCRYPTION_MBEDTLS)
    install(FILES "${CMAKE_CURRENT_SOURCE_DIR}/tools/cmake/FindMbedTLS.cmake"
            DESTINATION "${cmake_configfile_install}")
endif()

if(${CMAKE_SYSTEM_NAME} STREQUAL "Linux")
    install(FILES "${PROJECT_BINARY_DIR}/src_generated/open62541.pc"
            DESTINATION ${CMAKE_INSTALL_LIBDIR}/pkgconfig)
endif()

set(UA_install_tools_dirs "tools/certs"
    "tools/nodeset_compiler"
    "tools/schema"
    ${open62541_NODESET_DIR})

set(UA_install_tools_files "tools/generate_datatypes.py"
    "tools/generate_nodeid_header.py"
    "tools/generate_statuscode_descriptions.py")

install(DIRECTORY ${UA_install_tools_dirs}
    DESTINATION ${open62541_install_tools_dir}
    USE_SOURCE_PERMISSIONS
    FILES_MATCHING
    PATTERN "*"
    PATTERN "*.pyc" EXCLUDE
    )

install(FILES ${UA_install_tools_files} DESTINATION ${open62541_install_tools_dir})

if(UA_PACK_DEBIAN)
    set(UA_install_examples_dirs "examples/"
        "examples/access_control"
        "examples/custom_datatype"
        "examples/discovery"
        "examples/encryption"
        "examples/nodeset"
        "examples/pubsub")

    set(open62541_install_examples_dir share/open62541/examples)
    install(DIRECTORY ${UA_install_examples_dirs} COMPONENT examples DESTINATION ${open62541_install_examples_dir} USE_SOURCE_PERMISSIONS)
endif()

if(NOT UA_ENABLE_AMALGAMATION)
    # Recreate the include folder structure from the source also in /usr/lib/include/open62541

    set(FILES_TO_INSTALL
        ${exported_headers}
        ${default_plugin_headers}
        ${ua_architecture_headers})

    set(BASE_PATH_MAIN "${PROJECT_SOURCE_DIR}/include/open62541")
    set(BASE_PATH_PLUGINS "${PROJECT_SOURCE_DIR}/plugins/include/open62541")
    set(BASE_PATH_ARCH "${PROJECT_SOURCE_DIR}/arch")
    set(BASE_PATH_GENERATED "${PROJECT_BINARY_DIR}/src_generated/open62541")
    set(BASE_PATH_DEPS "${PROJECT_SOURCE_DIR}/deps")

    foreach ( file ${FILES_TO_INSTALL} )
        # Construct a relative path by replacing any occurence of the absolute path
        set(full_path ${file})
        string(REPLACE ${BASE_PATH_MAIN} "" file ${file})
        string(REPLACE ${BASE_PATH_PLUGINS} "" file ${file})
        string(REPLACE ${BASE_PATH_ARCH} "" file ${file})
        string(REPLACE ${BASE_PATH_GENERATED} "" file ${file})
        string(REPLACE ${BASE_PATH_DEPS} "" file ${file})

        get_filename_component( dir ${file} DIRECTORY )
        if(${full_path} MATCHES ${BASE_PATH_DEPS})
            install( FILES ${full_path} DESTINATION include${dir} )
        else()
            install( FILES ${full_path} DESTINATION include/open62541${dir} )
        endif()
    endforeach()

else()
    # Export amalgamated header open62541.h which is generated due to build of
    # open62541-object
    install(FILES ${PROJECT_BINARY_DIR}/open62541.h DESTINATION include)
endif()

add_subdirectory(tools/packaging)

##################################
# Visual studio solution folders #
##################################

set_property(GLOBAL PROPERTY USE_FOLDERS ON)
set_property(GLOBAL PROPERTY PREDEFINED_TARGETS_FOLDER "_CmakePredifinedTargets")

set_target_properties(open62541 PROPERTIES FOLDER "open62541/lib")
set_target_properties(open62541-object PROPERTIES FOLDER "open62541/lib")
if(UA_ENABLE_AMALGAMATION)
    set_target_properties(open62541-amalgamation-header PROPERTIES FOLDER "open62541/lib")
    set_target_properties(open62541-amalgamation-source PROPERTIES FOLDER "open62541/lib")
endif()

set_target_properties(open62541-generator-namespace PROPERTIES FOLDER "open62541/generators")
set_target_properties(open62541-generator-statuscode PROPERTIES FOLDER "open62541/generators")
set_target_properties(open62541-generator-transport PROPERTIES FOLDER "open62541/generators")
set_target_properties(open62541-generator-types PROPERTIES FOLDER "open62541/generators")<|MERGE_RESOLUTION|>--- conflicted
+++ resolved
@@ -939,12 +939,8 @@
                 ${PROJECT_SOURCE_DIR}/deps/pcg_basic.c
                 ${PROJECT_SOURCE_DIR}/deps/base64.c
                 ${PROJECT_SOURCE_DIR}/deps/aa_tree.c
-<<<<<<< HEAD
                 ${PROJECT_SOURCE_DIR}/deps/ziptree.c
-                
-=======
-
->>>>>>> 935d2d87
+
                 ${PROJECT_SOURCE_DIR}/src/pubsub/ua_pubsub_config.c)
 
 set(default_plugin_headers ${PROJECT_SOURCE_DIR}/plugins/include/open62541/plugin/accesscontrol_default.h
