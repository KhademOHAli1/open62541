name: Linux Build & Test

on: [push, pull_request]

jobs:
  build:
    strategy:
      fail-fast: false
      matrix:
        include:
          - build_name: "Debug Build & Unit Tests (gcc)"
            cmd_action: unit_tests
          - build_name: "Debug Build & Unit Tests (gcc, 32bit)"
            cmd_deps: |
                sudo dpkg --add-architecture i386
                sudo apt-get update
                sudo apt-get install -y -qq gcc-multilib libsubunit-dev:i386 check:i386 libxml2-dev:i386
            cmd_action: unit_tests_32
          - build_name: "Debug Build & Unit Tests without Subscriptions (gcc)"
            cmd_deps: ""
            cmd_action: unit_tests_nosub
          - build_name: "Debug Build & Unit Tests with Diagnostics (gcc)"
            cmd_deps: ""
            cmd_action: unit_tests_diag
          - build_name: "Debug Build & Unit Tests with multithreading (gcc)"
            cmd_deps: ""
            cmd_action: unit_tests_mt
          - build_name: "Debug Build & Unit Tests with Alarms&Conditions (gcc)"
            cmd_deps: ""
            cmd_action: unit_tests_alarms
          - build_name: "Debug Build & Unit Tests (clang)"
            cmd_deps: sudo apt-get install -y -qq clang-11 clang-tools-11
            cmd_action: CC=clang-11 CXX=clang++-11 unit_tests
          - build_name: "Debug Build & Unit Tests (tcc)"
            cmd_deps: sudo apt-get install -y -qq tcc
            cmd_action: CC=tcc unit_tests
          - build_name: "Encryption (MbedTLS) Build & Unit Tests (gcc)"
            cmd_deps: sudo apt-get install -y -qq libmbedtls-dev
            cmd_action: unit_tests_encryption MBEDTLS
          - build_name: "PubSub Encryption (MbedTLS) Build & Unit Tests (gcc)"
            cmd_deps: sudo apt-get install -y -qq libmbedtls-dev
            cmd_action: unit_tests_encryption_mbedtls_pubsub
          - build_name: "PubSub SKS Build & Unit Tests (gcc)"
            cmd_deps: sudo apt-get install -y -qq valgrind libmbedtls-dev
            cmd_action: unit_tests_pubsub_sks
          - build_name: "Encryption (OpenSSL) Build & Unit Tests (gcc)"
            cmd_deps: sudo apt-get install -y -qq openssl
            cmd_action: unit_tests_encryption OPENSSL
          - build_name: "Encryption (LibreSSL) Build & Unit Tests (gcc)"
            cmd_deps: |
                sudo apt-get install -y -qq curl
                curl https://ftp.openbsd.org/pub/OpenBSD/LibreSSL/libressl-3.7.2.tar.gz --output libressl.tar.gz
                tar -xvz -f libressl.tar.gz
                cd libressl-3.7.2
                ./configure
                sudo make install
            cmd_action: unit_tests_encryption LIBRESSL
          - build_name: "TPM Tool Build"
            cmd_deps: |
                sudo apt-get install -y -qq acl autoconf autoconf-archive automake build-essential cmake doxygen gcc git iproute2 libcurl4-openssl-dev libjson-c-dev libcmocka0 libcmocka-dev libgcrypt20-dev libglib2.0-dev libini-config-dev libmbedtls-dev libssl-dev libsqlite3-dev libtool libyaml-dev pkg-config procps python3-pip sqlite3 udev uthash-dev
                cd ${HOME}
                git clone https://github.com/tpm2-software/tpm2-tss.git
                cd ${HOME}/tpm2-tss
                git checkout 2.4.6
                ./bootstrap && ./configure --with-udevrulesdir=/etc/udev/rules.d --with-udevrulesprefix=70-
                make -j$(nproc)
                sudo make install
                sudo ldconfig
                sudo udevadm control --reload-rules && sudo udevadm trigger
                sudo apt-get install -y -qq tpm2-tools opensc
                cd ${HOME}
                git clone https://github.com/tpm2-software/tpm2-pkcs11.git
                cd ${HOME}/tpm2-pkcs11
                git checkout 1.6.0
                ./bootstrap && ./configure
                make -j$(nproc)
                sudo make install
                sudo ldconfig
                sudo cp ${HOME}/tpm2-pkcs11/src/pkcs11.h /usr/include
                cd ${HOME}/tpm2-pkcs11/tools/
                sudo pip3 install pyasn1_modules
                pip3 install .
            cmd_action: build_tpm_tool
          - build_name: "Release Build"
            cmd_deps: sudo apt-get install -y -qq libmbedtls-dev
            cmd_action: build_release
          - build_name: Amalgamation Build
            cmd_deps: ""
            cmd_action: build_amalgamation
          - build_name: Amalgamation Build with Multithreading
            cmd_deps: ""
            cmd_action: build_amalgamation_mt
          - build_name: "Valgrind Build & Unit Tests with MbedTLS (gcc)"
            cmd_deps: sudo apt-get install -y -qq valgrind libmbedtls-dev mosquitto
            cmd_action: unit_tests_valgrind MBEDTLS
          - build_name: "Valgrind Build & Unit Tests with OpenSSL (gcc)"
            cmd_deps: sudo apt-get install -y -qq valgrind openssl mosquitto
            cmd_action: unit_tests_valgrind OPENSSL
          - build_name: "Valgrind Examples with MbedTLS (gcc)"
            cmd_deps: sudo apt-get install -y -qq valgrind libmbedtls-dev mosquitto
            cmd_action: examples_valgrind MBEDTLS
          - build_name: "Valgrind Examples with OpenSSL (gcc)"
            cmd_deps: sudo apt-get install -y -qq valgrind openssl libmbedtls-dev mosquitto
            cmd_action: examples_valgrind OPENSSL
          - build_name: "Clang Static Analyzer"
            cmd_deps: sudo apt-get install -y -qq clang-11 clang-tools-11 libmbedtls-dev mosquitto
            cmd_action: build_clang_analyzer
          - build_name: "Build All Companion Specifications"
            cmd_deps: ""
            cmd_action: build_all_companion_specs
    name: ${{matrix.build_name}}
    runs-on: ubuntu-latest
    container:
      image: ghcr.io/marwinglaser/ci:ubuntu-20.04
      options: --privileged
    services:
      mosquitto:
        image: eclipse-mosquitto:1.6-openssl
    env:
      OPEN62541_TEST_MQTT_BROKER: opc.mqtt://mosquitto:1883
    steps:
<<<<<<< HEAD
=======
    - name: Work around disabled ipv6 on actions container networks
      run: |
        IPV6="$(cat /proc/sys/net/ipv6/conf/eth0/disable_ipv6)"
        echo "Current IPv6 status on eth0: $IPV6"
        [ "$IPV6" = "1" ] || exit

        echo 0 | sudo tee /proc/sys/net/ipv6/conf/eth0/disable_ipv6 > /dev/null
        IPV6="$(cat /proc/sys/net/ipv6/conf/eth0/disable_ipv6)"
        echo "New IPv6 status on eth0: $IPV6"
        [ "$IPV6" = "0" ] || { echo "Failed to enable IPv6 on eth0"; exit 1; }
>>>>>>> e1b2fee9
    - uses: actions/checkout@v4
      with:
        submodules: true
    - name: Install Dependencies
      run: |
        sudo apt-get update
        sudo DEBIAN_FRONTEND=noninteractive apt-get install -y -qq cmake libcap2-bin pkg-config libssl-dev python3-sphinx graphviz check
        ${{ matrix.cmd_deps }}
    - name: ${{matrix.build_name}}
      shell: bash
      run: source tools/ci.sh && ${{matrix.cmd_action}}
      env:
        ETHERNET_INTERFACE: eth0<|MERGE_RESOLUTION|>--- conflicted
+++ resolved
@@ -91,19 +91,19 @@
             cmd_deps: ""
             cmd_action: build_amalgamation_mt
           - build_name: "Valgrind Build & Unit Tests with MbedTLS (gcc)"
-            cmd_deps: sudo apt-get install -y -qq valgrind libmbedtls-dev mosquitto
+            cmd_deps: sudo apt-get install -y -qq valgrind libmbedtls-dev
             cmd_action: unit_tests_valgrind MBEDTLS
           - build_name: "Valgrind Build & Unit Tests with OpenSSL (gcc)"
-            cmd_deps: sudo apt-get install -y -qq valgrind openssl mosquitto
+            cmd_deps: sudo apt-get install -y -qq valgrind openssl
             cmd_action: unit_tests_valgrind OPENSSL
           - build_name: "Valgrind Examples with MbedTLS (gcc)"
-            cmd_deps: sudo apt-get install -y -qq valgrind libmbedtls-dev mosquitto
+            cmd_deps: sudo apt-get install -y -qq valgrind libmbedtls-dev
             cmd_action: examples_valgrind MBEDTLS
           - build_name: "Valgrind Examples with OpenSSL (gcc)"
-            cmd_deps: sudo apt-get install -y -qq valgrind openssl libmbedtls-dev mosquitto
+            cmd_deps: sudo apt-get install -y -qq valgrind openssl libmbedtls-dev
             cmd_action: examples_valgrind OPENSSL
           - build_name: "Clang Static Analyzer"
-            cmd_deps: sudo apt-get install -y -qq clang-11 clang-tools-11 libmbedtls-dev mosquitto
+            cmd_deps: sudo apt-get install -y -qq clang-11 clang-tools-11 libmbedtls-dev
             cmd_action: build_clang_analyzer
           - build_name: "Build All Companion Specifications"
             cmd_deps: ""
@@ -119,8 +119,6 @@
     env:
       OPEN62541_TEST_MQTT_BROKER: opc.mqtt://mosquitto:1883
     steps:
-<<<<<<< HEAD
-=======
     - name: Work around disabled ipv6 on actions container networks
       run: |
         IPV6="$(cat /proc/sys/net/ipv6/conf/eth0/disable_ipv6)"
@@ -131,7 +129,6 @@
         IPV6="$(cat /proc/sys/net/ipv6/conf/eth0/disable_ipv6)"
         echo "New IPv6 status on eth0: $IPV6"
         [ "$IPV6" = "0" ] || { echo "Failed to enable IPv6 on eth0"; exit 1; }
->>>>>>> e1b2fee9
     - uses: actions/checkout@v4
       with:
         submodules: true
